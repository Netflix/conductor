---
sidebar_position: 1
---

# System Task

System Tasks (Workers) are built-in tasks that are general purpose and re-usable. They run on the Conductor servers.
Such tasks allow you to get started without having to write custom workers.

## Available System Tasks

Conductor has the following set of system tasks available.

<<<<<<< HEAD
|Task|Description|Use Case|
|---|---|---|
|Event Publishing|[Event Task](../../reference-docs/event-task)|External eventing system integration. e.g. amqp, sqs, nats|
|HTTP|[HTTP Task](../../reference-docs/http-task)|Invoke any HTTP(S) endpoints|
|Inline Code Execution|[Inline Task](../../reference-docs/inline-task)|Execute arbitrary lightweight javascript code|
|JQ Transform|[JQ Task](../../reference-docs/json-jq-transform-task)|Use <a href="https://github.com/stedolan/jq">JQ</a> to transform task input/output|
|Kafka Publish|[Kafka Task](../../reference-docs/kafka-publish-task)|Publish messages to Kafka|
=======

| Task                  | Description                                            | Use Case                                                                           |
|-----------------------|--------------------------------------------------------|------------------------------------------------------------------------------------|
| Event Publishing      | [Event Task](../../reference-docs/event-task)          | External eventing system integration. e.g. amqp, sqs, nats                         |
| HTTP                  | [HTTP Task](../../reference-docs/http-task)            | Invoke any HTTP(S) endpoints                                                       |
| Inline Code Execution | [Inline Task](../../reference-docs/inline-task)        | Execute arbitrary lightweight javascript code                                      |
| JQ Transform          | [JQ Task](../../reference-docs/json-jq-transform-task) | Use <a href="https://github.com/stedolan/jq">JQ</a> to transform task input/output |
| Kafka Publish         | [Kafka Task](../../reference-docs/kafka-publish-task)  | Publish messages to Kafka                                                          |

| Name                     | Description                                                                                                                               |
|--------------------------|-------------------------------------------------------------------------------------------------------------------------------------------|
| joinOn                   | List of task reference names, which the EXCLUSIVE_JOIN will lookout for to capture output. From above example, this could be ["T2", "T3"] |
| defaultExclusiveJoinTask | Task reference name, whose output should be used incase the decision case is undefined. From above example, this could be ["T1"]          |


**Example**

``` json
{
  "name": "exclusive_join",
  "taskReferenceName": "exclusiveJoin",
  "type": "EXCLUSIVE_JOIN",
  "joinOn": [
    "task2",
    "task3"
  ],
  "defaultExclusiveJoinTask": [
    "task1"
  ]
}
```


## Wait
A wait task is implemented as a gate that remains in ```IN_PROGRESS``` state unless marked as ```COMPLETED``` or ```FAILED``` by an external trigger.
To use a wait task, set the task type as ```WAIT```

**Parameters:**
None required.

**External Triggers for Wait Task**

Task Resource endpoint can be used to update the status of a task to a terminate state. 

Contrib module provides SQS integration where an external system can place a message in a pre-configured queue that the server listens on.  As the messages arrive, they are marked as ```COMPLETED``` or ```FAILED```.  

**SQS Queues**

* SQS queues used by the server to update the task status can be retrieve using the following API:
```
GET /queue
```
* When updating the status of the task, the message needs to conform to the following spec:
	* 	Message has to be a valid JSON string.
	*  The message JSON should contain a key named ```externalId``` with the value being a JSONified string that contains the following keys:
		*  ```workflowId```: Id of the workflow
		*  ```taskRefName```: Task reference name that should be updated.
	*  Each queue represents a specific task status and tasks are marked accordingly.  e.g. message coming to a ```COMPLETED``` queue marks the task status as ```COMPLETED```.
	*  Tasks' output is updated with the message.

**Example SQS Payload:**

```json
{
  "some_key": "valuex",
  "externalId": "{\"taskRefName\":\"TASK_REFERENCE_NAME\",\"workflowId\":\"WORKFLOW_ID\"}"
}
```


## Dynamic Task

Dynamic Task allows to execute one of the registered Tasks dynamically at run-time. It accepts the task name to execute in inputParameters.

**Parameters:**

|name|description|
|---|---|
| dynamicTaskNameParam|Name of the parameter from the task input whose value is used to schedule the task.  e.g. if the value of the parameter is ABC, the next task scheduled is of type 'ABC'.|

**Example**
``` json
{
  "name": "user_task",
  "taskReferenceName": "t1",
  "inputParameters": {
    "files": "${workflow.input.files}",
    "taskToExecute": "${workflow.input.user_supplied_task}"
  },
  "type": "DYNAMIC",
  "dynamicTaskNameParam": "taskToExecute"
}
```
If the workflow is started with input parameter user_supplied_task's value as __user_task_2__, Conductor will schedule __user_task_2__ when scheduling this dynamic task.

## Inline Task

Inline Task helps execute ad-hoc logic at Workflow run-time, using any evaluator engine. Supported evaluators 
are `value-param` evaluator which simply translates the input parameter to output and `javascript` evaluator that 
evaluates Javascript expression.

This is particularly helpful in running simple evaluations in Conductor server, over creating Workers.

**Parameters:**

|name|type|description|notes|
|---|---|---|---|
|evaluatorType|String|Type of the evaluator. Supported evaluators: `value-param`, `javascript` which evaluates javascript expression.|
|expression|String|Expression associated with the type of evaluator. For `javascript` evaluator, Javascript evaluation engine is used to evaluate expression defined as a string. Must return a value.|Must be non-empty.|

Besides `expression`, any value is accessible as `$.value` for the `expression` to evaluate.

**Outputs:**

|name|type|description|
|---|---|---|
|result|Map|Contains the output returned by the evaluator based on the `expression`|

The task output can then be referenced in downstream tasks like:
```"${inline_test.output.result.testvalue}"```

**Example**
``` json
{
  "name": "INLINE_TASK",
  "taskReferenceName": "inline_test",
  "type": "INLINE",
  "inputParameters": {
      "inlineValue": "${workflow.input.inlineValue}",
      "evaluatorType": "javascript",
      "expression": "function scriptFun(){if ($.inlineValue == 1){ return {testvalue: true} } else { return 
      {testvalue: false} }} scriptFun();"
  }
}
```

## Terminate Task

Task that can terminate a workflow with a given status and modify the workflow's output with a given parameter. It can act as a "return" statement for conditions where you simply want to terminate your workflow.

For example, if you have a decision where the first condition is met, you want to execute some tasks, otherwise you want to finish your workflow.

**Parameters:**

|name|type| description                                       | notes                   |
|---|---|---------------------------------------------------|-------------------------|
|terminationStatus|String| can only accept "COMPLETED" or "FAILED"           | task cannot be optional |
 |terminationReason|String| reason for incompletion to be set in the workflow | optional                |
|workflowOutput|Any| Expected workflow output | optional |

**Outputs:**

|name|type|description|
|---|---|---|
|output|Map|The content of `workflowOutput` from the inputParameters. An empty object if `workflowOutput` is not set.|

```json
{
  "name": "terminate",
  "taskReferenceName": "terminate0",
  "inputParameters": {
      "terminationStatus": "COMPLETED",
	  "terminationReason": "",
      "workflowOutput": "${task0.output}"
  },
  "type": "TERMINATE",
  "startDelay": 0,
  "optional": false
}
```


## Kafka Publish Task

A kafka Publish task is used to push messages to another microservice via kafka

**Parameters:**

The task expects an input parameter named ```kafka_request``` as part of the task's input with the following details:

|name|description|
|---|---|
| bootStrapServers |bootStrapServers for connecting to given kafka.|
|key|Key to be published|
|keySerializer | Serializer used for serializing the key published to kafka.  One of the following can be set : <br/> 1. org.apache.kafka.common.serialization.IntegerSerializer<br/>2. org.apache.kafka.common.serialization.LongSerializer<br/>3. org.apache.kafka.common.serialization.StringSerializer. <br/>Default is String serializer  |
|value| Value published to kafka|
|requestTimeoutMs| Request timeout while publishing to kafka. If this value is not given the value is read from the property `kafka.publish.request.timeout.ms`. If the property is not set the value defaults to 100 ms |
|maxBlockMs| maxBlockMs while publishing to kafka. If this value is not given the value is read from the property `kafka.publish.max.block.ms`. If the property is not set the value defaults to 500 ms |
|headers|A map of additional kafka headers to be sent along with the request.|
|topic|Topic to publish|

The producer created in the kafka task is cached. By default the cache size is 10 and expiry time is 120000 ms. To change the defaults following can be modified kafka.publish.producer.cache.size,kafka.publish.producer.cache.time.ms respectively.  

**Kafka Task Output**

Task status transitions to COMPLETED

**Example**

Task sample

```json
{
  "name": "call_kafka",
  "taskReferenceName": "call_kafka",
  "inputParameters": {
    "kafka_request": {
      "topic": "userTopic",
      "value": "Message to publish",
      "bootStrapServers": "localhost:9092",
      "headers": {
  	"x-Auth":"Auth-key"    
      },
      "key": "123",
      "keySerializer": "org.apache.kafka.common.serialization.IntegerSerializer"
    }
  },
  "type": "KAFKA_PUBLISH"
}
```

The task is marked as ```FAILED``` if the message could not be published to the Kafka queue. 


## Do While Task

Sequentially execute a list of task as long as a condition is true. The list of tasks is executed first, before the condition is
checked (even for the first iteration).

When scheduled, each task of this loop will see its `taskReferenceName` concatenated with `__i`, with `i` being the
iteration number, starting at 1. Warning: `taskReferenceName` containing arithmetic operators must not be used.

Each task output is stored as part of the `DO_WHILE` task, indexed by the iteration value (see example below), allowing
the condition to reference the output of a task for a specific iteration (eg. ```$.LoopTask['iteration]['first_task']```)

The `DO_WHILE` task is set to `FAILED` as soon as one of the loopTask fails. In such case retry, iteration starts from 1.

Limitations:
 - Domain or isolation group execution is unsupported;
 - Nested `DO_WHILE` is unsupported;
 - `SUB_WORKFLOW` is unsupported;
 - Since loopover tasks will be executed in loop inside scope of parent do while task, crossing branching outside of DO_WHILE
   task is not respected. Branching inside loopover task is supported.

**Parameters:**

|name|type|description|
>>>>>>> a5034eb4
<|MERGE_RESOLUTION|>--- conflicted
+++ resolved
@@ -11,15 +11,6 @@
 
 Conductor has the following set of system tasks available.
 
-<<<<<<< HEAD
-|Task|Description|Use Case|
-|---|---|---|
-|Event Publishing|[Event Task](../../reference-docs/event-task)|External eventing system integration. e.g. amqp, sqs, nats|
-|HTTP|[HTTP Task](../../reference-docs/http-task)|Invoke any HTTP(S) endpoints|
-|Inline Code Execution|[Inline Task](../../reference-docs/inline-task)|Execute arbitrary lightweight javascript code|
-|JQ Transform|[JQ Task](../../reference-docs/json-jq-transform-task)|Use <a href="https://github.com/stedolan/jq">JQ</a> to transform task input/output|
-|Kafka Publish|[Kafka Task](../../reference-docs/kafka-publish-task)|Publish messages to Kafka|
-=======
 
 | Task                  | Description                                            | Use Case                                                                           |
 |-----------------------|--------------------------------------------------------|------------------------------------------------------------------------------------|
@@ -267,4 +258,4 @@
 **Parameters:**
 
 |name|type|description|
->>>>>>> a5034eb4
+
