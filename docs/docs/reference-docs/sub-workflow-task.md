--- conflicted
+++ resolved
@@ -46,15 +46,11 @@
 
 Imagine we have a workflow that has a fork in it. In the example below, we input one image, but using a fork to create 2 images simultaneously:
 
-<<<<<<< HEAD
-![](../img/workflow_fork.png)
 
-The left fork will create a JPG, and the right fork a WEBP image. Maintaining this workflow might be difficult, as changes made to one side of the fork do not automatically propagate the other.  Rather than using 2 tasks, we can define a ```image_convert_resize``` workflow that we can call for both forks as a subworkflow:
-=======
 ![workflow with fork](../img/workflow_fork.png)
 
 The left fork will create a JPG, and the right fork a WEBP image. Maintaining this workflow might be difficult, as changes made to one side of the fork do not automatically propagate the other.  Rather than using 2 tasks, we can define a ```image_convert_resize``` workflow that we can call for both forks as a sub-workflow:
->>>>>>> a5034eb4
+
 
 ```json
 
@@ -151,11 +147,9 @@
 ![workflow with 2 subworkflows](../img/subworkflow_diagram.png)
 
 
-<<<<<<< HEAD
-The inputs to both sides of the workflow are identical before and after - but we've abstracted the tasks into the subworkflow.  nay change to the subworkflow will automatically occur in bth sides of the fork.
-=======
+
 The inputs to both sides of the workflow are identical before and after - but we've abstracted the tasks into the sub-workflow. Any change to the sub-workflow will automatically occur in bth sides of the fork.
->>>>>>> a5034eb4
+
 
 Looking at the subworkflow (the WEBP version):
 
