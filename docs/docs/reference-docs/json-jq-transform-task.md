--- conflicted
+++ resolved
@@ -25,8 +25,6 @@
 
 ### Configuration
 
-<<<<<<< HEAD
-=======
 
 | Attribute                           | Description                                                                                                                                                                                                                                                             |
 |-------------------------------------|-------------------------------------------------------------------------------------------------------------------------------------------------------------------------------------------------------------------------------------------------------------------------|
@@ -47,7 +45,7 @@
 
 ### Example
 
->>>>>>> a5034eb4
+
 Here is an example of a _`JSON_JQ_TRANSFORM`_ task. The `inputParameters` attribute is expected to have a value object
 that has the following
 
@@ -109,28 +107,7 @@
     }
   ]
 }
-<<<<<<< HEAD
 ```
-
-#### Input Configuration
-
-| Attribute      | Description |
-| ----------- | ----------- |
-| name      | Task Name. A unique name that is descriptive of the task function      |
-| taskReferenceName   | Task Reference Name. A unique reference to this task. There can be multiple references of a task within the same workflow definition        |
-| type   | Task Type. In this case, JSON_JQ_TRANSFORM        |
-| inputParameters   | The input parameters that will be supplied to this task. The parameters will be a JSON object of at least 2 attributes, one of which will be called queryExpression. The others are user named attributes. These attributes will be accessible by the JQ query processor        |
-| inputParameters/user-defined-key(s)   | User defined key(s) along with values.          |
-| inputParameters/queryExpression   | A JQ query expression        |
-
-#### Output Configuration
-
-| Attribute      | Description |
-| ----------- | ----------- |
-| result   | The first results returned by the JQ expression     |
-| resultList   | A List of results returned by the JQ expression        |
-| error | An optional error message, indicating that the JQ query failed processing |
-
 
 ## Example JQ transforms
 
@@ -208,6 +185,5 @@
 The entire expression is wrapped in [] to indicate that the response should be an array.
 
 
-=======
-```
->>>>>>> a5034eb4
+
+
