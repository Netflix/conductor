--- conflicted
+++ resolved
@@ -145,20 +145,13 @@
 ## Polling, Ack and Update Task
 These are critical endpoints used to poll for task, send ack (after polling) and finally updating the task result by worker.
 
-<<<<<<< HEAD
-|Endpoint|Description|
-|---|---|
-|`GET /tasks/poll/{taskType}?workerid=&domain=`| Poll for a task. `workerid` identifies the worker that polled for the job and `domain` allows the poller to poll for a task in a specific domain|
-|`GET /tasks/poll/batch/{taskType}?count=&timeout=&workerid=&domain`| Poll for a task in a batch specified by `count`.  This is a long poll and the connection will wait until `timeout` or if there is at-least 1 item available, whichever comes first.`workerid` identifies the worker that polled for the job and `domain` allows the poller to poll for a task in a specific domain|
-|`POST /tasks`| Update the result of task execution.  See the schema below.|
-|`POST /tasks/{taskId}/ack`| Acknowledges the task received AFTER poll by worker.|
-=======
+
 | Endpoint                                                            | Description                                                                                                                                                                                                                                                                                                        |
 |---------------------------------------------------------------------|--------------------------------------------------------------------------------------------------------------------------------------------------------------------------------------------------------------------------------------------------------------------------------------------------------------------|
 | `GET /tasks/poll/{taskType}?workerid=&domain=`                      | Poll for a task. `workerid` identifies the worker that polled for the job and `domain` allows the poller to poll for a task in a specific domain                                                                                                                                                                   |
 | `GET /tasks/poll/batch/{taskType}?count=&timeout=&workerid=&domain` | Poll for a task in a batch specified by `count`.  This is a long poll and the connection will wait until `timeout` or if there is at-least 1 item available, whichever comes first.`workerid` identifies the worker that polled for the job and `domain` allows the poller to poll for a task in a specific domain |
 | `POST /tasks`                                                       | Update the result of task execution.  See the schema below.                                                                                                                                                                                                                                                        |
->>>>>>> a5034eb4
+
 
 ### Schema for updating Task Result
 ```json
