--- conflicted
+++ resolved
@@ -65,12 +65,8 @@
             - Task Inputs: how-tos/Tasks/task-inputs.md
             - Task Timeouts: how-tos/Tasks/task-timeouts.md
             - Updating Task Definitions: how-tos/Tasks/updating-tasks.md
-<<<<<<< HEAD
             - Extending System Tasks: how-tos/Tasks/extending-system-tasks.md
         - Workers: 
-=======
-        - Workers:
->>>>>>> a5034eb4
             -Build a Go Task Worker: how-tos/Workers/build-a-golang-task-worker.md
             -Build a Java Task Worker: how-tos/Workers/build-a-java-task-worker.md
             -Build a Python Task Worker: how-tos/Workers/build-a-python-task-worker.md
