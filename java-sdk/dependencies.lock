{
    "annotationProcessor": {
        "org.springframework.boot:spring-boot-configuration-processor": {
            "locked": "2.7.3"
        }
    },
    "compileClasspath": {
        "cglib:cglib": {
            "locked": "3.3.0"
        },
        "com.fasterxml.jackson.core:jackson-databind": {
            "locked": "2.13.3"
        },
        "com.google.guava:guava": {
            "locked": "30.0-jre"
        },
        "com.netflix.conductor:conductor-client": {
            "project": true
        },
        "com.netflix.conductor:conductor-common": {
            "project": true
        },
        "com.sun.jersey:jersey-client": {
            "locked": "1.19.4"
        },
        "javax.ws.rs:javax.ws.rs-api": {
            "locked": "2.1.1"
        },
        "org.apache.logging.log4j:log4j-api": {
            "locked": "2.17.2"
        },
        "org.apache.logging.log4j:log4j-core": {
            "locked": "2.17.2"
        },
        "org.apache.logging.log4j:log4j-jul": {
            "locked": "2.17.2"
        },
        "org.apache.logging.log4j:log4j-slf4j-impl": {
            "locked": "2.17.2"
        },
        "org.apache.logging.log4j:log4j-web": {
<<<<<<< HEAD
            "locked": "2.17.2"
=======
            "locked": "2.17.1"
        },
        "org.glassfish.jersey.core:jersey-common": {
            "locked": "2.22.2"
>>>>>>> f052e355
        }
    },
    "runtimeClasspath": {
        "cglib:cglib": {
            "locked": "3.3.0"
        },
        "com.amazonaws:aws-java-sdk-core": {
            "firstLevelTransitive": [
                "com.netflix.conductor:conductor-client"
            ],
            "locked": "1.11.86"
        },
        "com.fasterxml.jackson.core:jackson-core": {
            "firstLevelTransitive": [
                "com.netflix.conductor:conductor-common"
            ],
            "locked": "2.13.3"
        },
        "com.fasterxml.jackson.core:jackson-databind": {
            "firstLevelTransitive": [
                "com.netflix.conductor:conductor-common"
            ],
            "locked": "2.13.3"
        },
        "com.fasterxml.jackson.datatype:jackson-datatype-jsr310": {
            "firstLevelTransitive": [
                "com.netflix.conductor:conductor-client"
            ],
            "locked": "2.13.3"
        },
        "com.fasterxml.jackson.jaxrs:jackson-jaxrs-json-provider": {
            "firstLevelTransitive": [
                "com.netflix.conductor:conductor-client"
            ],
            "locked": "2.13.3"
        },
        "com.fasterxml.jackson.module:jackson-module-afterburner": {
            "firstLevelTransitive": [
                "com.netflix.conductor:conductor-common"
            ],
            "locked": "2.13.3"
        },
        "com.google.guava:guava": {
            "locked": "30.0-jre"
        },
        "com.google.protobuf:protobuf-java": {
            "firstLevelTransitive": [
                "com.netflix.conductor:conductor-common"
            ],
            "locked": "3.13.0"
        },
        "com.netflix.conductor:conductor-annotations": {
            "firstLevelTransitive": [
                "com.netflix.conductor:conductor-common"
            ],
            "project": true
        },
        "com.netflix.conductor:conductor-client": {
            "project": true
        },
        "com.netflix.conductor:conductor-common": {
            "firstLevelTransitive": [
                "com.netflix.conductor:conductor-client"
            ],
            "project": true
        },
        "com.netflix.eureka:eureka-client": {
            "firstLevelTransitive": [
                "com.netflix.conductor:conductor-client"
            ],
            "locked": "1.10.10"
        },
        "com.netflix.spectator:spectator-api": {
            "firstLevelTransitive": [
                "com.netflix.conductor:conductor-client"
            ],
            "locked": "0.122.0"
        },
        "com.sun.jersey:jersey-client": {
            "firstLevelTransitive": [
                "com.netflix.conductor:conductor-client"
            ],
            "locked": "1.19.4"
        },
        "commons-io:commons-io": {
            "firstLevelTransitive": [
                "com.netflix.conductor:conductor-client"
            ],
            "locked": "2.7"
        },
        "javax.ws.rs:javax.ws.rs-api": {
            "locked": "2.1.1"
        },
        "org.apache.bval:bval-jsr": {
            "firstLevelTransitive": [
                "com.netflix.conductor:conductor-common"
            ],
            "locked": "2.0.5"
        },
        "org.apache.commons:commons-lang3": {
            "firstLevelTransitive": [
                "com.netflix.conductor:conductor-client",
                "com.netflix.conductor:conductor-common"
            ],
            "locked": "3.12.0"
        },
        "org.apache.logging.log4j:log4j-api": {
            "firstLevelTransitive": [
                "com.netflix.conductor:conductor-annotations",
                "com.netflix.conductor:conductor-client",
                "com.netflix.conductor:conductor-common"
            ],
            "locked": "2.17.2"
        },
        "org.apache.logging.log4j:log4j-core": {
            "firstLevelTransitive": [
                "com.netflix.conductor:conductor-annotations",
                "com.netflix.conductor:conductor-client",
                "com.netflix.conductor:conductor-common"
            ],
            "locked": "2.17.2"
        },
        "org.apache.logging.log4j:log4j-jul": {
            "firstLevelTransitive": [
                "com.netflix.conductor:conductor-annotations",
                "com.netflix.conductor:conductor-client",
                "com.netflix.conductor:conductor-common"
            ],
            "locked": "2.17.2"
        },
        "org.apache.logging.log4j:log4j-slf4j-impl": {
            "firstLevelTransitive": [
                "com.netflix.conductor:conductor-annotations",
                "com.netflix.conductor:conductor-client",
                "com.netflix.conductor:conductor-common"
            ],
            "locked": "2.17.2"
        },
        "org.apache.logging.log4j:log4j-web": {
            "firstLevelTransitive": [
                "com.netflix.conductor:conductor-annotations",
                "com.netflix.conductor:conductor-client",
                "com.netflix.conductor:conductor-common"
            ],
            "locked": "2.17.2"
        },
        "org.glassfish.jersey.core:jersey-common": {
            "locked": "2.22.2"
        },
        "org.slf4j:slf4j-api": {
            "firstLevelTransitive": [
                "com.netflix.conductor:conductor-client"
            ],
            "locked": "1.7.36"
        }
    },
    "testCompileClasspath": {
        "cglib:cglib": {
            "locked": "3.3.0"
        },
        "com.fasterxml.jackson.core:jackson-core": {
            "locked": "2.13.3"
        },
        "com.fasterxml.jackson.core:jackson-databind": {
            "locked": "2.13.3"
        },
        "com.google.guava:guava": {
            "locked": "30.0-jre"
        },
        "com.netflix.conductor:conductor-client": {
            "project": true
        },
        "com.netflix.conductor:conductor-common": {
            "project": true
        },
        "com.sun.jersey:jersey-client": {
            "locked": "1.19.4"
        },
        "javax.ws.rs:javax.ws.rs-api": {
            "locked": "2.1.1"
        },
        "junit:junit": {
            "locked": "4.13.2"
        },
        "org.apache.commons:commons-lang3": {
            "locked": "3.12.0"
        },
        "org.apache.logging.log4j:log4j-api": {
            "locked": "2.17.2"
        },
        "org.apache.logging.log4j:log4j-core": {
            "locked": "2.17.2"
        },
        "org.apache.logging.log4j:log4j-jul": {
            "locked": "2.17.2"
        },
        "org.apache.logging.log4j:log4j-slf4j-impl": {
            "locked": "2.17.2"
        },
        "org.apache.logging.log4j:log4j-web": {
            "locked": "2.17.2"
        },
        "org.codehaus.groovy:groovy-all": {
            "locked": "2.5.13"
        },
        "org.glassfish.jersey.core:jersey-common": {
            "locked": "2.22.2"
        },
        "org.junit.vintage:junit-vintage-engine": {
            "locked": "5.8.2"
        },
        "org.spockframework:spock-core": {
            "locked": "1.3-groovy-2.5"
        },
        "org.spockframework:spock-spring": {
            "locked": "1.3-groovy-2.5"
        },
        "org.springframework.boot:spring-boot-starter-log4j2": {
            "locked": "2.7.3"
        },
        "org.springframework.boot:spring-boot-starter-test": {
            "locked": "2.7.3"
        },
        "org.springframework:spring-web": {
            "locked": "5.3.22"
        }
    },
    "testRuntimeClasspath": {
        "cglib:cglib": {
            "locked": "3.3.0"
        },
        "com.amazonaws:aws-java-sdk-core": {
            "firstLevelTransitive": [
                "com.netflix.conductor:conductor-client"
            ],
            "locked": "1.11.86"
        },
        "com.fasterxml.jackson.core:jackson-core": {
            "firstLevelTransitive": [
                "com.netflix.conductor:conductor-common"
            ],
            "locked": "2.13.3"
        },
        "com.fasterxml.jackson.core:jackson-databind": {
            "firstLevelTransitive": [
                "com.netflix.conductor:conductor-common"
            ],
            "locked": "2.13.3"
        },
        "com.fasterxml.jackson.datatype:jackson-datatype-jsr310": {
            "firstLevelTransitive": [
                "com.netflix.conductor:conductor-client"
            ],
            "locked": "2.13.3"
        },
        "com.fasterxml.jackson.jaxrs:jackson-jaxrs-json-provider": {
            "firstLevelTransitive": [
                "com.netflix.conductor:conductor-client"
            ],
            "locked": "2.13.3"
        },
        "com.fasterxml.jackson.module:jackson-module-afterburner": {
            "firstLevelTransitive": [
                "com.netflix.conductor:conductor-common"
            ],
            "locked": "2.13.3"
        },
        "com.google.guava:guava": {
            "locked": "30.0-jre"
        },
        "com.google.protobuf:protobuf-java": {
            "firstLevelTransitive": [
                "com.netflix.conductor:conductor-common"
            ],
            "locked": "3.13.0"
        },
        "com.netflix.conductor:conductor-annotations": {
            "firstLevelTransitive": [
                "com.netflix.conductor:conductor-common"
            ],
            "project": true
        },
        "com.netflix.conductor:conductor-client": {
            "project": true
        },
        "com.netflix.conductor:conductor-common": {
            "firstLevelTransitive": [
                "com.netflix.conductor:conductor-client"
            ],
            "project": true
        },
        "com.netflix.eureka:eureka-client": {
            "firstLevelTransitive": [
                "com.netflix.conductor:conductor-client"
            ],
            "locked": "1.10.10"
        },
        "com.netflix.spectator:spectator-api": {
            "firstLevelTransitive": [
                "com.netflix.conductor:conductor-client"
            ],
            "locked": "0.122.0"
        },
        "com.sun.jersey:jersey-client": {
            "firstLevelTransitive": [
                "com.netflix.conductor:conductor-client"
            ],
            "locked": "1.19.4"
        },
        "commons-io:commons-io": {
            "firstLevelTransitive": [
                "com.netflix.conductor:conductor-client"
            ],
            "locked": "2.7"
        },
        "javax.ws.rs:javax.ws.rs-api": {
            "locked": "2.1.1"
        },
        "junit:junit": {
            "locked": "4.13.2"
        },
        "org.apache.bval:bval-jsr": {
            "firstLevelTransitive": [
                "com.netflix.conductor:conductor-common"
            ],
            "locked": "2.0.5"
        },
        "org.apache.commons:commons-lang3": {
            "firstLevelTransitive": [
                "com.netflix.conductor:conductor-client",
                "com.netflix.conductor:conductor-common"
            ],
            "locked": "3.12.0"
        },
        "org.apache.logging.log4j:log4j-api": {
            "firstLevelTransitive": [
                "com.netflix.conductor:conductor-annotations",
                "com.netflix.conductor:conductor-client",
                "com.netflix.conductor:conductor-common"
            ],
            "locked": "2.17.2"
        },
        "org.apache.logging.log4j:log4j-core": {
            "firstLevelTransitive": [
                "com.netflix.conductor:conductor-annotations",
                "com.netflix.conductor:conductor-client",
                "com.netflix.conductor:conductor-common"
            ],
            "locked": "2.17.2"
        },
        "org.apache.logging.log4j:log4j-jul": {
            "firstLevelTransitive": [
                "com.netflix.conductor:conductor-annotations",
                "com.netflix.conductor:conductor-client",
                "com.netflix.conductor:conductor-common"
            ],
            "locked": "2.17.2"
        },
        "org.apache.logging.log4j:log4j-slf4j-impl": {
            "firstLevelTransitive": [
                "com.netflix.conductor:conductor-annotations",
                "com.netflix.conductor:conductor-client",
                "com.netflix.conductor:conductor-common"
            ],
            "locked": "2.17.2"
        },
        "org.apache.logging.log4j:log4j-web": {
            "firstLevelTransitive": [
                "com.netflix.conductor:conductor-annotations",
                "com.netflix.conductor:conductor-client",
                "com.netflix.conductor:conductor-common"
            ],
            "locked": "2.17.2"
        },
        "org.codehaus.groovy:groovy-all": {
            "locked": "2.5.13"
        },
        "org.glassfish.jersey.core:jersey-common": {
            "locked": "2.22.2"
        },
        "org.junit.vintage:junit-vintage-engine": {
            "locked": "5.8.2"
        },
        "org.slf4j:slf4j-api": {
            "firstLevelTransitive": [
                "com.netflix.conductor:conductor-client"
            ],
            "locked": "1.7.36"
        },
        "org.spockframework:spock-core": {
            "locked": "1.3-groovy-2.5"
        },
        "org.spockframework:spock-spring": {
            "locked": "1.3-groovy-2.5"
        },
        "org.springframework.boot:spring-boot-starter-log4j2": {
            "locked": "2.7.3"
        },
        "org.springframework.boot:spring-boot-starter-test": {
            "locked": "2.7.3"
        },
        "org.springframework:spring-web": {
            "locked": "5.3.22"
        }
    }
}<|MERGE_RESOLUTION|>--- conflicted
+++ resolved
@@ -39,14 +39,7 @@
             "locked": "2.17.2"
         },
         "org.apache.logging.log4j:log4j-web": {
-<<<<<<< HEAD
-            "locked": "2.17.2"
-=======
             "locked": "2.17.1"
-        },
-        "org.glassfish.jersey.core:jersey-common": {
-            "locked": "2.22.2"
->>>>>>> f052e355
         }
     },
     "runtimeClasspath": {
