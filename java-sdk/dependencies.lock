{
    "annotationProcessor": {
        "org.springframework.boot:spring-boot-configuration-processor": {
            "locked": "2.7.16"
        }
    },
    "compileClasspath": {
        "cglib:cglib": {
            "locked": "3.3.0"
        },
        "com.fasterxml.jackson.core:jackson-annotations": {
            "locked": "2.15.0"
        },
        "com.fasterxml.jackson.core:jackson-core": {
            "locked": "2.15.0"
        },
        "com.fasterxml.jackson.core:jackson-databind": {
<<<<<<< HEAD
            "locked": "2.15.0"
        },
        "com.fasterxml.jackson.dataformat:jackson-dataformat-cbor": {
            "locked": "2.15.0"
        },
        "com.fasterxml.jackson.dataformat:jackson-dataformat-smile": {
            "locked": "2.15.0"
        },
        "com.fasterxml.jackson.dataformat:jackson-dataformat-yaml": {
            "locked": "2.15.0"
        },
        "com.fasterxml.jackson.datatype:jackson-datatype-jdk8": {
            "locked": "2.15.0"
        },
        "com.fasterxml.jackson.datatype:jackson-datatype-joda": {
            "locked": "2.15.0"
        },
        "com.fasterxml.jackson.datatype:jackson-datatype-jsr310": {
            "locked": "2.15.0"
        },
        "com.fasterxml.jackson.jaxrs:jackson-jaxrs-json-provider": {
            "locked": "2.15.0"
        },
        "com.fasterxml.jackson.module:jackson-module-afterburner": {
            "locked": "2.15.0"
        },
        "com.google.guava:guava": {
            "locked": "32.0.0-jre"
=======
            "locked": "2.13.5"
        },
        "com.google.guava:guava": {
            "locked": "32.1.2-jre"
>>>>>>> 9669d469
        },
        "com.netflix.conductor:conductor-client": {
            "project": true
        },
        "com.netflix.conductor:conductor-common": {
            "project": true
        },
        "com.sun.jersey:jersey-client": {
            "locked": "1.19.4"
        },
        "javax.ws.rs:javax.ws.rs-api": {
            "locked": "2.1.1"
        },
        "org.apache.logging.log4j:log4j-api": {
            "locked": "2.17.2"
        },
        "org.apache.logging.log4j:log4j-core": {
            "locked": "2.17.2"
        },
        "org.apache.logging.log4j:log4j-jul": {
            "locked": "2.17.2"
        },
        "org.apache.logging.log4j:log4j-slf4j-impl": {
            "locked": "2.17.2"
        },
        "org.apache.logging.log4j:log4j-web": {
            "locked": "2.17.2"
        },
        "org.glassfish.jersey.core:jersey-common": {
            "locked": "2.22.2"
        },
        "org.openjdk.nashorn:nashorn-core": {
            "locked": "15.4"
        },
        "org.yaml:snakeyaml": {
            "locked": "2.0"
        }
    },
    "runtimeClasspath": {
        "cglib:cglib": {
            "locked": "3.3.0"
        },
        "com.amazonaws:aws-java-sdk-core": {
            "firstLevelTransitive": [
                "com.netflix.conductor:conductor-client"
            ],
            "locked": "1.12.535"
        },
        "com.fasterxml.jackson.core:jackson-annotations": {
            "firstLevelTransitive": [
                "com.netflix.conductor:conductor-annotations",
                "com.netflix.conductor:conductor-client",
                "com.netflix.conductor:conductor-common"
            ],
            "locked": "2.15.0"
        },
        "com.fasterxml.jackson.core:jackson-core": {
            "firstLevelTransitive": [
                "com.netflix.conductor:conductor-annotations",
                "com.netflix.conductor:conductor-client",
                "com.netflix.conductor:conductor-common"
            ],
<<<<<<< HEAD
            "locked": "2.15.0"
=======
            "locked": "2.13.5"
>>>>>>> 9669d469
        },
        "com.fasterxml.jackson.core:jackson-databind": {
            "firstLevelTransitive": [
                "com.netflix.conductor:conductor-annotations",
                "com.netflix.conductor:conductor-client",
                "com.netflix.conductor:conductor-common"
            ],
            "locked": "2.15.0"
        },
        "com.fasterxml.jackson.dataformat:jackson-dataformat-cbor": {
            "firstLevelTransitive": [
                "com.netflix.conductor:conductor-annotations",
                "com.netflix.conductor:conductor-client",
                "com.netflix.conductor:conductor-common"
            ],
            "locked": "2.15.0"
        },
        "com.fasterxml.jackson.dataformat:jackson-dataformat-smile": {
            "firstLevelTransitive": [
                "com.netflix.conductor:conductor-annotations",
                "com.netflix.conductor:conductor-client",
                "com.netflix.conductor:conductor-common"
            ],
            "locked": "2.15.0"
        },
        "com.fasterxml.jackson.dataformat:jackson-dataformat-yaml": {
            "firstLevelTransitive": [
                "com.netflix.conductor:conductor-annotations",
                "com.netflix.conductor:conductor-client",
                "com.netflix.conductor:conductor-common"
            ],
<<<<<<< HEAD
            "locked": "2.15.0"
        },
        "com.fasterxml.jackson.datatype:jackson-datatype-jdk8": {
            "firstLevelTransitive": [
                "com.netflix.conductor:conductor-annotations",
                "com.netflix.conductor:conductor-client",
                "com.netflix.conductor:conductor-common"
            ],
            "locked": "2.15.0"
        },
        "com.fasterxml.jackson.datatype:jackson-datatype-joda": {
            "firstLevelTransitive": [
                "com.netflix.conductor:conductor-annotations",
                "com.netflix.conductor:conductor-client",
                "com.netflix.conductor:conductor-common"
            ],
            "locked": "2.15.0"
=======
            "locked": "2.13.5"
>>>>>>> 9669d469
        },
        "com.fasterxml.jackson.datatype:jackson-datatype-jsr310": {
            "firstLevelTransitive": [
                "com.netflix.conductor:conductor-annotations",
                "com.netflix.conductor:conductor-client",
                "com.netflix.conductor:conductor-common"
            ],
<<<<<<< HEAD
            "locked": "2.15.0"
=======
            "locked": "2.13.5"
>>>>>>> 9669d469
        },
        "com.fasterxml.jackson.jaxrs:jackson-jaxrs-json-provider": {
            "firstLevelTransitive": [
                "com.netflix.conductor:conductor-annotations",
                "com.netflix.conductor:conductor-client",
                "com.netflix.conductor:conductor-common"
            ],
<<<<<<< HEAD
            "locked": "2.15.0"
=======
            "locked": "2.13.5"
>>>>>>> 9669d469
        },
        "com.fasterxml.jackson.module:jackson-module-afterburner": {
            "firstLevelTransitive": [
                "com.netflix.conductor:conductor-annotations",
                "com.netflix.conductor:conductor-client",
                "com.netflix.conductor:conductor-common"
            ],
<<<<<<< HEAD
            "locked": "2.15.0"
        },
        "com.google.guava:guava": {
            "firstLevelTransitive": [
                "com.netflix.conductor:conductor-annotations",
                "com.netflix.conductor:conductor-client",
                "com.netflix.conductor:conductor-common"
            ],
            "locked": "32.0.0-jre"
=======
            "locked": "2.13.5"
        },
        "com.google.guava:guava": {
            "locked": "32.1.2-jre"
>>>>>>> 9669d469
        },
        "com.google.protobuf:protobuf-java": {
            "firstLevelTransitive": [
                "com.netflix.conductor:conductor-common"
            ],
<<<<<<< HEAD
            "locked": "3.24.3"
=======
            "locked": "3.21.12"
>>>>>>> 9669d469
        },
        "com.netflix.conductor:conductor-annotations": {
            "firstLevelTransitive": [
                "com.netflix.conductor:conductor-common"
            ],
            "project": true
        },
        "com.netflix.conductor:conductor-client": {
            "project": true
        },
        "com.netflix.conductor:conductor-common": {
            "firstLevelTransitive": [
                "com.netflix.conductor:conductor-client"
            ],
            "project": true
        },
        "com.netflix.eureka:eureka-client": {
            "firstLevelTransitive": [
                "com.netflix.conductor:conductor-client"
            ],
            "locked": "1.10.10"
        },
        "com.netflix.spectator:spectator-api": {
            "firstLevelTransitive": [
                "com.netflix.conductor:conductor-client"
            ],
            "locked": "0.122.0"
        },
        "com.sun.jersey:jersey-client": {
            "firstLevelTransitive": [
                "com.netflix.conductor:conductor-client"
            ],
            "locked": "1.19.4"
        },
        "commons-io:commons-io": {
            "firstLevelTransitive": [
                "com.netflix.conductor:conductor-client"
            ],
            "locked": "2.7"
        },
        "javax.ws.rs:javax.ws.rs-api": {
            "firstLevelTransitive": [
                "com.netflix.conductor:conductor-client"
            ],
            "locked": "2.1.1"
        },
        "org.apache.bval:bval-jsr": {
            "firstLevelTransitive": [
                "com.netflix.conductor:conductor-common"
            ],
            "locked": "2.0.6"
        },
        "org.apache.commons:commons-lang3": {
            "firstLevelTransitive": [
                "com.netflix.conductor:conductor-client",
                "com.netflix.conductor:conductor-common"
            ],
            "locked": "3.12.0"
        },
        "org.apache.logging.log4j:log4j-api": {
            "firstLevelTransitive": [
                "com.netflix.conductor:conductor-annotations",
                "com.netflix.conductor:conductor-client",
                "com.netflix.conductor:conductor-common"
            ],
            "locked": "2.17.2"
        },
        "org.apache.logging.log4j:log4j-core": {
            "firstLevelTransitive": [
                "com.netflix.conductor:conductor-annotations",
                "com.netflix.conductor:conductor-client",
                "com.netflix.conductor:conductor-common"
            ],
            "locked": "2.17.2"
        },
        "org.apache.logging.log4j:log4j-jul": {
            "firstLevelTransitive": [
                "com.netflix.conductor:conductor-annotations",
                "com.netflix.conductor:conductor-client",
                "com.netflix.conductor:conductor-common"
            ],
            "locked": "2.17.2"
        },
        "org.apache.logging.log4j:log4j-slf4j-impl": {
            "firstLevelTransitive": [
                "com.netflix.conductor:conductor-annotations",
                "com.netflix.conductor:conductor-client",
                "com.netflix.conductor:conductor-common"
            ],
            "locked": "2.17.2"
        },
        "org.apache.logging.log4j:log4j-web": {
            "firstLevelTransitive": [
                "com.netflix.conductor:conductor-annotations",
                "com.netflix.conductor:conductor-client",
                "com.netflix.conductor:conductor-common"
            ],
            "locked": "2.17.2"
        },
        "org.glassfish.jersey.core:jersey-common": {
            "firstLevelTransitive": [
                "com.netflix.conductor:conductor-client"
            ],
            "locked": "2.22.2"
        },
        "org.openjdk.nashorn:nashorn-core": {
            "locked": "15.4"
        },
        "org.slf4j:slf4j-api": {
            "firstLevelTransitive": [
                "com.netflix.conductor:conductor-client"
            ],
            "locked": "1.7.36"
        },
        "org.yaml:snakeyaml": {
            "firstLevelTransitive": [
                "com.netflix.conductor:conductor-annotations",
                "com.netflix.conductor:conductor-client",
                "com.netflix.conductor:conductor-common"
            ],
            "locked": "2.0"
        }
    },
    "testCompileClasspath": {
        "cglib:cglib": {
            "locked": "3.3.0"
        },
        "com.fasterxml.jackson.core:jackson-annotations": {
            "locked": "2.15.0"
        },
        "com.fasterxml.jackson.core:jackson-core": {
<<<<<<< HEAD
            "locked": "2.15.0"
        },
        "com.fasterxml.jackson.core:jackson-databind": {
            "locked": "2.15.0"
        },
        "com.fasterxml.jackson.dataformat:jackson-dataformat-cbor": {
            "locked": "2.15.0"
        },
        "com.fasterxml.jackson.dataformat:jackson-dataformat-smile": {
            "locked": "2.15.0"
        },
        "com.fasterxml.jackson.dataformat:jackson-dataformat-yaml": {
            "locked": "2.15.0"
        },
        "com.fasterxml.jackson.datatype:jackson-datatype-jdk8": {
            "locked": "2.15.0"
        },
        "com.fasterxml.jackson.datatype:jackson-datatype-joda": {
            "locked": "2.15.0"
        },
        "com.fasterxml.jackson.datatype:jackson-datatype-jsr310": {
            "locked": "2.15.0"
        },
        "com.fasterxml.jackson.jaxrs:jackson-jaxrs-json-provider": {
            "locked": "2.15.0"
        },
        "com.fasterxml.jackson.module:jackson-module-afterburner": {
            "locked": "2.15.0"
        },
        "com.google.guava:guava": {
            "locked": "32.0.0-jre"
=======
            "locked": "2.13.5"
        },
        "com.fasterxml.jackson.core:jackson-databind": {
            "locked": "2.13.5"
        },
        "com.google.guava:guava": {
            "locked": "32.1.2-jre"
>>>>>>> 9669d469
        },
        "com.netflix.conductor:conductor-client": {
            "project": true
        },
        "com.netflix.conductor:conductor-common": {
            "project": true
        },
        "com.sun.jersey:jersey-client": {
            "locked": "1.19.4"
        },
        "javax.ws.rs:javax.ws.rs-api": {
            "locked": "2.1.1"
        },
        "junit:junit": {
            "locked": "4.13.2"
        },
        "net.java.dev.jna:jna": {
            "locked": "5.13.0"
        },
        "org.apache.commons:commons-lang3": {
            "locked": "3.12.0"
        },
        "org.apache.logging.log4j:log4j-api": {
            "locked": "2.17.2"
        },
        "org.apache.logging.log4j:log4j-core": {
            "locked": "2.17.2"
        },
        "org.apache.logging.log4j:log4j-jul": {
            "locked": "2.17.2"
        },
        "org.apache.logging.log4j:log4j-slf4j-impl": {
            "locked": "2.17.2"
        },
        "org.apache.logging.log4j:log4j-web": {
            "locked": "2.17.2"
        },
        "org.codehaus.groovy:groovy-all": {
            "locked": "3.0.19"
        },
        "org.glassfish.jersey.core:jersey-common": {
            "locked": "2.22.2"
        },
        "org.junit.vintage:junit-vintage-engine": {
            "locked": "5.8.2"
        },
        "org.openjdk.nashorn:nashorn-core": {
            "locked": "15.4"
        },
        "org.spockframework:spock-core": {
            "locked": "2.3-groovy-3.0"
        },
        "org.spockframework:spock-spring": {
            "locked": "2.3-groovy-3.0"
        },
        "org.springframework.boot:spring-boot-starter-log4j2": {
            "locked": "2.7.16"
        },
        "org.springframework.boot:spring-boot-starter-test": {
            "locked": "2.7.16"
        },
        "org.springframework:spring-web": {
            "locked": "5.3.30"
<<<<<<< HEAD
        },
        "org.yaml:snakeyaml": {
            "locked": "2.0"
=======
>>>>>>> 9669d469
        }
    },
    "testRuntimeClasspath": {
        "cglib:cglib": {
            "locked": "3.3.0"
        },
        "com.amazonaws:aws-java-sdk-core": {
            "firstLevelTransitive": [
                "com.netflix.conductor:conductor-client"
            ],
            "locked": "1.12.535"
        },
        "com.fasterxml.jackson.core:jackson-annotations": {
            "firstLevelTransitive": [
                "com.netflix.conductor:conductor-annotations",
                "com.netflix.conductor:conductor-client",
                "com.netflix.conductor:conductor-common"
            ],
            "locked": "2.15.0"
        },
        "com.fasterxml.jackson.core:jackson-core": {
            "firstLevelTransitive": [
                "com.netflix.conductor:conductor-annotations",
                "com.netflix.conductor:conductor-client",
                "com.netflix.conductor:conductor-common"
            ],
<<<<<<< HEAD
            "locked": "2.15.0"
=======
            "locked": "2.13.5"
>>>>>>> 9669d469
        },
        "com.fasterxml.jackson.core:jackson-databind": {
            "firstLevelTransitive": [
                "com.netflix.conductor:conductor-annotations",
                "com.netflix.conductor:conductor-client",
                "com.netflix.conductor:conductor-common"
            ],
            "locked": "2.15.0"
        },
        "com.fasterxml.jackson.dataformat:jackson-dataformat-cbor": {
            "firstLevelTransitive": [
                "com.netflix.conductor:conductor-annotations",
                "com.netflix.conductor:conductor-client",
                "com.netflix.conductor:conductor-common"
            ],
            "locked": "2.15.0"
        },
        "com.fasterxml.jackson.dataformat:jackson-dataformat-smile": {
            "firstLevelTransitive": [
                "com.netflix.conductor:conductor-annotations",
                "com.netflix.conductor:conductor-client",
                "com.netflix.conductor:conductor-common"
            ],
            "locked": "2.15.0"
        },
        "com.fasterxml.jackson.dataformat:jackson-dataformat-yaml": {
            "firstLevelTransitive": [
                "com.netflix.conductor:conductor-annotations",
                "com.netflix.conductor:conductor-client",
                "com.netflix.conductor:conductor-common"
            ],
            "locked": "2.15.0"
        },
        "com.fasterxml.jackson.datatype:jackson-datatype-jdk8": {
            "firstLevelTransitive": [
                "com.netflix.conductor:conductor-annotations",
                "com.netflix.conductor:conductor-client",
                "com.netflix.conductor:conductor-common"
            ],
<<<<<<< HEAD
            "locked": "2.15.0"
        },
        "com.fasterxml.jackson.datatype:jackson-datatype-joda": {
            "firstLevelTransitive": [
                "com.netflix.conductor:conductor-annotations",
                "com.netflix.conductor:conductor-client",
                "com.netflix.conductor:conductor-common"
            ],
            "locked": "2.15.0"
=======
            "locked": "2.13.5"
>>>>>>> 9669d469
        },
        "com.fasterxml.jackson.datatype:jackson-datatype-jsr310": {
            "firstLevelTransitive": [
                "com.netflix.conductor:conductor-annotations",
                "com.netflix.conductor:conductor-client",
                "com.netflix.conductor:conductor-common"
            ],
<<<<<<< HEAD
            "locked": "2.15.0"
=======
            "locked": "2.13.5"
>>>>>>> 9669d469
        },
        "com.fasterxml.jackson.jaxrs:jackson-jaxrs-json-provider": {
            "firstLevelTransitive": [
                "com.netflix.conductor:conductor-annotations",
                "com.netflix.conductor:conductor-client",
                "com.netflix.conductor:conductor-common"
            ],
<<<<<<< HEAD
            "locked": "2.15.0"
=======
            "locked": "2.13.5"
>>>>>>> 9669d469
        },
        "com.fasterxml.jackson.module:jackson-module-afterburner": {
            "firstLevelTransitive": [
                "com.netflix.conductor:conductor-annotations",
                "com.netflix.conductor:conductor-client",
                "com.netflix.conductor:conductor-common"
            ],
<<<<<<< HEAD
            "locked": "2.15.0"
        },
        "com.google.guava:guava": {
            "firstLevelTransitive": [
                "com.netflix.conductor:conductor-annotations",
                "com.netflix.conductor:conductor-client",
                "com.netflix.conductor:conductor-common"
            ],
            "locked": "32.0.0-jre"
=======
            "locked": "2.13.5"
        },
        "com.google.guava:guava": {
            "locked": "32.1.2-jre"
>>>>>>> 9669d469
        },
        "com.google.protobuf:protobuf-java": {
            "firstLevelTransitive": [
                "com.netflix.conductor:conductor-common"
            ],
<<<<<<< HEAD
            "locked": "3.24.3"
=======
            "locked": "3.21.12"
>>>>>>> 9669d469
        },
        "com.netflix.conductor:conductor-annotations": {
            "firstLevelTransitive": [
                "com.netflix.conductor:conductor-common"
            ],
            "project": true
        },
        "com.netflix.conductor:conductor-client": {
            "project": true
        },
        "com.netflix.conductor:conductor-common": {
            "firstLevelTransitive": [
                "com.netflix.conductor:conductor-client"
            ],
            "project": true
        },
        "com.netflix.eureka:eureka-client": {
            "firstLevelTransitive": [
                "com.netflix.conductor:conductor-client"
            ],
            "locked": "1.10.10"
        },
        "com.netflix.spectator:spectator-api": {
            "firstLevelTransitive": [
                "com.netflix.conductor:conductor-client"
            ],
            "locked": "0.122.0"
        },
        "com.sun.jersey:jersey-client": {
            "firstLevelTransitive": [
                "com.netflix.conductor:conductor-client"
            ],
            "locked": "1.19.4"
        },
        "commons-io:commons-io": {
            "firstLevelTransitive": [
                "com.netflix.conductor:conductor-client"
            ],
            "locked": "2.7"
        },
        "javax.ws.rs:javax.ws.rs-api": {
            "firstLevelTransitive": [
                "com.netflix.conductor:conductor-client"
            ],
            "locked": "2.1.1"
        },
        "junit:junit": {
            "locked": "4.13.2"
        },
        "net.java.dev.jna:jna": {
            "locked": "5.13.0"
        },
        "org.apache.bval:bval-jsr": {
            "firstLevelTransitive": [
                "com.netflix.conductor:conductor-common"
            ],
            "locked": "2.0.6"
        },
        "org.apache.commons:commons-lang3": {
            "firstLevelTransitive": [
                "com.netflix.conductor:conductor-client",
                "com.netflix.conductor:conductor-common"
            ],
            "locked": "3.12.0"
        },
        "org.apache.logging.log4j:log4j-api": {
            "firstLevelTransitive": [
                "com.netflix.conductor:conductor-annotations",
                "com.netflix.conductor:conductor-client",
                "com.netflix.conductor:conductor-common"
            ],
            "locked": "2.17.2"
        },
        "org.apache.logging.log4j:log4j-core": {
            "firstLevelTransitive": [
                "com.netflix.conductor:conductor-annotations",
                "com.netflix.conductor:conductor-client",
                "com.netflix.conductor:conductor-common"
            ],
            "locked": "2.17.2"
        },
        "org.apache.logging.log4j:log4j-jul": {
            "firstLevelTransitive": [
                "com.netflix.conductor:conductor-annotations",
                "com.netflix.conductor:conductor-client",
                "com.netflix.conductor:conductor-common"
            ],
            "locked": "2.17.2"
        },
        "org.apache.logging.log4j:log4j-slf4j-impl": {
            "firstLevelTransitive": [
                "com.netflix.conductor:conductor-annotations",
                "com.netflix.conductor:conductor-client",
                "com.netflix.conductor:conductor-common"
            ],
            "locked": "2.17.2"
        },
        "org.apache.logging.log4j:log4j-web": {
            "firstLevelTransitive": [
                "com.netflix.conductor:conductor-annotations",
                "com.netflix.conductor:conductor-client",
                "com.netflix.conductor:conductor-common"
            ],
            "locked": "2.17.2"
        },
        "org.codehaus.groovy:groovy-all": {
            "locked": "3.0.19"
        },
        "org.glassfish.jersey.core:jersey-common": {
            "firstLevelTransitive": [
                "com.netflix.conductor:conductor-client"
            ],
            "locked": "2.22.2"
        },
        "org.junit.vintage:junit-vintage-engine": {
            "locked": "5.8.2"
        },
        "org.openjdk.nashorn:nashorn-core": {
            "locked": "15.4"
        },
        "org.slf4j:slf4j-api": {
            "firstLevelTransitive": [
                "com.netflix.conductor:conductor-client"
            ],
            "locked": "1.7.36"
        },
        "org.spockframework:spock-core": {
            "locked": "2.3-groovy-3.0"
        },
        "org.spockframework:spock-spring": {
            "locked": "2.3-groovy-3.0"
        },
        "org.springframework.boot:spring-boot-starter-log4j2": {
            "locked": "2.7.16"
        },
        "org.springframework.boot:spring-boot-starter-test": {
            "locked": "2.7.16"
        },
        "org.springframework:spring-web": {
            "locked": "5.3.30"
<<<<<<< HEAD
        },
        "org.yaml:snakeyaml": {
            "firstLevelTransitive": [
                "com.netflix.conductor:conductor-annotations",
                "com.netflix.conductor:conductor-client",
                "com.netflix.conductor:conductor-common"
            ],
            "locked": "2.0"
=======
>>>>>>> 9669d469
        }
    }
}<|MERGE_RESOLUTION|>--- conflicted
+++ resolved
@@ -15,7 +15,6 @@
             "locked": "2.15.0"
         },
         "com.fasterxml.jackson.core:jackson-databind": {
-<<<<<<< HEAD
             "locked": "2.15.0"
         },
         "com.fasterxml.jackson.dataformat:jackson-dataformat-cbor": {
@@ -41,15 +40,9 @@
         },
         "com.fasterxml.jackson.module:jackson-module-afterburner": {
             "locked": "2.15.0"
-        },
-        "com.google.guava:guava": {
-            "locked": "32.0.0-jre"
-=======
-            "locked": "2.13.5"
         },
         "com.google.guava:guava": {
             "locked": "32.1.2-jre"
->>>>>>> 9669d469
         },
         "com.netflix.conductor:conductor-client": {
             "project": true
@@ -112,11 +105,7 @@
                 "com.netflix.conductor:conductor-client",
                 "com.netflix.conductor:conductor-common"
             ],
-<<<<<<< HEAD
-            "locked": "2.15.0"
-=======
-            "locked": "2.13.5"
->>>>>>> 9669d469
+            "locked": "2.15.0"
         },
         "com.fasterxml.jackson.core:jackson-databind": {
             "firstLevelTransitive": [
@@ -148,7 +137,6 @@
                 "com.netflix.conductor:conductor-client",
                 "com.netflix.conductor:conductor-common"
             ],
-<<<<<<< HEAD
             "locked": "2.15.0"
         },
         "com.fasterxml.jackson.datatype:jackson-datatype-jdk8": {
@@ -166,9 +154,6 @@
                 "com.netflix.conductor:conductor-common"
             ],
             "locked": "2.15.0"
-=======
-            "locked": "2.13.5"
->>>>>>> 9669d469
         },
         "com.fasterxml.jackson.datatype:jackson-datatype-jsr310": {
             "firstLevelTransitive": [
@@ -176,11 +161,7 @@
                 "com.netflix.conductor:conductor-client",
                 "com.netflix.conductor:conductor-common"
             ],
-<<<<<<< HEAD
-            "locked": "2.15.0"
-=======
-            "locked": "2.13.5"
->>>>>>> 9669d469
+            "locked": "2.15.0"
         },
         "com.fasterxml.jackson.jaxrs:jackson-jaxrs-json-provider": {
             "firstLevelTransitive": [
@@ -188,11 +169,7 @@
                 "com.netflix.conductor:conductor-client",
                 "com.netflix.conductor:conductor-common"
             ],
-<<<<<<< HEAD
-            "locked": "2.15.0"
-=======
-            "locked": "2.13.5"
->>>>>>> 9669d469
+            "locked": "2.15.0"
         },
         "com.fasterxml.jackson.module:jackson-module-afterburner": {
             "firstLevelTransitive": [
@@ -200,32 +177,16 @@
                 "com.netflix.conductor:conductor-client",
                 "com.netflix.conductor:conductor-common"
             ],
-<<<<<<< HEAD
-            "locked": "2.15.0"
-        },
-        "com.google.guava:guava": {
-            "firstLevelTransitive": [
-                "com.netflix.conductor:conductor-annotations",
-                "com.netflix.conductor:conductor-client",
-                "com.netflix.conductor:conductor-common"
-            ],
-            "locked": "32.0.0-jre"
-=======
-            "locked": "2.13.5"
+            "locked": "2.15.0"
         },
         "com.google.guava:guava": {
             "locked": "32.1.2-jre"
->>>>>>> 9669d469
         },
         "com.google.protobuf:protobuf-java": {
             "firstLevelTransitive": [
                 "com.netflix.conductor:conductor-common"
             ],
-<<<<<<< HEAD
             "locked": "3.24.3"
-=======
-            "locked": "3.21.12"
->>>>>>> 9669d469
         },
         "com.netflix.conductor:conductor-annotations": {
             "firstLevelTransitive": [
@@ -357,7 +318,6 @@
             "locked": "2.15.0"
         },
         "com.fasterxml.jackson.core:jackson-core": {
-<<<<<<< HEAD
             "locked": "2.15.0"
         },
         "com.fasterxml.jackson.core:jackson-databind": {
@@ -386,18 +346,9 @@
         },
         "com.fasterxml.jackson.module:jackson-module-afterburner": {
             "locked": "2.15.0"
-        },
-        "com.google.guava:guava": {
-            "locked": "32.0.0-jre"
-=======
-            "locked": "2.13.5"
-        },
-        "com.fasterxml.jackson.core:jackson-databind": {
-            "locked": "2.13.5"
         },
         "com.google.guava:guava": {
             "locked": "32.1.2-jre"
->>>>>>> 9669d469
         },
         "com.netflix.conductor:conductor-client": {
             "project": true
@@ -461,12 +412,9 @@
         },
         "org.springframework:spring-web": {
             "locked": "5.3.30"
-<<<<<<< HEAD
         },
         "org.yaml:snakeyaml": {
             "locked": "2.0"
-=======
->>>>>>> 9669d469
         }
     },
     "testRuntimeClasspath": {
@@ -493,11 +441,7 @@
                 "com.netflix.conductor:conductor-client",
                 "com.netflix.conductor:conductor-common"
             ],
-<<<<<<< HEAD
-            "locked": "2.15.0"
-=======
-            "locked": "2.13.5"
->>>>>>> 9669d469
+            "locked": "2.15.0"
         },
         "com.fasterxml.jackson.core:jackson-databind": {
             "firstLevelTransitive": [
@@ -537,7 +481,6 @@
                 "com.netflix.conductor:conductor-client",
                 "com.netflix.conductor:conductor-common"
             ],
-<<<<<<< HEAD
             "locked": "2.15.0"
         },
         "com.fasterxml.jackson.datatype:jackson-datatype-joda": {
@@ -547,9 +490,6 @@
                 "com.netflix.conductor:conductor-common"
             ],
             "locked": "2.15.0"
-=======
-            "locked": "2.13.5"
->>>>>>> 9669d469
         },
         "com.fasterxml.jackson.datatype:jackson-datatype-jsr310": {
             "firstLevelTransitive": [
@@ -557,11 +497,7 @@
                 "com.netflix.conductor:conductor-client",
                 "com.netflix.conductor:conductor-common"
             ],
-<<<<<<< HEAD
-            "locked": "2.15.0"
-=======
-            "locked": "2.13.5"
->>>>>>> 9669d469
+            "locked": "2.15.0"
         },
         "com.fasterxml.jackson.jaxrs:jackson-jaxrs-json-provider": {
             "firstLevelTransitive": [
@@ -569,11 +505,7 @@
                 "com.netflix.conductor:conductor-client",
                 "com.netflix.conductor:conductor-common"
             ],
-<<<<<<< HEAD
-            "locked": "2.15.0"
-=======
-            "locked": "2.13.5"
->>>>>>> 9669d469
+            "locked": "2.15.0"
         },
         "com.fasterxml.jackson.module:jackson-module-afterburner": {
             "firstLevelTransitive": [
@@ -581,32 +513,16 @@
                 "com.netflix.conductor:conductor-client",
                 "com.netflix.conductor:conductor-common"
             ],
-<<<<<<< HEAD
-            "locked": "2.15.0"
-        },
-        "com.google.guava:guava": {
-            "firstLevelTransitive": [
-                "com.netflix.conductor:conductor-annotations",
-                "com.netflix.conductor:conductor-client",
-                "com.netflix.conductor:conductor-common"
-            ],
-            "locked": "32.0.0-jre"
-=======
-            "locked": "2.13.5"
+            "locked": "2.15.0"
         },
         "com.google.guava:guava": {
             "locked": "32.1.2-jre"
->>>>>>> 9669d469
         },
         "com.google.protobuf:protobuf-java": {
             "firstLevelTransitive": [
                 "com.netflix.conductor:conductor-common"
             ],
-<<<<<<< HEAD
             "locked": "3.24.3"
-=======
-            "locked": "3.21.12"
->>>>>>> 9669d469
         },
         "com.netflix.conductor:conductor-annotations": {
             "firstLevelTransitive": [
@@ -747,7 +663,6 @@
         },
         "org.springframework:spring-web": {
             "locked": "5.3.30"
-<<<<<<< HEAD
         },
         "org.yaml:snakeyaml": {
             "firstLevelTransitive": [
@@ -756,8 +671,6 @@
                 "com.netflix.conductor:conductor-common"
             ],
             "locked": "2.0"
-=======
->>>>>>> 9669d469
         }
     }
 }