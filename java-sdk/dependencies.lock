--- conflicted
+++ resolved
@@ -1,11 +1,7 @@
 {
     "annotationProcessor": {
         "org.springframework.boot:spring-boot-configuration-processor": {
-<<<<<<< HEAD
             "locked": "3.1.4"
-=======
-            "locked": "2.7.16"
->>>>>>> 03cf0c1f
         }
     },
     "compileClasspath": {
@@ -261,13 +257,8 @@
         "org.apache.logging.log4j:log4j-web": {
             "locked": "2.21.0"
         },
-<<<<<<< HEAD
         "org.apache.groovy:groovy-all": {
             "locked": "4.0.9"
-=======
-        "org.codehaus.groovy:groovy-all": {
-            "locked": "3.0.19"
->>>>>>> 03cf0c1f
         },
         "org.glassfish.jersey.core:jersey-common": {
             "locked": "2.22.2"
@@ -279,7 +270,6 @@
             "locked": "15.4"
         },
         "org.spockframework:spock-core": {
-<<<<<<< HEAD
             "locked": "2.4-M1-groovy-4.0"
         },
         "org.spockframework:spock-spring": {
@@ -293,21 +283,6 @@
         },
         "org.springframework:spring-web": {
             "locked": "6.0.12"
-=======
-            "locked": "2.3-groovy-3.0"
-        },
-        "org.spockframework:spock-spring": {
-            "locked": "2.3-groovy-3.0"
-        },
-        "org.springframework.boot:spring-boot-starter-log4j2": {
-            "locked": "2.7.16"
-        },
-        "org.springframework.boot:spring-boot-starter-test": {
-            "locked": "2.7.16"
-        },
-        "org.springframework:spring-web": {
-            "locked": "5.3.30"
->>>>>>> 03cf0c1f
         }
     },
     "testRuntimeClasspath": {
@@ -460,13 +435,8 @@
             ],
             "locked": "2.21.0"
         },
-<<<<<<< HEAD
         "org.apache.groovy:groovy-all": {
             "locked": "4.0.9"
-=======
-        "org.codehaus.groovy:groovy-all": {
-            "locked": "3.0.19"
->>>>>>> 03cf0c1f
         },
         "org.glassfish.jersey.core:jersey-common": {
             "firstLevelTransitive": [
@@ -487,7 +457,6 @@
             "locked": "1.7.36"
         },
         "org.spockframework:spock-core": {
-<<<<<<< HEAD
             "locked": "2.4-M1-groovy-4.0"
         },
         "org.spockframework:spock-spring": {
@@ -501,21 +470,6 @@
         },
         "org.springframework:spring-web": {
             "locked": "6.0.12"
-=======
-            "locked": "2.3-groovy-3.0"
-        },
-        "org.spockframework:spock-spring": {
-            "locked": "2.3-groovy-3.0"
-        },
-        "org.springframework.boot:spring-boot-starter-log4j2": {
-            "locked": "2.7.16"
-        },
-        "org.springframework.boot:spring-boot-starter-test": {
-            "locked": "2.7.16"
-        },
-        "org.springframework:spring-web": {
-            "locked": "5.3.30"
->>>>>>> 03cf0c1f
         }
     }
 }