/**
 * Copyright 2016 Netflix, Inc.
 *
 * Licensed under the Apache License, Version 2.0 (the "License"); you may not use this file except in compliance with
 * the License. You may obtain a copy of the License at
 *
 * http://www.apache.org/licenses/LICENSE-2.0
 *
 * Unless required by applicable law or agreed to in writing, software distributed under the License is distributed on
 * an "AS IS" BASIS, WITHOUT WARRANTIES OR CONDITIONS OF ANY KIND, either express or implied. See the License for the
 * specific language governing permissions and limitations under the License.
 */
package com.netflix.conductor.dao.dynomite.queue;

import com.netflix.conductor.core.config.Configuration;
import com.netflix.conductor.dao.QueueDAO;
import com.netflix.discovery.DiscoveryClient;
import com.netflix.dyno.connectionpool.Host;
import com.netflix.dyno.contrib.EurekaHostsSupplier;
import com.netflix.dyno.jedis.DynoJedisClient;
import com.netflix.dyno.queues.DynoQueue;
import com.netflix.dyno.queues.Message;
import com.netflix.dyno.queues.ShardSupplier;
import com.netflix.dyno.queues.redis.DynoShardSupplier;
import com.netflix.dyno.queues.redis.RedisDynoQueue;
import com.netflix.dyno.queues.redis.RedisQueues;

import org.slf4j.Logger;
import org.slf4j.LoggerFactory;

import java.util.ArrayList;
import java.util.Arrays;
import java.util.List;
import java.util.Map;
import java.util.concurrent.TimeUnit;
import java.util.stream.Collectors;

import javax.inject.Inject;
import javax.inject.Singleton;

import redis.clients.jedis.JedisCommands;

@Singleton
public class DynoQueueDAO implements QueueDAO {

<<<<<<< HEAD
    private static Logger logger = LoggerFactory.getLogger(DynoQueueDAO.class);

    private RedisQueues queues;

    private JedisCommands dynoClient;

    private JedisCommands dynoClientRead;

    private ShardSupplier ss;

    private String domain;

    private Configuration config;

    @Inject
    public DynoQueueDAO(RedisQueues queues) {
        this.queues = queues;
    }

    @Deprecated
    public DynoQueueDAO(DiscoveryClient dc, Configuration config) {

        logger.info("DynoQueueDAO::INIT");

        this.config = config;
        this.domain = config.getProperty("workflow.dyno.keyspace.domain", null);
        String cluster = config.getProperty("workflow.dynomite.cluster", null);
        final int readConnPort = config.getIntProperty("queues.dynomite.nonQuorum.port", 22122);

        EurekaHostsSupplier hostSupplier = new EurekaHostsSupplier(cluster, dc) {
            @Override
            public List<Host> getHosts() {
                List<Host> hosts = super.getHosts();
                List<Host> updatedHosts = new ArrayList<>(hosts.size());
                hosts.forEach(host -> {
                    updatedHosts.add(new Host(host.getHostName(), host.getIpAddress(), readConnPort, host.getRack(), host.getDatacenter(), host.isUp() ? Host.Status.Up : Host.Status.Down));
                });
                return updatedHosts;
            }
        };

        this.dynoClientRead = new DynoJedisClient.Builder().withApplicationName(config.getAppId()).withDynomiteClusterName(cluster).withHostSupplier(hostSupplier).build();
        DynoJedisClient dyno = new DynoJedisClient.Builder().withApplicationName(config.getAppId()).withDynomiteClusterName(cluster).withDiscoveryClient(dc).build();

        this.dynoClient = dyno;

        String region = config.getRegion();
        String localDC = config.getAvailabilityZone();

        if (localDC == null) {
            throw new Error("Availability zone is not defined.  Ensure Configuration.getAvailabilityZone() returns a non-null and non-empty value.");
        }

        localDC = localDC.replaceAll(region, "");
        this.ss = new DynoShardSupplier(dyno.getConnPool().getConfiguration().getHostSupplier(), region, localDC);
        init();
    }

    @Deprecated
    public DynoQueueDAO(JedisCommands dynoClient, JedisCommands dynoClientRead, ShardSupplier ss, Configuration config) {
        this.dynoClient = dynoClient;
        this.dynoClientRead = dynoClient;
        this.ss = ss;
        this.config = config;
        init();
    }

    @Deprecated
    private void init() {

        String rootNamespace = config.getProperty("workflow.namespace.queue.prefix", null);
        String stack = config.getStack();
        String prefix = rootNamespace + "." + stack;
        if (domain != null) {
            prefix = prefix + "." + domain;
        }
        queues = new RedisQueues(dynoClient, dynoClientRead, prefix, ss, 60_000, 60_000);
        logger.info("DynoQueueDAO initialized with prefix " + prefix + "!");
    }

    @Override
    public void push(String queueName, String id, long offsetTimeInSecond) {
        Message msg = new Message(id, null);
        msg.setTimeout(offsetTimeInSecond, TimeUnit.SECONDS);
        queues.get(queueName).push(Arrays.asList(msg));
    }

    @Override
    public void push(String queueName, List<com.netflix.conductor.core.events.queue.Message> messages) {
        List<Message> msgs = messages.stream().map(msg -> new Message(msg.getId(), msg.getPayload())).collect(Collectors.toList());
        queues.get(queueName).push(msgs);
    }

    @Override
    public boolean pushIfNotExists(String queueName, String id, long offsetTimeInSecond) {
        DynoQueue queue = queues.get(queueName);
        if (queue.get(id) != null) {
            return false;
        }
        Message msg = new Message(id, null);
        msg.setTimeout(offsetTimeInSecond, TimeUnit.SECONDS);
        queue.push(Arrays.asList(msg));
        return true;
    }

    @Override
    public List<String> pop(String queueName, int count, int timeout) {
        List<Message> msg = queues.get(queueName).pop(count, timeout, TimeUnit.MILLISECONDS);
        return msg.stream().map(m -> m.getId()).collect(Collectors.toList());
    }

    @Override
    public List<com.netflix.conductor.core.events.queue.Message> pollMessages(String queueName, int count, int timeout) {
        List<Message> msgs = queues.get(queueName).pop(count, timeout, TimeUnit.MILLISECONDS);
        return msgs.stream().map(msg -> new com.netflix.conductor.core.events.queue.Message(msg.getId(), msg.getPayload(), null)).collect(Collectors.toList());
    }

    @Override
    public void remove(String queueName, String messageId) {
        queues.get(queueName).remove(messageId);
    }

    @Override
    public int getSize(String queueName) {
        return (int) queues.get(queueName).size();
    }

    @Override
    public boolean ack(String queueName, String messageId) {
        return queues.get(queueName).ack(messageId);

    }

    @Override
    public boolean setUnackTimeout(String queueName, String messageId, long timeout) {
        return queues.get(queueName).setUnackTimeout(messageId, timeout);
    }

    @Override
    public void flush(String queueName) {
        DynoQueue queue = queues.get(queueName);
        if (queue != null) {
            queue.clear();
        }
    }

    @Override
    public Map<String, Long> queuesDetail() {
        Map<String, Long> map = queues.queues().stream().collect(Collectors.toMap(queue -> queue.getName(), q -> q.size()));
        return map;
    }

    @Override
    public Map<String, Map<String, Map<String, Long>>> queuesDetailVerbose() {
        Map<String, Map<String, Map<String, Long>>> map = queues.queues().stream()
                .collect(Collectors.toMap(queue -> queue.getName(), q -> q.shardSizes()));
        return map;
    }

    public void processUnacks(String queueName) {
        ((RedisDynoQueue) queues.get(queueName)).processUnacks();
    }

    @Override
    public boolean setOffsetTime(String queueName, String id, long offsetTimeInSecond) {
        DynoQueue queue = queues.get(queueName);
        return queue.setTimeout(id, offsetTimeInSecond);

    }
=======
	private static Logger logger = LoggerFactory.getLogger(DynoQueueDAO.class);

	private RedisQueues queues;

	private JedisCommands dynoClient;
	
	private JedisCommands dynoClientRead;

	private ShardSupplier ss;

	private String domain;

	private Configuration config;

	@Inject
	public DynoQueueDAO(DiscoveryClient dc, Configuration config) {
		
		logger.info("DynoQueueDAO::INIT");
		
		this.config = config;
		this.domain = config.getProperty("workflow.dyno.keyspace.domain", null);
		String cluster = config.getProperty("workflow.dynomite.cluster", null);
		final int readConnPort = config.getIntProperty("queues.dynomite.nonQuorum.port", 22122);
		
		EurekaHostsSupplier hostSupplier = new EurekaHostsSupplier(cluster, dc) {
			@Override
			public List<Host> getHosts() {
				List<Host> hosts = super.getHosts();
				List<Host> updatedHosts = new ArrayList<>(hosts.size());
				hosts.forEach(host -> {
					updatedHosts.add(new Host(host.getHostName(), host.getIpAddress(), readConnPort, host.getRack(), host.getDatacenter(), host.isUp() ? Status.Up : Status.Down));
				});
				return updatedHosts;
			}
		};
		
		this.dynoClientRead = new DynoJedisClient.Builder().withApplicationName(config.getAppId()).withDynomiteClusterName(cluster).withHostSupplier(hostSupplier).build();
		DynoJedisClient dyno = new DynoJedisClient.Builder().withApplicationName(config.getAppId()).withDynomiteClusterName(cluster).withDiscoveryClient(dc).build();
		
		this.dynoClient = dyno;

		String region = config.getRegion();
		String localDC = config.getAvailabilityZone();
		
		if(localDC == null) { 
			throw new Error("Availability zone is not defined.  Ensure Configuration.getAvailabilityZone() returns a non-null and non-empty value.");
		}
		
		localDC = localDC.replaceAll(region, "");
		this.ss = new DynoShardSupplier(dyno.getConnPool().getConfiguration().getHostSupplier(), region, localDC);
		init();
	}

	public DynoQueueDAO(JedisCommands dynoClient, JedisCommands dynoClientRead, ShardSupplier ss, Configuration config) {
		this.dynoClient = dynoClient;
		this.dynoClientRead = dynoClient;
		this.ss = ss;
		this.config = config;
		init();
	}

	public void init() {

		String rootNamespace = config.getProperty("workflow.namespace.queue.prefix", null);
		String stack = config.getStack();
		String prefix = rootNamespace + "." + stack;
		if (domain != null) {
			prefix = prefix + "." + domain;
		}
		queues = new RedisQueues(dynoClient, dynoClientRead, prefix, ss, 60_000, 60_000);
		logger.info("DynoQueueDAO initialized with prefix " + prefix + "!");
	}

	@Override
	public void push(String queueName, String id, long offsetTimeInSecond) {
		Message msg = new Message(id, null);
		msg.setTimeout(offsetTimeInSecond, TimeUnit.SECONDS);
		queues.get(queueName).push(Arrays.asList(msg));
	}

	@Override
	public void push(String queueName, List<com.netflix.conductor.core.events.queue.Message> messages) {
		List<Message> msgs = messages.stream().map(msg -> new Message(msg.getId(), msg.getPayload())).collect(Collectors.toList());
		queues.get(queueName).push(msgs);
	}
	
	@Override
	public boolean pushIfNotExists(String queueName, String id, long offsetTimeInSecond) {
		DynoQueue queue = queues.get(queueName);
		if (queue.get(id) != null) {
			return false;
		}
		Message msg = new Message(id, null);
		msg.setTimeout(offsetTimeInSecond, TimeUnit.SECONDS);
		queue.push(Arrays.asList(msg));
		return true;
	}

	@Override
	public List<String> pop(String queueName, int count, int timeout) {
		List<Message> msg = queues.get(queueName).pop(count, timeout, TimeUnit.MILLISECONDS);
		return msg.stream().map(Message::getId).collect(Collectors.toList());
	}

	@Override
	public List<com.netflix.conductor.core.events.queue.Message> pollMessages(String queueName, int count, int timeout) {
		List<Message> msgs = queues.get(queueName).pop(count, timeout, TimeUnit.MILLISECONDS);
		return msgs.stream().map(msg -> new com.netflix.conductor.core.events.queue.Message(msg.getId(), msg.getPayload(), null)).collect(Collectors.toList());
	}
	
	@Override
	public void remove(String queueName, String messageId) {
		queues.get(queueName).remove(messageId);
	}

	@Override
	public int getSize(String queueName) {
		return (int) queues.get(queueName).size();
	}

	@Override
	public boolean ack(String queueName, String messageId) {
		return queues.get(queueName).ack(messageId);

	}
	
	@Override
	public boolean setUnackTimeout(String queueName, String messageId, long timeout) {
		return queues.get(queueName).setUnackTimeout(messageId, timeout);
	}

	@Override
	public void flush(String queueName) {
		DynoQueue queue = queues.get(queueName);
		if (queue != null) {
			queue.clear();
		}
	}

	@Override
	public Map<String, Long> queuesDetail() {
		Map<String, Long> map = queues.queues().stream().collect(Collectors.toMap(queue -> queue.getName(), q -> q.size()));
		return map;
	}

	@Override
	public Map<String, Map<String, Map<String, Long>>> queuesDetailVerbose() {
		Map<String, Map<String, Map<String, Long>>> map = queues.queues().stream()
				.collect(Collectors.toMap(queue -> queue.getName(), q -> q.shardSizes()));
		return map;
	}
	
	public void processUnacks(String queueName) {
		((RedisDynoQueue)queues.get(queueName)).processUnacks();;
	}

	@Override
	public boolean setOffsetTime(String queueName, String id, long offsetTimeInSecond) {
		DynoQueue queue = queues.get(queueName);
		return queue.setTimeout(id, offsetTimeInSecond);
		
	}
>>>>>>> dfa08212

}<|MERGE_RESOLUTION|>--- conflicted
+++ resolved
@@ -43,7 +43,6 @@
 @Singleton
 public class DynoQueueDAO implements QueueDAO {
 
-<<<<<<< HEAD
     private static Logger logger = LoggerFactory.getLogger(DynoQueueDAO.class);
 
     private RedisQueues queues;
@@ -152,7 +151,7 @@
     @Override
     public List<String> pop(String queueName, int count, int timeout) {
         List<Message> msg = queues.get(queueName).pop(count, timeout, TimeUnit.MILLISECONDS);
-        return msg.stream().map(m -> m.getId()).collect(Collectors.toList());
+        return msg.stream().map(Message::getId).collect(Collectors.toList());
     }
 
     @Override
@@ -213,169 +212,4 @@
         return queue.setTimeout(id, offsetTimeInSecond);
 
     }
-=======
-	private static Logger logger = LoggerFactory.getLogger(DynoQueueDAO.class);
-
-	private RedisQueues queues;
-
-	private JedisCommands dynoClient;
-	
-	private JedisCommands dynoClientRead;
-
-	private ShardSupplier ss;
-
-	private String domain;
-
-	private Configuration config;
-
-	@Inject
-	public DynoQueueDAO(DiscoveryClient dc, Configuration config) {
-		
-		logger.info("DynoQueueDAO::INIT");
-		
-		this.config = config;
-		this.domain = config.getProperty("workflow.dyno.keyspace.domain", null);
-		String cluster = config.getProperty("workflow.dynomite.cluster", null);
-		final int readConnPort = config.getIntProperty("queues.dynomite.nonQuorum.port", 22122);
-		
-		EurekaHostsSupplier hostSupplier = new EurekaHostsSupplier(cluster, dc) {
-			@Override
-			public List<Host> getHosts() {
-				List<Host> hosts = super.getHosts();
-				List<Host> updatedHosts = new ArrayList<>(hosts.size());
-				hosts.forEach(host -> {
-					updatedHosts.add(new Host(host.getHostName(), host.getIpAddress(), readConnPort, host.getRack(), host.getDatacenter(), host.isUp() ? Status.Up : Status.Down));
-				});
-				return updatedHosts;
-			}
-		};
-		
-		this.dynoClientRead = new DynoJedisClient.Builder().withApplicationName(config.getAppId()).withDynomiteClusterName(cluster).withHostSupplier(hostSupplier).build();
-		DynoJedisClient dyno = new DynoJedisClient.Builder().withApplicationName(config.getAppId()).withDynomiteClusterName(cluster).withDiscoveryClient(dc).build();
-		
-		this.dynoClient = dyno;
-
-		String region = config.getRegion();
-		String localDC = config.getAvailabilityZone();
-		
-		if(localDC == null) { 
-			throw new Error("Availability zone is not defined.  Ensure Configuration.getAvailabilityZone() returns a non-null and non-empty value.");
-		}
-		
-		localDC = localDC.replaceAll(region, "");
-		this.ss = new DynoShardSupplier(dyno.getConnPool().getConfiguration().getHostSupplier(), region, localDC);
-		init();
-	}
-
-	public DynoQueueDAO(JedisCommands dynoClient, JedisCommands dynoClientRead, ShardSupplier ss, Configuration config) {
-		this.dynoClient = dynoClient;
-		this.dynoClientRead = dynoClient;
-		this.ss = ss;
-		this.config = config;
-		init();
-	}
-
-	public void init() {
-
-		String rootNamespace = config.getProperty("workflow.namespace.queue.prefix", null);
-		String stack = config.getStack();
-		String prefix = rootNamespace + "." + stack;
-		if (domain != null) {
-			prefix = prefix + "." + domain;
-		}
-		queues = new RedisQueues(dynoClient, dynoClientRead, prefix, ss, 60_000, 60_000);
-		logger.info("DynoQueueDAO initialized with prefix " + prefix + "!");
-	}
-
-	@Override
-	public void push(String queueName, String id, long offsetTimeInSecond) {
-		Message msg = new Message(id, null);
-		msg.setTimeout(offsetTimeInSecond, TimeUnit.SECONDS);
-		queues.get(queueName).push(Arrays.asList(msg));
-	}
-
-	@Override
-	public void push(String queueName, List<com.netflix.conductor.core.events.queue.Message> messages) {
-		List<Message> msgs = messages.stream().map(msg -> new Message(msg.getId(), msg.getPayload())).collect(Collectors.toList());
-		queues.get(queueName).push(msgs);
-	}
-	
-	@Override
-	public boolean pushIfNotExists(String queueName, String id, long offsetTimeInSecond) {
-		DynoQueue queue = queues.get(queueName);
-		if (queue.get(id) != null) {
-			return false;
-		}
-		Message msg = new Message(id, null);
-		msg.setTimeout(offsetTimeInSecond, TimeUnit.SECONDS);
-		queue.push(Arrays.asList(msg));
-		return true;
-	}
-
-	@Override
-	public List<String> pop(String queueName, int count, int timeout) {
-		List<Message> msg = queues.get(queueName).pop(count, timeout, TimeUnit.MILLISECONDS);
-		return msg.stream().map(Message::getId).collect(Collectors.toList());
-	}
-
-	@Override
-	public List<com.netflix.conductor.core.events.queue.Message> pollMessages(String queueName, int count, int timeout) {
-		List<Message> msgs = queues.get(queueName).pop(count, timeout, TimeUnit.MILLISECONDS);
-		return msgs.stream().map(msg -> new com.netflix.conductor.core.events.queue.Message(msg.getId(), msg.getPayload(), null)).collect(Collectors.toList());
-	}
-	
-	@Override
-	public void remove(String queueName, String messageId) {
-		queues.get(queueName).remove(messageId);
-	}
-
-	@Override
-	public int getSize(String queueName) {
-		return (int) queues.get(queueName).size();
-	}
-
-	@Override
-	public boolean ack(String queueName, String messageId) {
-		return queues.get(queueName).ack(messageId);
-
-	}
-	
-	@Override
-	public boolean setUnackTimeout(String queueName, String messageId, long timeout) {
-		return queues.get(queueName).setUnackTimeout(messageId, timeout);
-	}
-
-	@Override
-	public void flush(String queueName) {
-		DynoQueue queue = queues.get(queueName);
-		if (queue != null) {
-			queue.clear();
-		}
-	}
-
-	@Override
-	public Map<String, Long> queuesDetail() {
-		Map<String, Long> map = queues.queues().stream().collect(Collectors.toMap(queue -> queue.getName(), q -> q.size()));
-		return map;
-	}
-
-	@Override
-	public Map<String, Map<String, Map<String, Long>>> queuesDetailVerbose() {
-		Map<String, Map<String, Map<String, Long>>> map = queues.queues().stream()
-				.collect(Collectors.toMap(queue -> queue.getName(), q -> q.shardSizes()));
-		return map;
-	}
-	
-	public void processUnacks(String queueName) {
-		((RedisDynoQueue)queues.get(queueName)).processUnacks();;
-	}
-
-	@Override
-	public boolean setOffsetTime(String queueName, String id, long offsetTimeInSecond) {
-		DynoQueue queue = queues.get(queueName);
-		return queue.setTimeout(id, offsetTimeInSecond);
-		
-	}
->>>>>>> dfa08212
-
 }