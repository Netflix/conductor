/**
 * Copyright 2016 Netflix, Inc.
 *
 * Licensed under the Apache License, Version 2.0 (the "License");
 * you may not use this file except in compliance with the License.
 * You may obtain a copy of the License at
 *
 *     http://www.apache.org/licenses/LICENSE-2.0
 *
 * Unless required by applicable law or agreed to in writing, software
 * distributed under the License is distributed on an "AS IS" BASIS,
 * WITHOUT WARRANTIES OR CONDITIONS OF ANY KIND, either express or implied.
 * See the License for the specific language governing permissions and
 * limitations under the License.
 */
package com.netflix.conductor.dao.dynomite;

import java.text.SimpleDateFormat;
import java.util.ArrayList;
import java.util.Calendar;
import java.util.Comparator;
import java.util.Date;
import java.util.GregorianCalendar;
import java.util.LinkedList;
import java.util.List;
import java.util.Map;
import java.util.Set;

import javax.inject.Inject;

import com.fasterxml.jackson.databind.ObjectMapper;
import com.google.common.base.Preconditions;
import com.google.inject.Singleton;
import com.netflix.conductor.annotations.Trace;
import com.netflix.conductor.common.metadata.events.EventExecution;
import com.netflix.conductor.common.metadata.tasks.PollData;
import com.netflix.conductor.common.metadata.tasks.Task;
import com.netflix.conductor.common.metadata.tasks.Task.Status;
import com.netflix.conductor.common.metadata.tasks.TaskDef;
import com.netflix.conductor.common.metadata.tasks.TaskExecLog;
import com.netflix.conductor.common.run.WorkflowError;
import com.netflix.conductor.common.run.WorkflowErrorRegistry;
import com.netflix.conductor.common.run.Workflow;
import com.netflix.conductor.common.run.TaskDetails;
import com.netflix.conductor.core.config.Configuration;
import com.netflix.conductor.core.events.queue.Message;
import com.netflix.conductor.core.execution.ApplicationException;
import com.netflix.conductor.core.execution.ApplicationException.Code;
import com.netflix.conductor.dao.ExecutionDAO;
import com.netflix.conductor.dao.IndexDAO;
import com.netflix.conductor.dao.MetadataDAO;
import com.netflix.conductor.metrics.Monitors;

@Singleton
@Trace
public class RedisExecutionDAO extends BaseDynoDAO implements ExecutionDAO {

	
	private static final String ARCHIVED_FIELD = "archived";
	private static final String RAW_JSON_FIELD = "rawJSON";
	// Keys Families
	private static final String TASK_LIMIT_BUCKET = "TASK_LIMIT_BUCKET";
	private final static String IN_PROGRESS_TASKS = "IN_PROGRESS_TASKS";
	private final static String TASKS_IN_PROGRESS_STATUS = "TASKS_IN_PROGRESS_STATUS";	//Tasks which are in IN_PROGRESS status.
	private final static String WORKFLOW_TO_TASKS = "WORKFLOW_TO_TASKS";
	private final static String SCHEDULED_TASKS = "SCHEDULED_TASKS";
	private final static String TASK = "TASK";

	private final static String WORKFLOW = "WORKFLOW";
	private final static String PENDING_WORKFLOWS = "PENDING_WORKFLOWS";
	private final static String WORKFLOW_DEF_TO_WORKFLOWS = "WORKFLOW_DEF_TO_WORKFLOWS";
	private final static String CORR_ID_TO_WORKFLOWS = "CORR_ID_TO_WORKFLOWS";
	private final static String POLL_DATA = "POLL_DATA";
	
	private final static String EVENT_EXECUTION = "EVENT_EXECUTION";

	private IndexDAO indexer;

	private MetadataDAO metadata;
	
	@Inject
	public RedisExecutionDAO(DynoProxy dynoClient, ObjectMapper om, IndexDAO indexer, MetadataDAO metadata, Configuration config) {
		super(dynoClient, om, config);
		this.indexer = indexer;
		this.metadata = metadata;
	}

	@Override
	public List<Task> getPendingTasksByWorkflow(String taskName, String workflowId) {
		List<Task> tasks = new LinkedList<>();

		List<Task> pendingTasks = getPendingTasksForTaskType(taskName);
		pendingTasks.forEach(pendingTask -> {
			if (pendingTask.getWorkflowInstanceId().equals(workflowId)) {
				tasks.add(pendingTask);
			}
		});

		return tasks;
	}

	@Override
	public List<Task> getTasks(String taskDefName, String startKey, int count) {
		List<Task> tasks = new LinkedList<>();

		List<Task> pendingTasks = getPendingTasksForTaskType(taskDefName);
		boolean startKeyFound = (startKey == null) ? true : false;
		int foundcount = 0;
		for (int i = 0; i < pendingTasks.size(); i++) {
			if (!startKeyFound) {
				if (pendingTasks.get(i).getTaskId().equals(startKey)) {
					startKeyFound = true;
					if (startKey != null) {
						continue;
					}
				}
			}
			if (startKeyFound && foundcount < count) {
				tasks.add(pendingTasks.get(i));
				foundcount++;
			}
		}
		return tasks;
	}

	@Override
	public List<Task> createTasks(List<Task> tasks) {

		List<Task> created = new LinkedList<Task>();

		for (Task task : tasks) {

			Preconditions.checkNotNull(task, "task object cannot be null");
			Preconditions.checkNotNull(task.getTaskId(), "Task id cannot be null");
			Preconditions.checkNotNull(task.getWorkflowInstanceId(), "Workflow instance id cannot be null");
			Preconditions.checkNotNull(task.getReferenceTaskName(), "Task reference name cannot be null");

			task.setScheduledTime(System.currentTimeMillis());

			String taskKey = task.getReferenceTaskName() + "" + task.getRetryCount();
			Long added = dynoClient.hset(nsKey(SCHEDULED_TASKS, task.getWorkflowInstanceId()), taskKey, task.getTaskId());
			if (added < 1) {
				logger.debug(
						"Task already scheduled, skipping the run " + task.getTaskId() + ", ref=" + task.getReferenceTaskName() + ", key=" + taskKey);
				continue;
			}

			dynoClient.sadd(nsKey(WORKFLOW_TO_TASKS, task.getWorkflowInstanceId()), task.getTaskId());
			dynoClient.sadd(nsKey(IN_PROGRESS_TASKS, task.getTaskDefName()), task.getTaskId());
			updateTask(task);
			created.add(task);
		}

		return created;

	}

	@Override
	public void updateTasks(List<Task> tasks) {
		for (Task task : tasks) {
			updateTask(task);
		}
	}
	
	@Override
	public void updateTask(Task task) {
		
		task.setUpdateTime(System.currentTimeMillis());
		if (task.getStatus() != null && task.getStatus().isTerminal()) {
			task.setEndTime(System.currentTimeMillis());
		}
		
		TaskDef taskDef = metadata.getTaskDef(task.getTaskDefName());
		
		if(taskDef != null && taskDef.concurrencyLimit() > 0) {
			
			if(task.getStatus() != null && task.getStatus().equals(Status.IN_PROGRESS)) {
				dynoClient.sadd(nsKey(TASKS_IN_PROGRESS_STATUS, task.getTaskDefName()), task.getTaskId());
			}else {			
				dynoClient.srem(nsKey(TASKS_IN_PROGRESS_STATUS, task.getTaskDefName()), task.getTaskId());
				String key = nsKey(TASK_LIMIT_BUCKET, task.getTaskDefName());
				dynoClient.zrem(key, task.getTaskId());
			}	
		}
		
		dynoClient.set(nsKey(TASK, task.getTaskId()), toJson(task));
		if (task.getStatus() != null && task.getStatus().isTerminal()) {
			dynoClient.srem(nsKey(IN_PROGRESS_TASKS, task.getTaskDefName()), task.getTaskId());
		}
		
		indexer.index(task);
	}
	
	@Override
	public boolean exceedsInProgressLimit(Task task) {
		TaskDef taskDef = metadata.getTaskDef(task.getTaskDefName());
		if(taskDef == null) {
			return false;			
		}
		int limit = taskDef.concurrencyLimit();		
		if(limit <= 0) {
			return false;
		}

		long current = getInProgressTaskCount(task.getTaskDefName());
		if(current >= limit) {
			Monitors.recordTaskRateLimited(task.getTaskDefName(), limit);
			return true;
		}

		String rateLimitKey = nsKey(TASK_LIMIT_BUCKET, task.getTaskDefName());
		double score = System.currentTimeMillis();
		String taskId = task.getTaskId();
		dynoClient.zaddnx(rateLimitKey, score, taskId);
		Set<String> ids = dynoClient.zrangeByScore(rateLimitKey, 0, score + 1, limit);
		boolean rateLimited = !ids.contains(taskId);
		if(rateLimited) {
			logger.info("Tak execution count limited.  {}, limit {}, current {}", task.getTaskDefName(), limit, getInProgressTaskCount(task.getTaskDefName()));
			String inProgressKey = nsKey(TASKS_IN_PROGRESS_STATUS, task.getTaskDefName());
			//Cleanup any items that are still present in the rate limit bucket but not in progress anymore!
			ids.stream().filter(id -> !dynoClient.sismember(inProgressKey, id)).forEach(id2 -> dynoClient.zrem(rateLimitKey, id2));
			Monitors.recordTaskRateLimited(task.getTaskDefName(), limit);
		}
		return rateLimited;
	}

	@Override
	public void addTaskExecLog(List<TaskExecLog> log) {
		indexer.add(log);		
	}
	
	@Override
	public void removeTask(String taskId) {

		Task task = getTask(taskId);
		if(task == null) {
			logger.warn("No such Task by id {}", taskId);
			return;
		}
		String taskKey = task.getReferenceTaskName() + "" + task.getRetryCount();

		dynoClient.hdel(nsKey(SCHEDULED_TASKS, task.getWorkflowInstanceId()), taskKey);
		dynoClient.srem(nsKey(IN_PROGRESS_TASKS, task.getTaskDefName()), task.getTaskId());
		dynoClient.srem(nsKey(WORKFLOW_TO_TASKS, task.getWorkflowInstanceId()), task.getTaskId());
		dynoClient.srem(nsKey(TASKS_IN_PROGRESS_STATUS, task.getTaskDefName()), task.getTaskId());
		dynoClient.del(nsKey(TASK, task.getTaskId()));		
		dynoClient.zrem(nsKey(TASK_LIMIT_BUCKET, task.getTaskDefName()), task.getTaskId());		
	}

	@Override
	public Task getTask(String taskId) {
		Preconditions.checkNotNull(taskId, "taskId name cannot be null");
		Task task = null;


		String taskJsonStr = dynoClient.get(nsKey(TASK, taskId));
		if (taskJsonStr != null) {
			task = readValue(taskJsonStr, Task.class);
		}

	
		return task;
	}

	@Override
	public List<Task> getTasks(List<String> taskIds) {
		List<Task> tasks = new LinkedList<Task>();

		List<String> nsKeys = new ArrayList<String>();
		taskIds.forEach(taskId -> nsKeys.add(nsKey(TASK, taskId)));
		for (String key : nsKeys) {
			String json = dynoClient.get(key);
			if (json != null) {
				tasks.add(readValue(json, Task.class));
			}
		}
		return tasks;
	}

	@Override
	public List<Task> getTasksForWorkflow(String workflowId) {
		Preconditions.checkNotNull(workflowId, "workflowId cannot be null");
		List<Task> tasks = new LinkedList<Task>();
		Set<String> taskIds = dynoClient.smembers(nsKey(WORKFLOW_TO_TASKS, workflowId));
		tasks = getTasks(new ArrayList<String>(taskIds));
		return tasks;
	}

	@Override
	public List<Task> getPendingTasksForTaskType(String taskName) {
		Preconditions.checkNotNull(taskName, "task name cannot be null");
		List<Task> tasks = new LinkedList<Task>();
		Set<String> taskIds = dynoClient.smembers(nsKey(IN_PROGRESS_TASKS, taskName));
		tasks = getTasks(new ArrayList<String>(taskIds));
		return tasks;
	}

	@Override
	public String createWorkflow(Workflow workflow) {
		workflow.setCreateTime(System.currentTimeMillis());
		return insertOrUpdateWorkflow(workflow, false);
	}

	@Override
	public String updateWorkflow(Workflow workflow) {
		workflow.setUpdateTime(System.currentTimeMillis());
		return insertOrUpdateWorkflow(workflow, true);
	}
	
	@Override
	public void removeWorkflow(String workflowId) {

		try {
			
			Workflow wf = getWorkflow(workflowId, true);
			
			//Add to elasticsearch
			indexer.update(workflowId, new String[]{RAW_JSON_FIELD, ARCHIVED_FIELD}, new Object[]{om.writeValueAsString(wf), true});
			
			// Remove from lists
			String key = nsKey(WORKFLOW_DEF_TO_WORKFLOWS, wf.getWorkflowType(), dateStr(wf.getCreateTime()));
			dynoClient.srem(key, workflowId);
			dynoClient.srem(nsKey(CORR_ID_TO_WORKFLOWS, wf.getCorrelationId()), workflowId);
			dynoClient.srem(nsKey(PENDING_WORKFLOWS, wf.getWorkflowType()), workflowId);
	
			// Remove the object
			dynoClient.del(nsKey(WORKFLOW, workflowId));
			for(Task task : wf.getTasks()) {
				removeTask(task.getTaskId());
			}
			
		}catch(Exception e) {
			throw new ApplicationException(e.getMessage(), e);
		}
	}
	
	@Override
	public void removeFromPendingWorkflow(String workflowType, String workflowId) {
		dynoClient.srem(nsKey(PENDING_WORKFLOWS, workflowType), workflowId);
	}

	@Override
	public Workflow getWorkflow(String workflowId) {
		return getWorkflow(workflowId, true);
	}

	@Override
	public Workflow getWorkflow(String workflowId, boolean includeTasks) {		
		String json = dynoClient.get(nsKey(WORKFLOW, workflowId));
		if(json != null) {
			Workflow workflow = readValue(json, Workflow.class);
			if (includeTasks) {
				List<Task> tasks = getTasksForWorkflow(workflowId);
				tasks.sort(Comparator.comparingLong(Task::getScheduledTime).thenComparingInt(Task::getSeq));
				workflow.setTasks(tasks);
			}	
			return workflow;
		}

		//try from the archive
		json = indexer.get(workflowId, RAW_JSON_FIELD);
		if (json == null) {
			throw new ApplicationException(Code.NOT_FOUND, "No such workflow found by id: " + workflowId);
		}
		Workflow workflow = readValue(json, Workflow.class);

		if(!includeTasks) {
			workflow.getTasks().clear();
		}
		return workflow;
	}

	@Override
	public List<String> getRunningWorkflowIds(String workflowName) {
		Preconditions.checkNotNull(workflowName, "workflowName cannot be null");
		List<String> wfIds = new LinkedList<String>();
		Set<String> pendingWfs = dynoClient.smembers(nsKey(PENDING_WORKFLOWS, workflowName));
		wfIds = new LinkedList<String>(pendingWfs);
		return wfIds;
	}

	@Override
	public List<Workflow> getPendingWorkflowsByType(String workflowName) {
		Preconditions.checkNotNull(workflowName, "workflowName cannot be null");
		List<Workflow> workflows = new LinkedList<Workflow>();
		List<String> wfIds = getRunningWorkflowIds(workflowName);
		for(String wfId : wfIds) {
			workflows.add(getWorkflow(wfId));
		}
		return workflows;
	}

	@Override
	public List<Workflow> getWorkflowsByType(String workflowName, Long startTime, Long endTime) {
		Preconditions.checkNotNull(workflowName, "workflowName cannot be null");
		Preconditions.checkNotNull(startTime, "startTime cannot be null");
		Preconditions.checkNotNull(endTime, "endTime cannot be null");

		List<Workflow> workflows = new LinkedList<Workflow>();

		// Get all date strings between start and end
		List<String> dateStrs = dateStrBetweenDates(startTime, endTime);
		dateStrs.forEach(dateStr -> {
			String key = nsKey(WORKFLOW_DEF_TO_WORKFLOWS, workflowName, dateStr);
			dynoClient.smembers(key).forEach(wfId -> {
				
				try {
					
					Workflow wf = getWorkflow(wfId);
					if (wf.getCreateTime().longValue() >= startTime.longValue() && wf.getCreateTime().longValue() <= endTime.longValue()) {
						workflows.add(wf);
					}
					
				}catch(Exception e) {
					logger.error(e.getMessage(), e);
				}
			});
		});

	
		return workflows;
	}

	@Override
	public List<Workflow> getWorkflowsByCorrelationId(String correlationId) {
		
		Preconditions.checkNotNull(correlationId, "correlationId cannot be null");
		List<Workflow> workflows = new LinkedList<Workflow>();

		Set<String> workflowIds = dynoClient.smembers(nsKey(CORR_ID_TO_WORKFLOWS, correlationId));
		for(String wfId : workflowIds) {
			workflows.add(getWorkflow(wfId));
		}
	
		return workflows;
	}

	private String insertOrUpdateWorkflow(Workflow workflow, boolean update) {
		Preconditions.checkNotNull(workflow, "workflow object cannot be null");

		if (workflow.getStatus().isTerminal()) {
			workflow.setEndTime(System.currentTimeMillis());
		}
		List<Task> tasks = workflow.getTasks();
		workflow.setTasks(new LinkedList<>());

		// Store the workflow object
		dynoClient.set(nsKey(WORKFLOW, workflow.getWorkflowId()), toJson(workflow));
		if (!update) {
			// Add to list of workflows for a workflowdef
			String key = nsKey(WORKFLOW_DEF_TO_WORKFLOWS, workflow.getWorkflowType(), dateStr(workflow.getCreateTime()));
			dynoClient.sadd(key, workflow.getWorkflowId());
			if (workflow.getCorrelationId() != null) {
				// Add to list of workflows for a correlationId
				dynoClient.sadd(nsKey(CORR_ID_TO_WORKFLOWS, workflow.getCorrelationId()), workflow.getWorkflowId());
			}
		}
		// Add or remove from the pending workflows
		if (workflow.getStatus().isTerminal()) {
			dynoClient.srem(nsKey(PENDING_WORKFLOWS, workflow.getWorkflowType()), workflow.getWorkflowId());
		} else {
			dynoClient.sadd(nsKey(PENDING_WORKFLOWS, workflow.getWorkflowType()), workflow.getWorkflowId());
		}

		workflow.setTasks(tasks);
		indexer.index(workflow);

		return workflow.getWorkflowId();

	}

	private static String dateStr(Long timeInMs) {
		Date date = new Date(timeInMs);
		return dateStr(date);
	}

	private static String dateStr(Date date) {
		SimpleDateFormat format = new SimpleDateFormat("yyyyMMdd");
		return format.format(date);
	}

	private static List<String> dateStrBetweenDates(Long startdatems, Long enddatems) {
		List<String> dates = new ArrayList<String>();
		Calendar calendar = new GregorianCalendar();
		Date startdate = new Date(startdatems);
		Date enddate = new Date(enddatems);
		calendar.setTime(startdate);
		while (calendar.getTime().before(enddate) || calendar.getTime().equals(enddate)) {
			Date result = calendar.getTime();
			dates.add(dateStr(result));
			calendar.add(Calendar.DATE, 1);
		}
		return dates;
	}

	public long getPendingWorkflowCount(String workflowName) {
		String key = nsKey(PENDING_WORKFLOWS, workflowName);
		return dynoClient.scard(key);
	}
	
	@Override
	public long getInProgressTaskCount(String taskDefName) {
		String inProgressKey = nsKey(TASKS_IN_PROGRESS_STATUS, taskDefName);
		return dynoClient.scard(inProgressKey);
	}

	@Override
	public boolean addEventExecution(EventExecution ee) {
		try {
			
			String key = nsKey(EVENT_EXECUTION, ee.getName(), ee.getEvent(), ee.getMessageId());
			String json = om.writeValueAsString(ee);
			if(dynoClient.hsetnx(key, ee.getId(), json) == 1L) {
				indexer.add(ee);
				return true;
			}
			return false;
			
		} catch (Exception e) {
			throw new ApplicationException(Code.BACKEND_ERROR, e.getMessage(), e);
		}
	}
	
	@Override
	public void updateEventExecution(EventExecution ee) {
		try {
			
			String key = nsKey(EVENT_EXECUTION, ee.getName(), ee.getEvent(), ee.getMessageId());
			String json = om.writeValueAsString(ee);
			logger.info("updating event execution {}", key);
			dynoClient.hset(key, ee.getId(), json);
			indexer.add(ee);
			
		} catch (Exception e) {
			throw new ApplicationException(Code.BACKEND_ERROR, e.getMessage(), e);
		}
	}
	
	@Override
	public List<EventExecution> getEventExecutions(String eventHandlerName, String eventName, String messageId, int max) {
		try {
			
			String key = nsKey(EVENT_EXECUTION, eventHandlerName, eventName, messageId);
			logger.info("getting event execution {}", key);
			List<EventExecution> executions = new LinkedList<>();
			for(int i = 0; i < max; i++) {
				String field = messageId + "_" + i;
				String value = dynoClient.hget(key, field);
				if(value == null) {
					break;
				}	
				EventExecution ee = om.readValue(value, EventExecution.class);
				executions.add(ee);	
				
			}
			return executions;
			
		} catch (Exception e) {
			throw new ApplicationException(Code.BACKEND_ERROR, e.getMessage(), e);
		}
	}
	
	@Override
	public void addMessage(String queue, Message msg) {
		indexer.addMessage(queue, msg);		
	}

	@Override
	public void updateLastPoll(String taskDefName, String domain, String workerId) {
		Preconditions.checkNotNull(taskDefName, "taskDefName name cannot be null");
		PollData pd = new PollData(taskDefName, domain, workerId, System.currentTimeMillis());
		
		String key = nsKey(POLL_DATA, pd.getQueueName());
		String field = (domain == null)?"DEFAULT":domain;
		
		dynoClient.hset(key, field, toJson(pd));
	}

	@Override
	public PollData getPollData(String taskDefName, String domain) {
		Preconditions.checkNotNull(taskDefName, "taskDefName name cannot be null");
		
		String key = nsKey(POLL_DATA, taskDefName);
		String field = (domain == null)?"DEFAULT":domain;

		String pdJsonStr = dynoClient.hget(key, field);
		PollData pd = null;
		if (pdJsonStr != null) {
			pd = readValue(pdJsonStr, PollData.class);
		}
		return pd;
	}

	@Override
	public List<PollData> getPollData(String taskDefName) {
		Preconditions.checkNotNull(taskDefName, "taskDefName name cannot be null");
		
		String key = nsKey(POLL_DATA, taskDefName);
		Map<String, String> pMapdata = dynoClient.hgetAll(key);
		List<PollData> pdata = new ArrayList<PollData>();
		if(pMapdata != null){
			pMapdata.values().forEach(pdJsonStr -> pdata.add(readValue(pdJsonStr, PollData.class)));
		}
		return pdata;
	}

<<<<<<< HEAD
	public void addErrorRegistry(WorkflowErrorRegistry workflowErrorRegistry) {

	}

	public List<WorkflowError> searchWorkflowErrorRegistry(WorkflowErrorRegistry  workflowErrorRegistry){
		return null;
	}
	public List<WorkflowErrorRegistry> searchWorkflowErrorRegistryList(WorkflowErrorRegistry  workflowErrorRegistry){
		return null;
	}
=======
	public List<TaskDetails> searchTaskDetails(String jobId, String workflowId, String workflowType, String taskName, Boolean includeOutput) {
		return null;
	}
	
>>>>>>> 3289714e
}<|MERGE_RESOLUTION|>--- conflicted
+++ resolved
@@ -604,7 +604,6 @@
 		return pdata;
 	}
 
-<<<<<<< HEAD
 	public void addErrorRegistry(WorkflowErrorRegistry workflowErrorRegistry) {
 
 	}
@@ -615,10 +614,7 @@
 	public List<WorkflowErrorRegistry> searchWorkflowErrorRegistryList(WorkflowErrorRegistry  workflowErrorRegistry){
 		return null;
 	}
-=======
 	public List<TaskDetails> searchTaskDetails(String jobId, String workflowId, String workflowType, String taskName, Boolean includeOutput) {
 		return null;
 	}
-	
->>>>>>> 3289714e
 }