--- conflicted
+++ resolved
@@ -377,23 +377,9 @@
 	}
 
 	@Override
-<<<<<<< HEAD
-	public void removeWorkflow(String workflowId) {
-			Workflow wf = getWorkflow(workflowId, true);
-
-//            String rawJson = objectMapper.writeValueAsString(wf);
-//            if (rawJson.length() > MAX_RAW_JSON) {
-//                rawJson = rawJson.substring(0, MAX_RAW_JSON);
-//            }
-
-			//Add to elasticsearch
-			//indexer.update(workflowId, new String[]{RAW_JSON_FIELD, ARCHIVED_FIELD}, new Object[]{rawJson, true});
-
-=======
 	public boolean removeWorkflow(String workflowId) {
 		Workflow workflow = getWorkflow(workflowId, true);
 		if (workflow != null) {
->>>>>>> 15106380
 			recordRedisDaoRequests("removeWorkflow");
 
 			// Remove from lists
