--- conflicted
+++ resolved
@@ -42,11 +42,7 @@
             "locked": "2.15.0"
         },
         "com.google.guava:guava": {
-<<<<<<< HEAD
-            "locked": "32.0.0-jre"
-=======
             "locked": "32.1.2-jre"
->>>>>>> 9669d469
         },
         "com.netflix.conductor:conductor-common": {
             "project": true
@@ -77,12 +73,9 @@
         },
         "org.springframework.boot:spring-boot-starter": {
             "locked": "2.7.16"
-<<<<<<< HEAD
         },
         "org.yaml:snakeyaml": {
             "locked": "2.0"
-=======
->>>>>>> 9669d469
         }
     },
     "runtimeClasspath": {
@@ -95,11 +88,7 @@
                 "com.netflix.conductor:conductor-common",
                 "com.netflix.conductor:conductor-core"
             ],
-<<<<<<< HEAD
-            "locked": "2.15.0"
-=======
-            "locked": "2.13.5"
->>>>>>> 9669d469
+            "locked": "2.15.0"
         },
         "com.fasterxml.jackson.core:jackson-core": {
             "firstLevelTransitive": [
@@ -107,11 +96,7 @@
                 "com.netflix.conductor:conductor-common",
                 "com.netflix.conductor:conductor-core"
             ],
-<<<<<<< HEAD
-            "locked": "2.15.0"
-=======
-            "locked": "2.13.5"
->>>>>>> 9669d469
+            "locked": "2.15.0"
         },
         "com.fasterxml.jackson.core:jackson-databind": {
             "firstLevelTransitive": [
@@ -167,7 +152,6 @@
                 "com.netflix.conductor:conductor-common",
                 "com.netflix.conductor:conductor-core"
             ],
-<<<<<<< HEAD
             "locked": "2.15.0"
         },
         "com.fasterxml.jackson.jaxrs:jackson-jaxrs-json-provider": {
@@ -177,9 +161,6 @@
                 "com.netflix.conductor:conductor-core"
             ],
             "locked": "2.15.0"
-=======
-            "locked": "2.13.5"
->>>>>>> 9669d469
         },
         "com.fasterxml.jackson.module:jackson-module-afterburner": {
             "firstLevelTransitive": [
@@ -187,11 +168,7 @@
                 "com.netflix.conductor:conductor-common",
                 "com.netflix.conductor:conductor-core"
             ],
-<<<<<<< HEAD
-            "locked": "2.15.0"
-=======
-            "locked": "2.13.5"
->>>>>>> 9669d469
+            "locked": "2.15.0"
         },
         "com.github.ben-manes.caffeine:caffeine": {
             "firstLevelTransitive": [
@@ -200,27 +177,14 @@
             "locked": "2.9.3"
         },
         "com.google.guava:guava": {
-<<<<<<< HEAD
-            "firstLevelTransitive": [
-                "com.netflix.conductor:conductor-annotations",
-                "com.netflix.conductor:conductor-common",
-                "com.netflix.conductor:conductor-core"
-            ],
-            "locked": "32.0.0-jre"
-=======
             "locked": "32.1.2-jre"
->>>>>>> 9669d469
         },
         "com.google.protobuf:protobuf-java": {
             "firstLevelTransitive": [
                 "com.netflix.conductor:conductor-common",
                 "com.netflix.conductor:conductor-core"
             ],
-<<<<<<< HEAD
             "locked": "3.24.3"
-=======
-            "locked": "3.21.12"
->>>>>>> 9669d469
         },
         "com.jayway.jsonpath:json-path": {
             "firstLevelTransitive": [
@@ -386,11 +350,7 @@
             "locked": "2.15.0"
         },
         "com.google.guava:guava": {
-<<<<<<< HEAD
-            "locked": "32.0.0-jre"
-=======
             "locked": "32.1.2-jre"
->>>>>>> 9669d469
         },
         "com.netflix.conductor:conductor-common": {
             "project": true
@@ -436,12 +396,9 @@
         },
         "org.springframework.boot:spring-boot-starter-test": {
             "locked": "2.7.16"
-<<<<<<< HEAD
         },
         "org.yaml:snakeyaml": {
             "locked": "2.0"
-=======
->>>>>>> 9669d469
         }
     },
     "testRuntimeClasspath": {
@@ -454,11 +411,7 @@
                 "com.netflix.conductor:conductor-common",
                 "com.netflix.conductor:conductor-core"
             ],
-<<<<<<< HEAD
-            "locked": "2.15.0"
-=======
-            "locked": "2.13.5"
->>>>>>> 9669d469
+            "locked": "2.15.0"
         },
         "com.fasterxml.jackson.core:jackson-core": {
             "firstLevelTransitive": [
@@ -466,11 +419,7 @@
                 "com.netflix.conductor:conductor-common",
                 "com.netflix.conductor:conductor-core"
             ],
-<<<<<<< HEAD
-            "locked": "2.15.0"
-=======
-            "locked": "2.13.5"
->>>>>>> 9669d469
+            "locked": "2.15.0"
         },
         "com.fasterxml.jackson.core:jackson-databind": {
             "firstLevelTransitive": [
@@ -526,7 +475,6 @@
                 "com.netflix.conductor:conductor-common",
                 "com.netflix.conductor:conductor-core"
             ],
-<<<<<<< HEAD
             "locked": "2.15.0"
         },
         "com.fasterxml.jackson.jaxrs:jackson-jaxrs-json-provider": {
@@ -536,9 +484,6 @@
                 "com.netflix.conductor:conductor-core"
             ],
             "locked": "2.15.0"
-=======
-            "locked": "2.13.5"
->>>>>>> 9669d469
         },
         "com.fasterxml.jackson.module:jackson-module-afterburner": {
             "firstLevelTransitive": [
@@ -546,11 +491,7 @@
                 "com.netflix.conductor:conductor-common",
                 "com.netflix.conductor:conductor-core"
             ],
-<<<<<<< HEAD
-            "locked": "2.15.0"
-=======
-            "locked": "2.13.5"
->>>>>>> 9669d469
+            "locked": "2.15.0"
         },
         "com.github.ben-manes.caffeine:caffeine": {
             "firstLevelTransitive": [
@@ -559,27 +500,14 @@
             "locked": "2.9.3"
         },
         "com.google.guava:guava": {
-<<<<<<< HEAD
-            "firstLevelTransitive": [
-                "com.netflix.conductor:conductor-annotations",
-                "com.netflix.conductor:conductor-common",
-                "com.netflix.conductor:conductor-core"
-            ],
-            "locked": "32.0.0-jre"
-=======
             "locked": "32.1.2-jre"
->>>>>>> 9669d469
         },
         "com.google.protobuf:protobuf-java": {
             "firstLevelTransitive": [
                 "com.netflix.conductor:conductor-common",
                 "com.netflix.conductor:conductor-core"
             ],
-<<<<<<< HEAD
             "locked": "3.24.3"
-=======
-            "locked": "3.21.12"
->>>>>>> 9669d469
         },
         "com.jayway.jsonpath:json-path": {
             "firstLevelTransitive": [
@@ -715,7 +643,6 @@
         },
         "org.springframework.boot:spring-boot-starter-test": {
             "locked": "2.7.16"
-<<<<<<< HEAD
         },
         "org.yaml:snakeyaml": {
             "firstLevelTransitive": [
@@ -724,8 +651,6 @@
                 "com.netflix.conductor:conductor-core"
             ],
             "locked": "2.0"
-=======
->>>>>>> 9669d469
         }
     }
 }