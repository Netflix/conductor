{
    "annotationProcessor": {
        "org.springframework.boot:spring-boot-configuration-processor": {
<<<<<<< HEAD
            "locked": "3.1.4"
=======
            "locked": "2.7.16"
>>>>>>> 03cf0c1f
        }
    },
    "compileClasspath": {
        "com.netflix.conductor:conductor-common": {
            "project": true
        },
        "com.netflix.conductor:conductor-core": {
            "project": true
        },
        "org.apache.commons:commons-lang3": {
            "locked": "3.12.0"
        },
        "org.apache.logging.log4j:log4j-api": {
            "locked": "2.21.0"
        },
        "org.apache.logging.log4j:log4j-core": {
            "locked": "2.21.0"
        },
        "org.apache.logging.log4j:log4j-jul": {
            "locked": "2.21.0"
        },
        "org.apache.logging.log4j:log4j-slf4j-impl": {
            "locked": "2.21.0"
        },
        "org.apache.logging.log4j:log4j-web": {
            "locked": "2.21.0"
        },
        "org.springframework.boot:spring-boot-starter": {
<<<<<<< HEAD
            "locked": "3.1.4"
=======
            "locked": "2.7.16"
>>>>>>> 03cf0c1f
        },
        "org.springframework.data:spring-data-redis": {
            "locked": "2.7.16"
        },
        "redis.clients:jedis": {
            "locked": "3.3.0"
        }
    },
    "runtimeClasspath": {
        "com.fasterxml.jackson.core:jackson-annotations": {
            "firstLevelTransitive": [
                "com.netflix.conductor:conductor-core"
            ],
            "locked": "2.13.5"
        },
        "com.fasterxml.jackson.core:jackson-core": {
            "firstLevelTransitive": [
                "com.netflix.conductor:conductor-common",
                "com.netflix.conductor:conductor-core"
            ],
            "locked": "2.13.5"
        },
        "com.fasterxml.jackson.core:jackson-databind": {
            "firstLevelTransitive": [
                "com.netflix.conductor:conductor-common",
                "com.netflix.conductor:conductor-core"
            ],
            "locked": "2.13.5"
        },
        "com.fasterxml.jackson.module:jackson-module-afterburner": {
            "firstLevelTransitive": [
                "com.netflix.conductor:conductor-common"
            ],
            "locked": "2.13.5"
        },
        "com.github.ben-manes.caffeine:caffeine": {
            "firstLevelTransitive": [
                "com.netflix.conductor:conductor-core"
            ],
            "locked": "2.9.3"
        },
        "com.google.protobuf:protobuf-java": {
            "firstLevelTransitive": [
                "com.netflix.conductor:conductor-common",
                "com.netflix.conductor:conductor-core"
            ],
            "locked": "3.21.12"
        },
        "com.jayway.jsonpath:json-path": {
            "firstLevelTransitive": [
                "com.netflix.conductor:conductor-core"
            ],
            "locked": "2.7.0"
        },
        "com.netflix.conductor:conductor-annotations": {
            "firstLevelTransitive": [
                "com.netflix.conductor:conductor-common"
            ],
            "project": true
        },
        "com.netflix.conductor:conductor-common": {
            "firstLevelTransitive": [
                "com.netflix.conductor:conductor-core"
            ],
            "project": true
        },
        "com.netflix.conductor:conductor-core": {
            "project": true
        },
        "com.netflix.spectator:spectator-api": {
            "firstLevelTransitive": [
                "com.netflix.conductor:conductor-core"
            ],
            "locked": "0.122.0"
        },
        "com.spotify:completable-futures": {
            "firstLevelTransitive": [
                "com.netflix.conductor:conductor-core"
            ],
            "locked": "0.3.3"
        },
        "commons-io:commons-io": {
            "firstLevelTransitive": [
                "com.netflix.conductor:conductor-core"
            ],
            "locked": "2.7"
        },
        "io.reactivex:rxjava": {
            "firstLevelTransitive": [
                "com.netflix.conductor:conductor-core"
            ],
            "locked": "1.3.8"
        },
        "jakarta.activation:jakarta.activation-api": {
            "firstLevelTransitive": [
                "com.netflix.conductor:conductor-core"
            ],
            "locked": "1.2.2"
        },
        "jakarta.xml.bind:jakarta.xml.bind-api": {
            "firstLevelTransitive": [
                "com.netflix.conductor:conductor-core"
            ],
            "locked": "2.3.3"
        },
        "org.apache.bval:bval-jsr": {
            "firstLevelTransitive": [
                "com.netflix.conductor:conductor-common",
                "com.netflix.conductor:conductor-core"
            ],
            "locked": "2.0.6"
        },
        "org.apache.commons:commons-lang3": {
            "firstLevelTransitive": [
                "com.netflix.conductor:conductor-common",
                "com.netflix.conductor:conductor-core"
            ],
            "locked": "3.12.0"
        },
        "org.apache.logging.log4j:log4j-api": {
            "firstLevelTransitive": [
                "com.netflix.conductor:conductor-annotations",
                "com.netflix.conductor:conductor-common",
                "com.netflix.conductor:conductor-core"
            ],
            "locked": "2.21.0"
        },
        "org.apache.logging.log4j:log4j-core": {
            "firstLevelTransitive": [
                "com.netflix.conductor:conductor-annotations",
                "com.netflix.conductor:conductor-common",
                "com.netflix.conductor:conductor-core"
            ],
            "locked": "2.21.0"
        },
        "org.apache.logging.log4j:log4j-jul": {
            "firstLevelTransitive": [
                "com.netflix.conductor:conductor-annotations",
                "com.netflix.conductor:conductor-common",
                "com.netflix.conductor:conductor-core"
            ],
            "locked": "2.21.0"
        },
        "org.apache.logging.log4j:log4j-slf4j-impl": {
            "firstLevelTransitive": [
                "com.netflix.conductor:conductor-annotations",
                "com.netflix.conductor:conductor-common",
                "com.netflix.conductor:conductor-core"
            ],
            "locked": "2.21.0"
        },
        "org.apache.logging.log4j:log4j-web": {
            "firstLevelTransitive": [
                "com.netflix.conductor:conductor-annotations",
                "com.netflix.conductor:conductor-common",
                "com.netflix.conductor:conductor-core"
            ],
            "locked": "2.21.0"
        },
        "redis.clients:jedis": {
            "locked": "3.3.0"
        }
    },
    "testCompileClasspath": {
        "com.google.protobuf:protobuf-java": {
            "locked": "3.21.12"
        },
        "com.netflix.conductor:conductor-common": {
            "project": true
        },
        "com.netflix.conductor:conductor-core": {
            "project": true
        },
        "junit:junit": {
            "locked": "4.13.2"
        },
        "org.apache.commons:commons-lang3": {
            "locked": "3.12.0"
        },
        "org.apache.logging.log4j:log4j-api": {
            "locked": "2.21.0"
        },
        "org.apache.logging.log4j:log4j-core": {
            "locked": "2.21.0"
        },
        "org.apache.logging.log4j:log4j-jul": {
            "locked": "2.21.0"
        },
        "org.apache.logging.log4j:log4j-slf4j-impl": {
            "locked": "2.21.0"
        },
        "org.apache.logging.log4j:log4j-web": {
            "locked": "2.21.0"
        },
<<<<<<< HEAD
        "org.apache.groovy:groovy-all": {
            "locked": "4.0.9"
=======
        "org.codehaus.groovy:groovy-all": {
            "locked": "3.0.19"
>>>>>>> 03cf0c1f
        },
        "org.junit.vintage:junit-vintage-engine": {
            "locked": "5.8.2"
        },
        "org.spockframework:spock-core": {
<<<<<<< HEAD
            "locked": "2.4-M1-groovy-4.0"
        },
        "org.spockframework:spock-spring": {
            "locked": "2.4-M1-groovy-4.0"
        },
        "org.springframework.boot:spring-boot-starter-log4j2": {
            "locked": "3.1.4"
        },
        "org.springframework.boot:spring-boot-starter-test": {
            "locked": "3.1.4"
=======
            "locked": "2.3-groovy-3.0"
        },
        "org.spockframework:spock-spring": {
            "locked": "2.3-groovy-3.0"
        },
        "org.springframework.boot:spring-boot-starter-log4j2": {
            "locked": "2.7.16"
        },
        "org.springframework.boot:spring-boot-starter-test": {
            "locked": "2.7.16"
>>>>>>> 03cf0c1f
        },
        "org.springframework.data:spring-data-redis": {
            "locked": "2.7.16"
        },
        "org.testcontainers:spock": {
            "locked": "1.18.3"
        },
        "org.testcontainers:testcontainers": {
            "locked": "1.18.3"
        },
        "redis.clients:jedis": {
            "locked": "3.3.0"
        }
    },
    "testRuntimeClasspath": {
        "com.fasterxml.jackson.core:jackson-annotations": {
            "firstLevelTransitive": [
                "com.netflix.conductor:conductor-core"
            ],
            "locked": "2.13.5"
        },
        "com.fasterxml.jackson.core:jackson-core": {
            "firstLevelTransitive": [
                "com.netflix.conductor:conductor-common",
                "com.netflix.conductor:conductor-core"
            ],
            "locked": "2.13.5"
        },
        "com.fasterxml.jackson.core:jackson-databind": {
            "firstLevelTransitive": [
                "com.netflix.conductor:conductor-common",
                "com.netflix.conductor:conductor-core"
            ],
            "locked": "2.13.5"
        },
        "com.fasterxml.jackson.module:jackson-module-afterburner": {
            "firstLevelTransitive": [
                "com.netflix.conductor:conductor-common"
            ],
            "locked": "2.13.5"
        },
        "com.github.ben-manes.caffeine:caffeine": {
            "firstLevelTransitive": [
                "com.netflix.conductor:conductor-core"
            ],
            "locked": "2.9.3"
        },
        "com.google.protobuf:protobuf-java": {
            "firstLevelTransitive": [
                "com.netflix.conductor:conductor-common",
                "com.netflix.conductor:conductor-core"
            ],
            "locked": "3.21.12"
        },
        "com.jayway.jsonpath:json-path": {
            "firstLevelTransitive": [
                "com.netflix.conductor:conductor-core"
            ],
            "locked": "2.7.0"
        },
        "com.netflix.conductor:conductor-annotations": {
            "firstLevelTransitive": [
                "com.netflix.conductor:conductor-common"
            ],
            "project": true
        },
        "com.netflix.conductor:conductor-common": {
            "firstLevelTransitive": [
                "com.netflix.conductor:conductor-core"
            ],
            "project": true
        },
        "com.netflix.conductor:conductor-core": {
            "project": true
        },
        "com.netflix.spectator:spectator-api": {
            "firstLevelTransitive": [
                "com.netflix.conductor:conductor-core"
            ],
            "locked": "0.122.0"
        },
        "com.spotify:completable-futures": {
            "firstLevelTransitive": [
                "com.netflix.conductor:conductor-core"
            ],
            "locked": "0.3.3"
        },
        "commons-io:commons-io": {
            "firstLevelTransitive": [
                "com.netflix.conductor:conductor-core"
            ],
            "locked": "2.7"
        },
        "io.reactivex:rxjava": {
            "firstLevelTransitive": [
                "com.netflix.conductor:conductor-core"
            ],
            "locked": "1.3.8"
        },
        "jakarta.activation:jakarta.activation-api": {
            "firstLevelTransitive": [
                "com.netflix.conductor:conductor-core"
            ],
            "locked": "1.2.2"
        },
        "jakarta.xml.bind:jakarta.xml.bind-api": {
            "firstLevelTransitive": [
                "com.netflix.conductor:conductor-core"
            ],
            "locked": "2.3.3"
        },
        "junit:junit": {
            "locked": "4.13.2"
        },
        "org.apache.bval:bval-jsr": {
            "firstLevelTransitive": [
                "com.netflix.conductor:conductor-common",
                "com.netflix.conductor:conductor-core"
            ],
            "locked": "2.0.6"
        },
        "org.apache.commons:commons-lang3": {
            "firstLevelTransitive": [
                "com.netflix.conductor:conductor-common",
                "com.netflix.conductor:conductor-core"
            ],
            "locked": "3.12.0"
        },
        "org.apache.logging.log4j:log4j-api": {
            "firstLevelTransitive": [
                "com.netflix.conductor:conductor-annotations",
                "com.netflix.conductor:conductor-common",
                "com.netflix.conductor:conductor-core"
            ],
            "locked": "2.21.0"
        },
        "org.apache.logging.log4j:log4j-core": {
            "firstLevelTransitive": [
                "com.netflix.conductor:conductor-annotations",
                "com.netflix.conductor:conductor-common",
                "com.netflix.conductor:conductor-core"
            ],
            "locked": "2.21.0"
        },
        "org.apache.logging.log4j:log4j-jul": {
            "firstLevelTransitive": [
                "com.netflix.conductor:conductor-annotations",
                "com.netflix.conductor:conductor-common",
                "com.netflix.conductor:conductor-core"
            ],
            "locked": "2.21.0"
        },
        "org.apache.logging.log4j:log4j-slf4j-impl": {
            "firstLevelTransitive": [
                "com.netflix.conductor:conductor-annotations",
                "com.netflix.conductor:conductor-common",
                "com.netflix.conductor:conductor-core"
            ],
            "locked": "2.21.0"
        },
        "org.apache.logging.log4j:log4j-web": {
            "firstLevelTransitive": [
                "com.netflix.conductor:conductor-annotations",
                "com.netflix.conductor:conductor-common",
                "com.netflix.conductor:conductor-core"
            ],
            "locked": "2.21.0"
        },
<<<<<<< HEAD
        "org.apache.groovy:groovy-all": {
            "locked": "4.0.9"
=======
        "org.codehaus.groovy:groovy-all": {
            "locked": "3.0.19"
>>>>>>> 03cf0c1f
        },
        "org.junit.vintage:junit-vintage-engine": {
            "locked": "5.8.2"
        },
        "org.openjdk.nashorn:nashorn-core": {
            "firstLevelTransitive": [
                "com.netflix.conductor:conductor-core"
            ],
            "locked": "15.4"
        },
        "org.spockframework:spock-core": {
<<<<<<< HEAD
            "locked": "2.4-M1-groovy-4.0"
        },
        "org.spockframework:spock-spring": {
            "locked": "2.4-M1-groovy-4.0"
        },
        "org.springframework.boot:spring-boot-starter-log4j2": {
            "locked": "3.1.4"
        },
        "org.springframework.boot:spring-boot-starter-test": {
            "locked": "3.1.4"
=======
            "locked": "2.3-groovy-3.0"
        },
        "org.spockframework:spock-spring": {
            "locked": "2.3-groovy-3.0"
        },
        "org.springframework.boot:spring-boot-starter-log4j2": {
            "locked": "2.7.16"
        },
        "org.springframework.boot:spring-boot-starter-test": {
            "locked": "2.7.16"
>>>>>>> 03cf0c1f
        },
        "org.springframework.data:spring-data-redis": {
            "locked": "2.7.16"
        },
        "org.testcontainers:spock": {
            "locked": "1.18.3"
        },
        "org.testcontainers:testcontainers": {
            "locked": "1.18.3"
        },
        "redis.clients:jedis": {
            "locked": "3.6.0"
        }
    }
}<|MERGE_RESOLUTION|>--- conflicted
+++ resolved
@@ -1,11 +1,7 @@
 {
     "annotationProcessor": {
         "org.springframework.boot:spring-boot-configuration-processor": {
-<<<<<<< HEAD
-            "locked": "3.1.4"
-=======
-            "locked": "2.7.16"
->>>>>>> 03cf0c1f
+            "locked": "3.1.4"
         }
     },
     "compileClasspath": {
@@ -34,11 +30,7 @@
             "locked": "2.21.0"
         },
         "org.springframework.boot:spring-boot-starter": {
-<<<<<<< HEAD
-            "locked": "3.1.4"
-=======
-            "locked": "2.7.16"
->>>>>>> 03cf0c1f
+            "locked": "3.1.4"
         },
         "org.springframework.data:spring-data-redis": {
             "locked": "2.7.16"
@@ -233,19 +225,13 @@
         "org.apache.logging.log4j:log4j-web": {
             "locked": "2.21.0"
         },
-<<<<<<< HEAD
         "org.apache.groovy:groovy-all": {
             "locked": "4.0.9"
-=======
-        "org.codehaus.groovy:groovy-all": {
-            "locked": "3.0.19"
->>>>>>> 03cf0c1f
         },
         "org.junit.vintage:junit-vintage-engine": {
             "locked": "5.8.2"
         },
         "org.spockframework:spock-core": {
-<<<<<<< HEAD
             "locked": "2.4-M1-groovy-4.0"
         },
         "org.spockframework:spock-spring": {
@@ -256,21 +242,9 @@
         },
         "org.springframework.boot:spring-boot-starter-test": {
             "locked": "3.1.4"
-=======
-            "locked": "2.3-groovy-3.0"
-        },
-        "org.spockframework:spock-spring": {
-            "locked": "2.3-groovy-3.0"
-        },
-        "org.springframework.boot:spring-boot-starter-log4j2": {
-            "locked": "2.7.16"
-        },
-        "org.springframework.boot:spring-boot-starter-test": {
-            "locked": "2.7.16"
->>>>>>> 03cf0c1f
         },
         "org.springframework.data:spring-data-redis": {
-            "locked": "2.7.16"
+            "locked": "3.1.4"
         },
         "org.testcontainers:spock": {
             "locked": "1.18.3"
@@ -436,13 +410,8 @@
             ],
             "locked": "2.21.0"
         },
-<<<<<<< HEAD
         "org.apache.groovy:groovy-all": {
             "locked": "4.0.9"
-=======
-        "org.codehaus.groovy:groovy-all": {
-            "locked": "3.0.19"
->>>>>>> 03cf0c1f
         },
         "org.junit.vintage:junit-vintage-engine": {
             "locked": "5.8.2"
@@ -454,7 +423,6 @@
             "locked": "15.4"
         },
         "org.spockframework:spock-core": {
-<<<<<<< HEAD
             "locked": "2.4-M1-groovy-4.0"
         },
         "org.spockframework:spock-spring": {
@@ -465,21 +433,9 @@
         },
         "org.springframework.boot:spring-boot-starter-test": {
             "locked": "3.1.4"
-=======
-            "locked": "2.3-groovy-3.0"
-        },
-        "org.spockframework:spock-spring": {
-            "locked": "2.3-groovy-3.0"
-        },
-        "org.springframework.boot:spring-boot-starter-log4j2": {
-            "locked": "2.7.16"
-        },
-        "org.springframework.boot:spring-boot-starter-test": {
-            "locked": "2.7.16"
->>>>>>> 03cf0c1f
         },
         "org.springframework.data:spring-data-redis": {
-            "locked": "2.7.16"
+            "locked": "3.1.4"
         },
         "org.testcontainers:spock": {
             "locked": "1.18.3"
