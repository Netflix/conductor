--- conflicted
+++ resolved
@@ -156,14 +156,29 @@
 		counterMap.put("workflow_start", "workflows_started");
 		counterMap.put("workflow_cancel", "workflows_canceled");
 		counterMap.put("workflow_restart", "workflows_restarted");
-<<<<<<< HEAD
-
-
+
+		// Counters
+		final Map<String, Map<Map<String, String>, Counter>> counters = Monitors.getCounters();
+		counters.forEach((name, map) -> {
+			if (counterMap.containsKey(name)) {
+				output.put(prefix + counterMap.get(name), sum(map));
+				output.putAll(getMainWorkflowCounters(name, map));
+			}
+		});
+
+		return output;
+	}
+
+	private Map<String, Object> getTodayCounters() {
+		Map<String, Object> output = new HashMap<>();
+
+		// Map counter names to metric names
+		Map<String, String> todayMap = new HashMap<>();
 		todayMap.put("workflow_completion", "workflows_completed_today");
 		todayMap.put("workflow_start", "workflows_started_today");
-
-
-		todayMap.put("waitchecksum_task_completed", "waitchecksum_completed_today");
+		todayMap.put("workflow_cancel", "workflows_canceled_today");
+    
+    todayMap.put("waitchecksum_task_completed", "waitchecksum_completed_today");
 		todayMap.put("waittranscode_task_completed", "waittranscode_completed_today");
 		todayMap.put("waittransfer_task_completed", "waittransfer_completed_today");
 		todayMap.put("waitsherlock_task_completed", "waitsherlock_completed_today");
@@ -176,33 +191,6 @@
 		todayMap.put("waitsherlock_task_failed", "waitsherlock_failed_today");
 		todayMap.put("episodicwaitpending_task_failed", "episodicwaitpending_failed_today");
 		todayMap.put("waitpending_task_failed", "waitpending_failed_today");
-
-		// Messages
-		counterMap.put("event_queue_messages_received", "messages_received");
-		counterMap.put("event_queue_messages_processed", "messages_processed");
-=======
->>>>>>> 87719f39
-
-		// Counters
-		final Map<String, Map<Map<String, String>, Counter>> counters = Monitors.getCounters();
-		counters.forEach((name, map) -> {
-			if (counterMap.containsKey(name)) {
-				output.put(prefix + counterMap.get(name), sum(map));
-				output.putAll(getMainWorkflowCounters(name, map));
-			}
-		});
-
-		return output;
-	}
-
-	private Map<String, Object> getTodayCounters() {
-		Map<String, Object> output = new HashMap<>();
-
-		// Map counter names to metric names
-		Map<String, String> todayMap = new HashMap<>();
-		todayMap.put("workflow_completion", "workflows_completed_today");
-		todayMap.put("workflow_start", "workflows_started_today");
-		todayMap.put("workflow_cancel", "workflows_canceled_today");
 
 		// Counters
 		final Map<String, Map<Map<String, String>, Counter>> counters = Monitors.getCounters();
@@ -263,6 +251,7 @@
 		final LocalDate today = LocalDate.now();
 		
 		map.forEach((m, counter) -> {
+     if(m.containsKey("workflowName")) {
 			String wfName = trimWorkflowVersion(m.getOrDefault("workflowName", ""));
 
 			if (mainWorkflows.contains(wfName)) {
@@ -270,6 +259,7 @@
 					output.put(prefix + name + "." + wfName, counter.count());
 				}
 			}
+     }
 		});
 	
 		return output;
