/**
 * Copyright 2016 Netflix, Inc.
 * <p>
 * Licensed under the Apache License, Version 2.0 (the "License");
 * you may not use this file except in compliance with the License.
 * You may obtain a copy of the License at
 * <p>
 * http://www.apache.org/licenses/LICENSE-2.0
 * <p>
 * Unless required by applicable law or agreed to in writing, software
 * distributed under the License is distributed on an "AS IS" BASIS,
 * WITHOUT WARRANTIES OR CONDITIONS OF ANY KIND, either express or implied.
 * See the License for the specific language governing permissions and
 * limitations under the License.
 */
/**
 *
 */
package com.netflix.conductor.server.resources;

import com.google.common.collect.ImmutableMap;
import com.netflix.conductor.core.config.Configuration;
import com.netflix.conductor.dao.MetricsDAO;
import io.swagger.annotations.Api;
import io.swagger.annotations.ApiOperation;
import org.slf4j.Logger;
import org.slf4j.LoggerFactory;

import javax.inject.Inject;
import javax.inject.Singleton;
import javax.ws.rs.GET;
import javax.ws.rs.Path;
import javax.ws.rs.Produces;
import javax.ws.rs.core.MediaType;
import java.io.IOException;
import java.io.InputStream;
import java.util.*;

/**
 * @author Oleksiy Lysak
 *
 */
@Singleton
@Path("/v1")
@Api(value = "/v1", produces = MediaType.APPLICATION_JSON, tags = "Status Info")
@Produces({MediaType.APPLICATION_JSON})
public class InfoResource {
	private static Logger logger = LoggerFactory.getLogger(InfoResource.class);
	private MetricsDAO metricsDAO;
	private Configuration config;
	private String fullVersion;
	private Boolean metricsEnabled;

	@Inject
	public InfoResource(Configuration config, MetricsDAO metricsDAO) {
		this.config = config;
		this.metricsDAO = metricsDAO;
		this.metricsEnabled = Boolean.parseBoolean(config.getProperty("conductor.metrics.enabled", "true"));
		try {
			InputStream propertiesIs = this.getClass().getClassLoader().getResourceAsStream("META-INF/conductor-core.properties");
			Properties prop = new Properties();
			prop.load(propertiesIs);
			String version = prop.getProperty("Implementation-Version");
			String change = prop.getProperty("Change");
			fullVersion = config.getProperty("APP.VERSION", version + "-" + change);
		} catch (Exception e) {
			logger.error("Failed to read conductor-core.properties" + e.getMessage(), e);
		}
	}

	@GET
	@Path("/status")
	@ApiOperation(value = "Get the status")
	@Produces(MediaType.APPLICATION_JSON)
	public Map<String, Object> status() {
		return Collections.singletonMap("version", fullVersion);
	}

	@GET
	@Path("/health")
	@ApiOperation(value = "Get the health status")
	@Produces(MediaType.APPLICATION_JSON)
	public Map<String, Object> health() throws IOException {
		boolean status = false;

		try {
			status = metricsDAO.ping();
		} catch (Exception e) {
			logger.error("Db health check failed: " + e.getMessage(), e);
			throw e;
		}

		return Collections.singletonMap("is_ping_okay", status);
	}

	@GET
	@Path("/stuckChecksums")
	@ApiOperation(value = "Get the list of checksum jobs that are potentially stuck")
	@Produces(MediaType.APPLICATION_JSON)
	public List<String> stuckChecksums(){
		try {
			Calendar threeDaysAgo = Calendar.getInstance();
			threeDaysAgo.add(Calendar.DATE, -3);

			Calendar thirtyMinsAgo = Calendar.getInstance();
			thirtyMinsAgo.add(Calendar.MINUTE, -30);

			return metricsDAO.getStuckChecksums(threeDaysAgo.getTimeInMillis(), thirtyMinsAgo.getTimeInMillis());
		} catch (Exception e) {
			logger.error("Error while fetching checksum info " + e.getMessage(), e);
			throw e;
		}
	}

	@GET
	@Path("/dependencies")
	@ApiOperation(value = "Get the dependencies")
	@Produces(MediaType.APPLICATION_JSON)
	public Map<String, Object> dependencies() {
		List<Object> endpoints = new ArrayList<>();
		endpoints.add(config.getProperty("conductor.auth.url", ""));
		endpoints.add("events.service." + config.getProperty("TLD", "local"));
		endpoints.add("vault.service." + config.getProperty("TLD", "local"));

		List<Map<String, Object>> dependencies = new ArrayList<>();
		dependencies.add(ImmutableMap.<String, Object>builder()
			.put("name", "auth")
			.put("version", "v1")
			.put("scheme", "https")
			.put("external", false)
			.build());
		dependencies.add(ImmutableMap.<String, Object>builder()
			.put("name", "vault")
			.put("version", "v1")
			.put("scheme", "http")
			.put("external", false)
			.build());
		dependencies.add(ImmutableMap.<String, Object>builder()
			.put("name", "shotgun")
			.put("version", "v1")
			.put("scheme", "amq")
			.put("external", false)
			.build());
		dependencies.add(ImmutableMap.<String, Object>builder()
			.put("name", "*")
			.put("version", "v1")
			.put("scheme", "http")
			.put("external", false)
			.build());

		Map<String, Object> result = new HashMap<>();
		result.put("version", fullVersion);
		result.put("endpoints", endpoints);
		result.put("dependencies", dependencies);
		return result;
	}

	@GET
	@Path("/metrics")
	@ApiOperation(value = "Get the metrics")
	@Produces(MediaType.APPLICATION_JSON)
	public Map<String, Object> metrics() {
<<<<<<< HEAD
		return new TreeMap<>(metricsDAO.getMetrics());
=======
		if (!metricsEnabled) {
			return Collections.emptyMap();
		}
		return new TreeMap<>(metricsDAO.getMetrics());
	}

	@GET
	@Path("/metrics/admin")
	@ApiOperation(value = "Get the admin metrics")
	@Produces(MediaType.APPLICATION_JSON)
	public Map<String, Object> admin() {
		return new TreeMap<>(metricsDAO.getAdminCounters());
	}

	@GET
	@Path("/metrics/task/counters")
	@ApiOperation(value = "Get the task counter metrics")
	@Produces(MediaType.APPLICATION_JSON)
	public Map<String, Object> taskCounters() {
		return new TreeMap<>(metricsDAO.getTaskCounters());
	}

	@GET
	@Path("/metrics/task/refName/counters")
	@ApiOperation(value = "Get the task counter metrics by RefName")
	@Produces(MediaType.APPLICATION_JSON)
	public Map<String, Object> taskRefNameCounters() {
		return new TreeMap<>(metricsDAO.getTaskRefNameCounters());
	}

	@GET
	@Path("/metrics/task/average")
	@ApiOperation(value = "Get the task average metrics")
	@Produces(MediaType.APPLICATION_JSON)
	public Map<String, Object> taskAverage() {
		return new TreeMap<>(metricsDAO.getTaskAverage());
	}

	@GET
	@Path("/metrics/event/received")
	@ApiOperation(value = "Get the event received metrics")
	@Produces(MediaType.APPLICATION_JSON)
	public Map<String, Object> eventReceived() {
		return new TreeMap<>(metricsDAO.getEventReceived());
	}

	@GET
	@Path("/metrics/event/published")
	@ApiOperation(value = "Get the event published metrics")
	@Produces(MediaType.APPLICATION_JSON)
	public Map<String, Object> eventPublished() {
		return new TreeMap<>(metricsDAO.getEventPublished());
	}

	@GET
	@Path("/metrics/event/exec")
	@ApiOperation(value = "Get the event executions average metrics")
	@Produces(MediaType.APPLICATION_JSON)
	public Map<String, Object> eventExec() {
		return new TreeMap<>(metricsDAO.getEventExecAverage());
	}

	@GET
	@Path("/metrics/event/wait")
	@ApiOperation(value = "Get the event wait average metrics")
	@Produces(MediaType.APPLICATION_JSON)
	public Map<String, Object> eventWait() {
		return new TreeMap<>(metricsDAO.getEventWaitAverage());
	}

	@GET
	@Path("/metrics/workflow/counters")
	@ApiOperation(value = "Get the workflow counter metrics")
	@Produces(MediaType.APPLICATION_JSON)
	public Map<String, Object> workflowCounters() {
		return new TreeMap<>(metricsDAO.getWorkflowCounters());
	}

	@GET
	@Path("/metrics/workflow/average")
	@ApiOperation(value = "Get the workflow average metrics")
	@Produces(MediaType.APPLICATION_JSON)
	public Map<String, Object> workflowAverage() {
		return new TreeMap<>(metricsDAO.getWorkflowAverage());
>>>>>>> 3f0f6bdc
	}
}<|MERGE_RESOLUTION|>--- conflicted
+++ resolved
@@ -160,93 +160,9 @@
 	@ApiOperation(value = "Get the metrics")
 	@Produces(MediaType.APPLICATION_JSON)
 	public Map<String, Object> metrics() {
-<<<<<<< HEAD
-		return new TreeMap<>(metricsDAO.getMetrics());
-=======
 		if (!metricsEnabled) {
 			return Collections.emptyMap();
 		}
 		return new TreeMap<>(metricsDAO.getMetrics());
 	}
-
-	@GET
-	@Path("/metrics/admin")
-	@ApiOperation(value = "Get the admin metrics")
-	@Produces(MediaType.APPLICATION_JSON)
-	public Map<String, Object> admin() {
-		return new TreeMap<>(metricsDAO.getAdminCounters());
-	}
-
-	@GET
-	@Path("/metrics/task/counters")
-	@ApiOperation(value = "Get the task counter metrics")
-	@Produces(MediaType.APPLICATION_JSON)
-	public Map<String, Object> taskCounters() {
-		return new TreeMap<>(metricsDAO.getTaskCounters());
-	}
-
-	@GET
-	@Path("/metrics/task/refName/counters")
-	@ApiOperation(value = "Get the task counter metrics by RefName")
-	@Produces(MediaType.APPLICATION_JSON)
-	public Map<String, Object> taskRefNameCounters() {
-		return new TreeMap<>(metricsDAO.getTaskRefNameCounters());
-	}
-
-	@GET
-	@Path("/metrics/task/average")
-	@ApiOperation(value = "Get the task average metrics")
-	@Produces(MediaType.APPLICATION_JSON)
-	public Map<String, Object> taskAverage() {
-		return new TreeMap<>(metricsDAO.getTaskAverage());
-	}
-
-	@GET
-	@Path("/metrics/event/received")
-	@ApiOperation(value = "Get the event received metrics")
-	@Produces(MediaType.APPLICATION_JSON)
-	public Map<String, Object> eventReceived() {
-		return new TreeMap<>(metricsDAO.getEventReceived());
-	}
-
-	@GET
-	@Path("/metrics/event/published")
-	@ApiOperation(value = "Get the event published metrics")
-	@Produces(MediaType.APPLICATION_JSON)
-	public Map<String, Object> eventPublished() {
-		return new TreeMap<>(metricsDAO.getEventPublished());
-	}
-
-	@GET
-	@Path("/metrics/event/exec")
-	@ApiOperation(value = "Get the event executions average metrics")
-	@Produces(MediaType.APPLICATION_JSON)
-	public Map<String, Object> eventExec() {
-		return new TreeMap<>(metricsDAO.getEventExecAverage());
-	}
-
-	@GET
-	@Path("/metrics/event/wait")
-	@ApiOperation(value = "Get the event wait average metrics")
-	@Produces(MediaType.APPLICATION_JSON)
-	public Map<String, Object> eventWait() {
-		return new TreeMap<>(metricsDAO.getEventWaitAverage());
-	}
-
-	@GET
-	@Path("/metrics/workflow/counters")
-	@ApiOperation(value = "Get the workflow counter metrics")
-	@Produces(MediaType.APPLICATION_JSON)
-	public Map<String, Object> workflowCounters() {
-		return new TreeMap<>(metricsDAO.getWorkflowCounters());
-	}
-
-	@GET
-	@Path("/metrics/workflow/average")
-	@ApiOperation(value = "Get the workflow average metrics")
-	@Produces(MediaType.APPLICATION_JSON)
-	public Map<String, Object> workflowAverage() {
-		return new TreeMap<>(metricsDAO.getWorkflowAverage());
->>>>>>> 3f0f6bdc
-	}
 }