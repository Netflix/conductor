/**
 * Copyright 2016 Netflix, Inc.
 * <p>
 * Licensed under the Apache License, Version 2.0 (the "License");
 * you may not use this file except in compliance with the License.
 * You may obtain a copy of the License at
 * <p>
 * http://www.apache.org/licenses/LICENSE-2.0
 * <p>
 * Unless required by applicable law or agreed to in writing, software
 * distributed under the License is distributed on an "AS IS" BASIS,
 * WITHOUT WARRANTIES OR CONDITIONS OF ANY KIND, either express or implied.
 * See the License for the specific language governing permissions and
 * limitations under the License.
 */
/**
 *
 */
package com.netflix.conductor.server.resources;

import com.fasterxml.jackson.core.JsonProcessingException;
import com.netflix.conductor.common.metadata.workflow.RerunWorkflowRequest;
import com.netflix.conductor.common.metadata.workflow.SkipTaskRequest;
import com.netflix.conductor.common.metadata.workflow.StartWorkflowRequest;
import com.netflix.conductor.common.metadata.workflow.WorkflowDef;
import com.netflix.conductor.common.run.Error;
import com.netflix.conductor.common.run.TaskDetails;
import com.netflix.conductor.common.run.*;
import com.netflix.conductor.contribs.correlation.Correlator;
import com.netflix.conductor.core.config.Configuration;
import com.netflix.conductor.core.execution.ApplicationException;
import com.netflix.conductor.core.execution.ApplicationException.Code;
import com.netflix.conductor.core.execution.WorkflowExecutor;
import com.netflix.conductor.core.utils.IDGenerator;
import com.netflix.conductor.service.ExecutionService;
import com.netflix.conductor.service.MetadataService;
import io.swagger.annotations.*;
import org.apache.commons.collections.CollectionUtils;
import org.apache.commons.lang3.StringUtils;
import org.apache.log4j.NDC;
import org.slf4j.Logger;
import org.slf4j.LoggerFactory;

import javax.inject.Inject;
import javax.inject.Singleton;
import javax.ws.rs.*;
import javax.ws.rs.core.Context;
import javax.ws.rs.core.HttpHeaders;
import javax.ws.rs.core.MediaType;
import javax.ws.rs.core.Response;
import java.util.*;

import static org.apache.commons.lang3.StringUtils.isEmpty;
import static org.apache.commons.lang3.StringUtils.isNotEmpty;

/**
 * @author Viren
 */
@Api(value = "/workflow", produces = MediaType.APPLICATION_JSON, consumes = MediaType.APPLICATION_JSON, tags = "Workflow Management")
@Path("/workflow")
@Produces({MediaType.APPLICATION_JSON})
@Consumes({MediaType.APPLICATION_JSON})
@Singleton
public class WorkflowResource {
	private static final Logger logger = LoggerFactory.getLogger(WorkflowResource.class);

	private WorkflowExecutor executor;

	private ExecutionService service;

	private MetadataService metadata;

	private boolean auth_referer_bypass;

	private int maxSearchSize;

	@Inject
	public WorkflowResource(WorkflowExecutor executor, ExecutionService service,
							MetadataService metadata, Configuration config) {
		this.executor = executor;
		this.service = service;
		this.metadata = metadata;
		this.maxSearchSize = config.getIntProperty("workflow.max.search.size", 10_000);
		this.auth_referer_bypass = Boolean.parseBoolean(config.getProperty("workflow.auth.referer.bypass", "false"));
	}

	private String handleCorrelationId(String workflowId, HttpHeaders headers,
									   Response.ResponseBuilder builder) throws JsonProcessingException {
		String correlationId = null;
		if (headers.getRequestHeaders().containsKey(Correlator.headerKey)) {
			Correlator correlator = new Correlator(logger, headers);
			correlator.addIdentifier("urn:deluxe:conductor:workflow:" + workflowId);
			correlator.updateSequenceNo();
			correlationId = correlator.asCorrelationId();
			headers.getRequestHeaders().remove(Correlator.headerKey);
			builder.header(Correlator.headerKey, correlationId);
		}
		return correlationId;
	}

	@POST
	@Produces({MediaType.TEXT_PLAIN})
	@ApiOperation("Start a new workflow with StartWorkflowRequest, which allows task to be executed in a domain")
	@ApiResponses(value = {
		@ApiResponse(code = 404, message = "NOT_FOUND", response = Error.class),
		@ApiResponse(code = 400, message = "INVALID_INPUT", response = Error.class),
		@ApiResponse(code = 409, message = "CONFLICT", response = Error.class),
		@ApiResponse(code = 500, message = "INTERNAL_ERROR", response = Error.class),
		@ApiResponse(code = 401, message = "UNAUTHORIZED", response = Error.class),
		@ApiResponse(code = 501, message = "NOT_IMPLEMENTED", response = Error.class),
		@ApiResponse(code = 200, message = "SUCCESS", response = String.class)})
	@ApiImplicitParams({@ApiImplicitParam(name = "Deluxe-Owf-Context", dataType = "string", paramType = "header"),
		@ApiImplicitParam(name = "Authorization-Context", dataType = "string", paramType = "header"),
		@ApiImplicitParam(name = "Authorization", dataType = "string", paramType = "header"),
		@ApiImplicitParam(name = "Platform-Trace-Id", dataType = "string", paramType = "header"),
		@ApiImplicitParam(name = "WorkflowId", dataType = "string", paramType = "header"),
		@ApiImplicitParam(name = "AsyncStart", dataType = "boolean", paramType = "header")})
	public Response startWorkflow(StartWorkflowRequest request, @Context HttpHeaders headers) throws Exception {
		WorkflowDef def = metadata.getWorkflowDef(request.getName(), request.getVersion());
		if (def == null) {
			throw new ApplicationException(Code.NOT_FOUND, "No such workflow found by name=" + request.getName() + ", version=" + request.getVersion());
		}
		String workflowId = null;
		if (headers.getRequestHeader(CommonParams.WORKFLOW_ID) != null) {
			workflowId = headers.getRequestHeader(CommonParams.WORKFLOW_ID).get(0);
		}
		// Generate id on this layer as we need to have it before starting workflow
		if (isEmpty(workflowId)) {
			workflowId = IDGenerator.generate();
		}
		Response.ResponseBuilder builder = Response.ok(workflowId);

		String contextToken = null;
		String contextUser = null;
		String traceId = null;
		if (headers.getRequestHeader(CommonParams.AUTH_CONTEXT) != null) {
			contextToken = headers.getRequestHeader(CommonParams.AUTH_CONTEXT).get(0);
			contextUser = executor.validateContextUser(contextToken);
		}

		if (headers.getRequestHeader(CommonParams.PLATFORM_TRACE_ID) != null) {
			traceId = headers.getRequestHeader(CommonParams.PLATFORM_TRACE_ID).get(0);
		}

		boolean asyncStart = false;
		if (headers.getRequestHeader(CommonParams.ASYNC_START) != null) {
			asyncStart = Boolean.parseBoolean(headers.getRequestHeader(CommonParams.ASYNC_START).get(0));
		}
		String correlationId = handleCorrelationId(workflowId, headers, builder);
		if (isNotEmpty(correlationId)) {
			request.setCorrelationId(correlationId);
		}
		String userInvoked = executor.decodeAuthorizationUser(headers);
		if (!bypassAuth(headers)) {
			String primarRole = executor.checkUserRoles(headers);
			if (!primarRole.endsWith("admin")) {
				throw new ApplicationException(Code.UNAUTHORIZED, "User does not have access privileges");
			}
			Map<String, Object> auth = executor.validateAuth(def, headers);
			NDC.push("rest-start-" + UUID.randomUUID().toString());
			try {
				logger.info("About to start workflow " + workflowId + ",userInvoked=" + userInvoked + ",path=/{name}");
				executor.startWorkflow(workflowId, def.getName(), def.getVersion(), request.getCorrelationId(),
						request.getInput(), null, request.getTaskToDomain(),
						auth, contextToken, contextUser, traceId, asyncStart, request.getJobPriority());
			} finally {
				NDC.remove();
			}
		} else {
			NDC.push("rest-start-" + UUID.randomUUID().toString());
			try {
				logger.info("About to start workflow " + workflowId + ",userInvoked=" + userInvoked + ",path=/{name}");
				executor.startWorkflow(workflowId, def.getName(), def.getVersion(), request.getCorrelationId(),
						request.getInput(), null, request.getTaskToDomain(),
						Collections.emptyMap(), contextToken, contextUser, traceId, asyncStart, request.getJobPriority());
			} finally {
				NDC.remove();
			}
		}
		return builder.build();
	}

	@POST
	@Path("/{name}")
	@Produces({MediaType.TEXT_PLAIN})
	@ApiOperation("Start a new workflow.  Returns the ID of the workflow instance that can be later used for tracking")
	@ApiResponses(value = {
		@ApiResponse(code = 404, message = "NOT_FOUND", response = Error.class),
		@ApiResponse(code = 400, message = "INVALID_INPUT", response = Error.class),
		@ApiResponse(code = 409, message = "CONFLICT", response = Error.class),
		@ApiResponse(code = 500, message = "INTERNAL_ERROR", response = Error.class),
		@ApiResponse(code = 401, message = "UNAUTHORIZED", response = Error.class),
		@ApiResponse(code = 501, message = "NOT_IMPLEMENTED", response = Error.class),
		@ApiResponse(code = 200, message = "SUCCESS", response = String.class)})
	@ApiImplicitParams({@ApiImplicitParam(name = "Deluxe-Owf-Context", dataType = "string", paramType = "header"),
		@ApiImplicitParam(name = "Authorization-Context", dataType = "string", paramType = "header"),
		@ApiImplicitParam(name = "Authorization", dataType = "string", paramType = "header"),
		@ApiImplicitParam(name = "Platform-Trace-Id", dataType = "string", paramType = "header"),
		@ApiImplicitParam(name = "WorkflowId", dataType = "string", paramType = "header"),
		@ApiImplicitParam(name = "AsyncStart", dataType = "boolean", paramType = "header")})
	public Response startWorkflow(@Context HttpHeaders headers,
								  @PathParam("name") String name, @QueryParam("version") Integer version, @QueryParam("jobPriority") Integer jobPriority,
								  @QueryParam("correlationId") String correlationId, Map<String, Object> input) throws Exception {

		StartWorkflowRequest request = new StartWorkflowRequest();
		request.setName(name);
		request.setVersion(version);
		request.setCorrelationId(correlationId);
		request.setJobPriority(jobPriority);
		request.setInput(input);

		return startWorkflow(request, headers);
	}

	@GET
	@Path("/{name}/correlated/{correlationId}")
	@ApiOperation("Lists workflows for the given correlation id")
	@ApiResponses(value = {
		@ApiResponse(code = 404, message = "NOT_FOUND", response = Error.class),
		@ApiResponse(code = 400, message = "INVALID_INPUT", response = Error.class),
		@ApiResponse(code = 409, message = "CONFLICT", response = Error.class),
		@ApiResponse(code = 500, message = "INTERNAL_ERROR", response = Error.class),
		@ApiResponse(code = 401, message = "UNAUTHORIZED", response = Error.class),
		@ApiResponse(code = 501, message = "NOT_IMPLEMENTED", response = Error.class),
		@ApiResponse(code = 200, message = "SUCCESS", responseContainer = "List", response = Workflow.class)})
	@ApiImplicitParams({@ApiImplicitParam(name = "Deluxe-Owf-Context", dataType = "string", paramType = "header"),
		@ApiImplicitParam(name = "Platform-Trace-Id", dataType = "string", paramType = "header")})
	@Consumes(MediaType.WILDCARD)
	public List<Workflow> getWorkflows(@PathParam("name") String name, @PathParam("correlationId") String correlationId,
									   @QueryParam("includeClosed") @DefaultValue("false") boolean includeClosed,
									   @QueryParam("includeTasks") @DefaultValue("false") boolean includeTasks) throws Exception {
		return service.getWorkflowInstances(name, correlationId, includeClosed, includeTasks);
	}

	@GET
	@Path("/{workflowId}")
	@ApiOperation("Gets the workflow by workflow id")
	@ApiResponses(value = {
		@ApiResponse(code = 404, message = "NOT_FOUND", response = Error.class),
		@ApiResponse(code = 400, message = "INVALID_INPUT", response = Error.class),
		@ApiResponse(code = 409, message = "CONFLICT", response = Error.class),
		@ApiResponse(code = 500, message = "INTERNAL_ERROR", response = Error.class),
		@ApiResponse(code = 401, message = "UNAUTHORIZED", response = Error.class),
		@ApiResponse(code = 501, message = "NOT_IMPLEMENTED", response = Error.class),
		@ApiResponse(code = 200, message = "SUCCESS", response = Workflow.class)})
	@ApiImplicitParams({@ApiImplicitParam(name = "Deluxe-Owf-Context", dataType = "string", paramType = "header"),
		@ApiImplicitParam(name = "Platform-Trace-Id", dataType = "string", paramType = "header")})
	@Consumes(MediaType.WILDCARD)
	public Workflow getExecutionStatus(
		@PathParam("workflowId") String workflowId,
		@QueryParam("includeTasks") @DefaultValue("true") boolean includeTasks) throws Exception {
		return service.getExecutionStatus(workflowId, includeTasks);
	}

	@DELETE
	@Path("/{workflowId}/remove")
	@ApiOperation("Removes the workflow from the system")
	@ApiResponses(value = {
		@ApiResponse(code = 404, message = "NOT_FOUND", response = Error.class),
		@ApiResponse(code = 400, message = "INVALID_INPUT", response = Error.class),
		@ApiResponse(code = 409, message = "CONFLICT", response = Error.class),
		@ApiResponse(code = 500, message = "INTERNAL_ERROR", response = Error.class),
		@ApiResponse(code = 401, message = "UNAUTHORIZED", response = Error.class),
		@ApiResponse(code = 501, message = "NOT_IMPLEMENTED", response = Error.class),
		@ApiResponse(code = 200, message = "SUCCESS", response = String.class)})
	@ApiImplicitParams({@ApiImplicitParam(name = "Deluxe-Owf-Context", dataType = "string", paramType = "header"),
		@ApiImplicitParam(name = "Platform-Trace-Id", dataType = "string", paramType = "header")})
	@Consumes(MediaType.WILDCARD)
	public Response delete(@Context HttpHeaders headers, @PathParam("workflowId") String workflowId) throws Exception {
		Response.ResponseBuilder builder = Response.noContent();
		NDC.push("rest-remove-" + UUID.randomUUID().toString());
		try {
			executor.removeWorkflowNotImplemented(workflowId);
		} finally {
			NDC.remove();
		}
		return builder.build();
	}

	@GET
	@Path("/running/{name}")
	@ApiOperation("Retrieve all the running workflows")
	@ApiResponses(value = {
		@ApiResponse(code = 404, message = "NOT_FOUND", response = Error.class),
		@ApiResponse(code = 400, message = "INVALID_INPUT", response = Error.class),
		@ApiResponse(code = 409, message = "CONFLICT", response = Error.class),
		@ApiResponse(code = 500, message = "INTERNAL_ERROR", response = Error.class),
		@ApiResponse(code = 401, message = "UNAUTHORIZED", response = Error.class),
		@ApiResponse(code = 501, message = "NOT_IMPLEMENTED", response = Error.class),
		@ApiResponse(code = 200, message = "SUCCESS", responseContainer = "List", response = String.class)})
	@ApiImplicitParams({@ApiImplicitParam(name = "Deluxe-Owf-Context", dataType = "string", paramType = "header"),
		@ApiImplicitParam(name = "Platform-Trace-Id", dataType = "string", paramType = "header")})
	@Consumes(MediaType.WILDCARD)
	public List<String> getRunningWorkflow(@PathParam("name") String workflowName, @QueryParam("version") @DefaultValue("1") Integer version,
										   @QueryParam("startTime") Long startTime, @QueryParam("endTime") Long endTime) throws Exception {
		if (startTime != null && endTime != null) {
			return executor.getWorkflows(workflowName, version, startTime, endTime);
		} else {
			return executor.getRunningWorkflowIds(workflowName);
		}
	}

	@PUT
	@Path("/decide/{workflowId}")
	@ApiOperation("Starts the decision task for a workflow")
	@ApiResponses(value = {
		@ApiResponse(code = 404, message = "NOT_FOUND", response = Error.class),
		@ApiResponse(code = 400, message = "INVALID_INPUT", response = Error.class),
		@ApiResponse(code = 409, message = "CONFLICT", response = Error.class),
		@ApiResponse(code = 500, message = "INTERNAL_ERROR", response = Error.class),
		@ApiResponse(code = 401, message = "UNAUTHORIZED", response = Error.class),
		@ApiResponse(code = 501, message = "NOT_IMPLEMENTED", response = Error.class),
		@ApiResponse(code = 204, message = "SUCCESS")})
	@ApiImplicitParams({@ApiImplicitParam(name = "Deluxe-Owf-Context", dataType = "string", paramType = "header"),
		@ApiImplicitParam(name = "Platform-Trace-Id", dataType = "string", paramType = "header")})
	@Consumes(MediaType.WILDCARD)
	public void decide(@PathParam("workflowId") String workflowId) throws Exception {
		NDC.push("rest-decide-" + UUID.randomUUID().toString());
		try {
			executor.decide(workflowId);
		} finally {
			NDC.remove();
		}
	}

	@PUT
	@Path("/{workflowId}/pause")
	@ApiOperation("Pauses the workflow")
	@ApiResponses(value = {
		@ApiResponse(code = 404, message = "NOT_FOUND", response = Error.class),
		@ApiResponse(code = 400, message = "INVALID_INPUT", response = Error.class),
		@ApiResponse(code = 409, message = "CONFLICT", response = Error.class),
		@ApiResponse(code = 500, message = "INTERNAL_ERROR", response = Error.class),
		@ApiResponse(code = 401, message = "UNAUTHORIZED", response = Error.class),
		@ApiResponse(code = 501, message = "NOT_IMPLEMENTED", response = Error.class),
		@ApiResponse(code = 204, message = "SUCCESS")})
	@ApiImplicitParams({@ApiImplicitParam(name = "Deluxe-Owf-Context", dataType = "string", paramType = "header"),
		@ApiImplicitParam(name = "Authorization", dataType = "string", paramType = "header"),
		@ApiImplicitParam(name = "Platform-Trace-Id", dataType = "string", paramType = "header")})
	@Consumes(MediaType.WILDCARD)
	public Response pauseWorkflow(@Context HttpHeaders headers, @PathParam("workflowId") String workflowId) throws Exception {
		Response.ResponseBuilder builder = Response.noContent();
		String correlationId = handleCorrelationId(workflowId, headers, builder);
		String userInvoked = executor.decodeAuthorizationUser(headers);
		if (!bypassAuth(headers)) {
			executor.validateAuth(workflowId, headers);
			String primarRole = executor.checkUserRoles(headers);
			if (!primarRole.endsWith("admin")) {
				throw new ApplicationException(Code.UNAUTHORIZED, "User does not have access privileges");
			}
			NDC.push("rest-pause-" + UUID.randomUUID().toString());
			try {
				logger.info("About to pause workflowId " + workflowId + ",userInvoked=" + userInvoked + ",path=/{workflowId}/pause");
				executor.pauseWorkflow(workflowId, correlationId);
			} finally {
				NDC.remove();
			}
		} else {
			NDC.push("rest-pause-" + UUID.randomUUID().toString());
			try {
				logger.info("About to pause workflowId " + workflowId + ",userInvoked=" + userInvoked + ",path=/{workflowId}/pause");
				executor.pauseWorkflow(workflowId, correlationId);
			} finally {
				NDC.remove();
			}
		}
		return builder.build();
	}

	@PUT
	@Path("/{workflowId}/resume")
	@ApiOperation("Resumes the workflow")
	@ApiResponses(value = {
		@ApiResponse(code = 404, message = "NOT_FOUND", response = Error.class),
		@ApiResponse(code = 400, message = "INVALID_INPUT", response = Error.class),
		@ApiResponse(code = 409, message = "CONFLICT", response = Error.class),
		@ApiResponse(code = 500, message = "INTERNAL_ERROR", response = Error.class),
		@ApiResponse(code = 401, message = "UNAUTHORIZED", response = Error.class),
		@ApiResponse(code = 501, message = "NOT_IMPLEMENTED", response = Error.class),
		@ApiResponse(code = 204, message = "SUCCESS")})
	@ApiImplicitParams({@ApiImplicitParam(name = "Deluxe-Owf-Context", dataType = "string", paramType = "header"),
		@ApiImplicitParam(name = "Authorization", dataType = "string", paramType = "header"),
		@ApiImplicitParam(name = "Platform-Trace-Id", dataType = "string", paramType = "header")})
	@Consumes(MediaType.WILDCARD)
	public Response resumeWorkflow(@Context HttpHeaders headers, @PathParam("workflowId") String workflowId) throws Exception {
		Response.ResponseBuilder builder = Response.noContent();
		String correlationId = handleCorrelationId(workflowId, headers, builder);
		String userInvoked = executor.decodeAuthorizationUser(headers);
		if (!bypassAuth(headers)) {
			String primarRole = executor.checkUserRoles(headers);
			if (!primarRole.endsWith("admin")) {
				throw new ApplicationException(Code.UNAUTHORIZED, "User does not have access privileges");
			}
			executor.validateAuth(workflowId, headers);
			NDC.push("rest-resume-" + UUID.randomUUID().toString());
			try {
				logger.info("About to resume workflowId " + workflowId + ",userInvoked=" + userInvoked + ",path=/{workflowId}/resume");
				executor.resumeWorkflow(workflowId, correlationId);
			} finally {
				NDC.remove();
			}
		} else {
			NDC.push("rest-resume-" + UUID.randomUUID().toString());
			try {
				logger.info("About to resume workflowId " + workflowId + ",userInvoked=" + userInvoked + ",path=/{workflowId}/resume");
				executor.resumeWorkflow(workflowId, correlationId);
			} finally {
				NDC.remove();
			}
		}
		return builder.build();
	}

	@PUT
	@Path("/{workflowId}/skiptask/{taskReferenceName}")
	@ApiOperation("Skips a given task from a current running workflow")
	@ApiResponses(value = {
		@ApiResponse(code = 404, message = "NOT_FOUND", response = Error.class),
		@ApiResponse(code = 400, message = "INVALID_INPUT", response = Error.class),
		@ApiResponse(code = 409, message = "CONFLICT", response = Error.class),
		@ApiResponse(code = 500, message = "INTERNAL_ERROR", response = Error.class),
		@ApiResponse(code = 401, message = "UNAUTHORIZED", response = Error.class),
		@ApiResponse(code = 501, message = "NOT_IMPLEMENTED", response = Error.class),
		@ApiResponse(code = 415, message = "NO_CONTENT")})
	@ApiImplicitParams({@ApiImplicitParam(name = "Deluxe-Owf-Context", dataType = "string", paramType = "header"),
		@ApiImplicitParam(name = "Platform-Trace-Id", dataType = "string", paramType = "header")})
	@Consumes(MediaType.WILDCARD)
	public void skipTaskFromWorkflow(@PathParam("workflowId") String workflowId, @PathParam("taskReferenceName") String taskReferenceName,
									 SkipTaskRequest skipTaskRequest) throws Exception {
		NDC.push("rest-skipTask-" + UUID.randomUUID().toString());
		try {
			executor.skipTaskFromWorkflow(workflowId, taskReferenceName, skipTaskRequest);
		} finally {
			NDC.remove();
		}
	}

	@POST
	@Path("/{workflowId}/rerun")
	@ApiOperation("Reruns the workflow from a specific task")
	@ApiResponses(value = {
		@ApiResponse(code = 404, message = "NOT_FOUND", response = Error.class),
		@ApiResponse(code = 400, message = "INVALID_INPUT", response = Error.class),
		@ApiResponse(code = 409, message = "CONFLICT", response = Error.class),
		@ApiResponse(code = 500, message = "INTERNAL_ERROR", response = Error.class),
		@ApiResponse(code = 401, message = "UNAUTHORIZED", response = Error.class),
		@ApiResponse(code = 501, message = "NOT_IMPLEMENTED", response = Error.class),
		@ApiResponse(code = 200, message = "SUCCESS", response = String.class)})
	@ApiImplicitParams({@ApiImplicitParam(name = "Deluxe-Owf-Context", dataType = "string", paramType = "header"),
		@ApiImplicitParam(name = "Authorization", dataType = "string", paramType = "header"),
		@ApiImplicitParam(name = "Platform-Trace-Id", dataType = "string", paramType = "header")})
	@Consumes(MediaType.APPLICATION_JSON)
	@Produces({MediaType.TEXT_PLAIN, MediaType.APPLICATION_JSON})
	public Response rerun(@Context HttpHeaders headers, @PathParam("workflowId") String workflowId, RerunWorkflowRequest request) throws Exception {
		Response.ResponseBuilder builder = Response.ok(workflowId);
		String correlationId = handleCorrelationId(workflowId, headers, builder);
		request.setReRunFromWorkflowId(workflowId);
		request.setCorrelationId(correlationId);
		String userInvoked = executor.decodeAuthorizationUser(headers);
		if (!bypassAuth(headers)) {
			String primarRole = executor.checkUserRoles(headers);
			if (!primarRole.endsWith("admin")) {
				throw new ApplicationException(Code.UNAUTHORIZED, "User does not have access privileges");
			}
			executor.validateAuth(workflowId, headers);
			NDC.push("rest-rerun-" + UUID.randomUUID().toString());
			try {
				logger.info("About to rerun workflowId " + workflowId + ",userInvoked=" + userInvoked + ",path=/{workflowId}/rerun");
				executor.rerun(request);
			} finally {
				NDC.remove();
			}
		} else {
			NDC.push("rest-rerun-" + UUID.randomUUID().toString());
			try {
				logger.info("About to rerun workflowId " + workflowId + ",userInvoked=" + userInvoked + ",path=/{workflowId}/rerun");
				executor.rerun(request);
			} finally {
				NDC.remove();
			}
		}
		return builder.build();
	}

	@POST
	@Path("/{workflowId}/restart")
	@ApiOperation("Restarts a completed workflow")
	@ApiResponses(value = {
		@ApiResponse(code = 404, message = "NOT_FOUND", response = Error.class),
		@ApiResponse(code = 400, message = "INVALID_INPUT", response = Error.class),
		@ApiResponse(code = 409, message = "CONFLICT", response = Error.class),
		@ApiResponse(code = 500, message = "INTERNAL_ERROR", response = Error.class),
		@ApiResponse(code = 401, message = "UNAUTHORIZED", response = Error.class),
		@ApiResponse(code = 501, message = "NOT_IMPLEMENTED", response = Error.class),
		@ApiResponse(code = 204, message = "SUCCESS")})
	@ApiImplicitParams({@ApiImplicitParam(name = "Deluxe-Owf-Context", dataType = "string", paramType = "header"),
		@ApiImplicitParam(name = "Authorization", dataType = "string", paramType = "header"),
		@ApiImplicitParam(name = "Platform-Trace-Id", dataType = "string", paramType = "header")})
	@Consumes(MediaType.WILDCARD)
	public Response restart(@Context HttpHeaders headers, @PathParam("workflowId") String workflowId) throws Exception {
		Response.ResponseBuilder builder = Response.noContent();
		String correlationId = handleCorrelationId(workflowId, headers, builder);
		String userInvoked = executor.decodeAuthorizationUser(headers);
		if (!bypassAuth(headers)) {
			String primarRole = executor.checkUserRoles(headers);
			if (!primarRole.endsWith("admin")) {
				throw new ApplicationException(Code.UNAUTHORIZED, "User does not have access privileges");
			}
			executor.validateAuth(workflowId, headers);
			NDC.push("rest-restart-" + UUID.randomUUID().toString());
			try {
				logger.info("About to restart workflowId " + workflowId + ",userInvoked=" + userInvoked + ",path=/{workflowId}/restart");
				executor.rewind(workflowId, correlationId);
			} finally {
				NDC.remove();
			}
		} else {
			NDC.push("rest-restart-" + UUID.randomUUID().toString());
			try {
				logger.info("About to restart workflowId " + workflowId + ",userInvoked=" + userInvoked + ",path=/{workflowId}/restart");
				executor.rewind(workflowId, correlationId);
			} finally {
				NDC.remove();
			}
		}

		return builder.build();
	}

	@POST
	@Path("/{workflowId}/retry")
	@ApiOperation("Retries the last failed task")
	@ApiResponses(value = {
		@ApiResponse(code = 404, message = "NOT_FOUND", response = Error.class),
		@ApiResponse(code = 400, message = "INVALID_INPUT", response = Error.class),
		@ApiResponse(code = 409, message = "CONFLICT", response = Error.class),
		@ApiResponse(code = 500, message = "INTERNAL_ERROR", response = Error.class),
		@ApiResponse(code = 401, message = "UNAUTHORIZED", response = Error.class),
		@ApiResponse(code = 501, message = "NOT_IMPLEMENTED", response = Error.class),
		@ApiResponse(code = 204, message = "SUCCESS")})
	@ApiImplicitParams({@ApiImplicitParam(name = "Deluxe-Owf-Context", dataType = "string", paramType = "header"),
		@ApiImplicitParam(name = "Authorization", dataType = "string", paramType = "header"),
		@ApiImplicitParam(name = "Platform-Trace-Id", dataType = "string", paramType = "header")})
	@Consumes(MediaType.WILDCARD)
	public Response retry(@Context HttpHeaders headers, @PathParam("workflowId") String workflowId) throws Exception {
		Response.ResponseBuilder builder = Response.noContent();
		String correlationId = handleCorrelationId(workflowId, headers, builder);
		String userInvoked = executor.decodeAuthorizationUser(headers);
		if (!bypassAuth(headers)) {
			String primarRole = executor.checkUserRoles(headers);
			if (!primarRole.endsWith("admin")) {
				throw new ApplicationException(Code.UNAUTHORIZED, "User does not have access privileges");
			}
			executor.validateAuth(workflowId, headers);
			NDC.push("rest-retry-" + UUID.randomUUID().toString());
			try {
				logger.info("About to retry workflowId " + workflowId + ",userInvoked=" + userInvoked + ",path=/{workflowId}/retry");
				executor.retry(workflowId, correlationId);
			} finally {
				NDC.remove();
			}
		} else
		{
			NDC.push("rest-retry-" + UUID.randomUUID().toString());
			try {
				logger.info("About to retry workflowId " + workflowId + ",userInvoked=" + userInvoked+",path=/{workflowId}/retry");
				executor.retry(workflowId, correlationId);
			} finally {
				NDC.remove();
			}
		}
		return builder.build();
	}

	@DELETE
	@Path("/{workflowId}")
	@ApiOperation("Terminate workflow execution")
	@ApiResponses(value = {
		@ApiResponse(code = 404, message = "NOT_FOUND", response = Error.class),
		@ApiResponse(code = 400, message = "INVALID_INPUT", response = Error.class),
		@ApiResponse(code = 409, message = "CONFLICT", response = Error.class),
		@ApiResponse(code = 500, message = "INTERNAL_ERROR", response = Error.class),
		@ApiResponse(code = 401, message = "UNAUTHORIZED", response = Error.class),
		@ApiResponse(code = 501, message = "NOT_IMPLEMENTED", response = Error.class),
		@ApiResponse(code = 204, message = "SUCCESS")})
	@ApiImplicitParams({@ApiImplicitParam(name = "Deluxe-Owf-Context", dataType = "string", paramType = "header"),
		@ApiImplicitParam(name = "Authorization", dataType = "string", paramType = "header"),
		@ApiImplicitParam(name = "Platform-Trace-Id", dataType = "string", paramType = "header")})
	@Consumes(MediaType.WILDCARD)
	public Response terminate(@Context HttpHeaders headers, @PathParam("workflowId") String workflowId, @QueryParam("reason") String reason) throws Exception {
		Response.ResponseBuilder builder = Response.noContent();
		handleCorrelationId(workflowId, headers, builder);
		String userInvoked = executor.decodeAuthorizationUser(headers);
		if (!bypassAuth(headers)) {
			String primarRole = executor.checkUserRoles(headers);
			if (!primarRole.endsWith("admin")) {
				throw new ApplicationException(Code.UNAUTHORIZED, "User does not have access privileges");
			}
			executor.validateAuth(workflowId, headers);
			NDC.push("rest-terminate-" + UUID.randomUUID().toString());
			try {
				logger.info("About to terminate workflowId " + workflowId + ",userInvoked=" + userInvoked + ",path=/{workflowId}");
				executor.terminateWorkflow(workflowId, StringUtils.defaultIfEmpty(reason, "Terminated from api"));
			} finally {
				NDC.remove();
			}
		} else {
			NDC.push("rest-terminate-" + UUID.randomUUID().toString());
			try {
				logger.info("About to terminate workflowId " + workflowId + ",userInvoked=" + userInvoked + ",path=/{workflowId}");
				executor.terminateWorkflow(workflowId, StringUtils.defaultIfEmpty(reason, "Terminated from api"));
			} finally {
				NDC.remove();
			}
		}
		return builder.build();
	}

	@POST
	@Path("/terminate")
	@ApiOperation("Terminate multiple workflows execution")
	@ApiResponses(value = {
			@ApiResponse(code = 404, message = "NOT_FOUND", response = Error.class),
			@ApiResponse(code = 400, message = "INVALID_INPUT", response = Error.class),
			@ApiResponse(code = 409, message = "CONFLICT", response = Error.class),
			@ApiResponse(code = 500, message = "INTERNAL_ERROR", response = Error.class),
			@ApiResponse(code = 401, message = "UNAUTHORIZED", response = Error.class),
			@ApiResponse(code = 501, message = "NOT_IMPLEMENTED", response = Error.class),
			@ApiResponse(code = 204, message = "SUCCESS", response = String.class)})
	@ApiImplicitParams({@ApiImplicitParam(name = "Deluxe-Owf-Context", dataType = "string", paramType = "header"),
			@ApiImplicitParam(name = "Authorization", dataType = "string", paramType = "header"),
			@ApiImplicitParam(name = "Platform-Trace-Id", dataType = "string", paramType = "header")})
	@Produces({MediaType.TEXT_PLAIN, MediaType.APPLICATION_JSON})
	public Response terminateWorkflows(@Context HttpHeaders headers,List<String> workflowIds, @QueryParam("reason") String reason) throws Exception {
		Response.ResponseBuilder builder = Response.noContent();
		for (int i = 0; i < workflowIds.size(); i++) {
			handleCorrelationId(workflowIds.get(i), headers, builder);
			if (!bypassAuth(headers)) {
				String primarRole = executor.checkUserRoles(headers);
				if (!primarRole.endsWith("admin")) {
					throw new ApplicationException(Code.UNAUTHORIZED, "User does not have access privileges");
				}
				executor.validateAuth(workflowIds.get(i), headers);
				try {
					executor.terminateWorkflow(workflowIds.get(i), StringUtils.defaultIfEmpty(reason, "Terminated from api"));
				} finally {
					NDC.remove();
				}
			} else {
				try {
					executor.terminateWorkflow(workflowIds.get(i), StringUtils.defaultIfEmpty(reason, "Terminated from api"));
				} finally {
					NDC.remove();
				}
			}
		}
		return builder.build();
	}


	@POST
	@Path("/cancel")
	@ApiOperation("Cancel multiple workflows execution")
	@ApiResponses(value = {
			@ApiResponse(code = 404, message = "NOT_FOUND", response = Error.class),
			@ApiResponse(code = 400, message = "INVALID_INPUT", response = Error.class),
			@ApiResponse(code = 409, message = "CONFLICT", response = Error.class),
			@ApiResponse(code = 500, message = "INTERNAL_ERROR", response = Error.class),
			@ApiResponse(code = 401, message = "UNAUTHORIZED", response = Error.class),
			@ApiResponse(code = 501, message = "NOT_IMPLEMENTED", response = Error.class),
			@ApiResponse(code = 204, message = "SUCCESS", response = String.class)})
	@ApiImplicitParams({@ApiImplicitParam(name = "Deluxe-Owf-Context", dataType = "string", paramType = "header"),
			@ApiImplicitParam(name = "Authorization", dataType = "string", paramType = "header"),
			@ApiImplicitParam(name = "Platform-Trace-Id", dataType = "string", paramType = "header")})
	@Produces({MediaType.TEXT_PLAIN, MediaType.APPLICATION_JSON})
	public Response cancelWorkflows(@Context HttpHeaders headers,List<String> workflowIds, @QueryParam("reason") String reason) throws Exception {
		Response.ResponseBuilder builder = Response.noContent();
		for (int i = 0; i < workflowIds.size(); i++) {
			handleCorrelationId(workflowIds.get(i), headers, builder);
			if (!bypassAuth(headers)) {
				String primarRole = executor.checkUserRoles(headers);
				if (!primarRole.endsWith("admin")) {
					throw new ApplicationException(Code.UNAUTHORIZED, "User does not have access privileges");
				}
				executor.validateAuth(workflowIds.get(i), headers);
				NDC.push("rest-cancel-" + UUID.randomUUID().toString());
				try {
					executor.cancelWorkflow(workflowIds.get(i), StringUtils.defaultIfEmpty(reason, "Cancelled from api"));
				} finally {
					NDC.remove();
				}
			} else {
				NDC.push("rest-cancel-" + UUID.randomUUID().toString());
				try {
					executor.cancelWorkflow(workflowIds.get(i), StringUtils.defaultIfEmpty(reason, "Cancelled from api"));
				} finally {
					NDC.remove();
				}
			}
		}
		return builder.build();
	}

	@POST
	@Path("/complete")
	@ApiOperation("Force complete multiple workflows execution")
	@ApiResponses(value = {
			@ApiResponse(code = 404, message = "NOT_FOUND", response = Error.class),
			@ApiResponse(code = 400, message = "INVALID_INPUT", response = Error.class),
			@ApiResponse(code = 409, message = "CONFLICT", response = Error.class),
			@ApiResponse(code = 500, message = "INTERNAL_ERROR", response = Error.class),
			@ApiResponse(code = 401, message = "UNAUTHORIZED", response = Error.class),
			@ApiResponse(code = 501, message = "NOT_IMPLEMENTED", response = Error.class),
			@ApiResponse(code = 204, message = "SUCCESS", response = String.class)})
	@ApiImplicitParams({@ApiImplicitParam(name = "Deluxe-Owf-Context", dataType = "string", paramType = "header"),
			@ApiImplicitParam(name = "Authorization", dataType = "string", paramType = "header"),
			@ApiImplicitParam(name = "Platform-Trace-Id", dataType = "string", paramType = "header")})
	@Produces({MediaType.TEXT_PLAIN, MediaType.APPLICATION_JSON})
	public Response completeWorkflows(@Context HttpHeaders headers,List<String> workflowIds, @QueryParam("reason") String reason) throws Exception {
		Response.ResponseBuilder builder = Response.noContent();
		for (int i = 0; i < workflowIds.size(); i++) {
			handleCorrelationId(workflowIds.get(i), headers, builder);
			if (!bypassAuth(headers)) {
				String primarRole = executor.checkUserRoles(headers);
				if (!primarRole.endsWith("admin")) {
					throw new ApplicationException(Code.UNAUTHORIZED, "User does not have access privileges");
				}
				executor.validateAuth(workflowIds.get(i), headers);
				NDC.push("rest-complete-" + UUID.randomUUID().toString());
				try {
					executor.forceCompleteWorkflow(workflowIds.get(i), StringUtils.defaultIfEmpty(reason, "Force completed by API"));
				} finally {
					NDC.remove();
				}
			} else {
				NDC.push("rest-complete-" + UUID.randomUUID().toString());
				try {
					executor.forceCompleteWorkflow(workflowIds.get(i), StringUtils.defaultIfEmpty(reason, "Force completed by API"));
				} finally {
					NDC.remove();
				}
			}

		}
		return builder.build();
	}


	@POST
	@Path("/{workflowId}/cancel")
	@ApiOperation("Cancel workflow execution")
	@ApiResponses(value = {
		@ApiResponse(code = 404, message = "NOT_FOUND", response = Error.class),
		@ApiResponse(code = 400, message = "INVALID_INPUT", response = Error.class),
		@ApiResponse(code = 409, message = "CONFLICT", response = Error.class),
		@ApiResponse(code = 500, message = "INTERNAL_ERROR", response = Error.class),
		@ApiResponse(code = 401, message = "UNAUTHORIZED", response = Error.class),
		@ApiResponse(code = 501, message = "NOT_IMPLEMENTED", response = Error.class),
		@ApiResponse(code = 200, message = "SUCCESS", response = String.class)})
	@ApiImplicitParams({@ApiImplicitParam(name = "Deluxe-Owf-Context", dataType = "string", paramType = "header"),
		@ApiImplicitParam(name = "Authorization", dataType = "string", paramType = "header"),
		@ApiImplicitParam(name = "Platform-Trace-Id", dataType = "string", paramType = "header")})
	@Produces({MediaType.TEXT_PLAIN, MediaType.APPLICATION_JSON})
	public Response cancel(@Context HttpHeaders headers, @PathParam("workflowId") String workflowId, @QueryParam("reason") String reason) throws Exception {
		Response.ResponseBuilder builder = Response.ok(workflowId);
		handleCorrelationId(workflowId, headers, builder);
		String userInvoked = executor.decodeAuthorizationUser(headers);
		if (!bypassAuth(headers)) {
			String primarRole = executor.checkUserRoles(headers);
			if (!primarRole.endsWith("admin")) {
				throw new ApplicationException(Code.UNAUTHORIZED, "User does not have access privileges");
			}
			executor.validateAuth(workflowId, headers);
			NDC.push("rest-cancel-" + UUID.randomUUID().toString());
			try {

				logger.info("About to cancel workflowId " + workflowId + ",userInvoked=" + userInvoked + ",path=/{workflowId}/cancel");

				executor.cancelWorkflow(workflowId, StringUtils.defaultIfEmpty(reason, "Cancelled from api"));
			} finally {
				NDC.remove();
			}
		} else {
			NDC.push("rest-cancel-" + UUID.randomUUID().toString());
			try {
				logger.info("About to cancel workflowId " + workflowId + ",userInvoked=" + userInvoked + ",path=/{workflowId}/cancel");
				executor.cancelWorkflow(workflowId, StringUtils.defaultIfEmpty(reason, "Cancelled from api"));
			} finally {
				NDC.remove();
			}
		}
		return builder.build();
	}

	@POST
	@Path("/{workflowId}/complete")
	@ApiOperation("Force complete workflow execution")
	@ApiResponses(value = {
		@ApiResponse(code = 404, message = "NOT_FOUND", response = Error.class),
		@ApiResponse(code = 400, message = "INVALID_INPUT", response = Error.class),
		@ApiResponse(code = 409, message = "CONFLICT", response = Error.class),
		@ApiResponse(code = 500, message = "INTERNAL_ERROR", response = Error.class),
		@ApiResponse(code = 401, message = "UNAUTHORIZED", response = Error.class),
		@ApiResponse(code = 501, message = "NOT_IMPLEMENTED", response = Error.class),
		@ApiResponse(code = 200, message = "SUCCESS", response = String.class)})
	@ApiImplicitParams({@ApiImplicitParam(name = "Deluxe-Owf-Context", dataType = "string", paramType = "header"),
		@ApiImplicitParam(name = "Authorization", dataType = "string", paramType = "header"),
		@ApiImplicitParam(name = "Platform-Trace-Id", dataType = "string", paramType = "header")})
	@Produces(MediaType.TEXT_PLAIN)
	public Response complete(@Context HttpHeaders headers, @PathParam("workflowId") String workflowId) throws Exception {
		Response.ResponseBuilder builder = Response.ok(workflowId);
		handleCorrelationId(workflowId, headers, builder);
		String userInvoked = executor.decodeAuthorizationUser(headers);
		if (!bypassAuth(headers)) {
			String primarRole = executor.checkUserRoles(headers);
			if (!primarRole.endsWith("admin")) {
				throw new ApplicationException(Code.UNAUTHORIZED, "User does not have access privileges");
			}
			executor.validateAuth(workflowId, headers);
			NDC.push("rest-complete-" + UUID.randomUUID().toString());
			try {
				logger.info("About to complete workflowId " + workflowId + ",userInvoked=" + userInvoked + ",path=/{workflowId}/complete");
				executor.forceCompleteWorkflow(workflowId, "Force completed by API");
			} finally {
				NDC.remove();
			}
		} else {
			NDC.push("rest-complete-" + UUID.randomUUID().toString());
			try {
				logger.info("About to complete workflowId " + workflowId + ",userInvoked=" + userInvoked + ",path=/{workflowId}/complete");
				executor.forceCompleteWorkflow(workflowId, "Force completed by API");
			} finally {
				NDC.remove();
			}
		}
		return builder.build();
	}

	@ApiOperation(value = "Search for workflows based in payload and other parameters", notes = "use sort options as sort=<field>:ASC|DESC e.g. sort=name&sort=workflowId:DESC.  If order is not specified, defaults to ASC")
	@ApiResponses(value = {
		@ApiResponse(code = 404, message = "NOT_FOUND", response = Error.class),
		@ApiResponse(code = 400, message = "INVALID_INPUT", response = Error.class),
		@ApiResponse(code = 409, message = "CONFLICT", response = Error.class),
		@ApiResponse(code = 500, message = "INTERNAL_ERROR", response = Error.class),
		@ApiResponse(code = 401, message = "UNAUTHORIZED", response = Error.class),
		@ApiResponse(code = 501, message = "NOT_IMPLEMENTED", response = Error.class),
		@ApiResponse(code = 200, message = "SUCCESS", responseContainer = "List", response = WorkflowSummary.class)})
	@ApiImplicitParams({@ApiImplicitParam(name = "Deluxe-Owf-Context", dataType = "string", paramType = "header"),
		@ApiImplicitParam(name = "Platform-Trace-Id", dataType = "string", paramType = "header")})
	@GET
	@Consumes(MediaType.WILDCARD)
	@Produces(MediaType.APPLICATION_JSON)
	@Path("/search")
	public SearchResult<WorkflowSummary> search(
		@QueryParam("start") @DefaultValue("0") int start,
		@QueryParam("size") @DefaultValue("100") int size,
		@QueryParam("sort") String sort,
		@QueryParam("freeText") @DefaultValue("*") String freeText,
		@QueryParam("query") String query,
		@QueryParam("from") String from,
		@QueryParam("end") String end
	) {

		if (size > maxSearchSize) {
			throw new ApplicationException(Code.INVALID_INPUT, "Cannot return more than " + maxSearchSize + " workflows.  Please use pagination");
		}
		return service.search(query, freeText, start, size, convert(sort), from, end);
	}

	@POST
<<<<<<< HEAD
	@Path("/errorRegistrySearch")
	@ApiOperation("Search error registry")
	@Produces(MediaType.APPLICATION_JSON)
	@ApiImplicitParams({
			@ApiImplicitParam(name = "Authorization", dataType = "string", paramType = "header")})
	public List<WorkflowError>  searchErrorRegistry(WorkflowErrorRegistry workflowErrorRegistry,@Context HttpHeaders headers) throws Exception{
		if (!bypassAuth(headers)) {
			String primarRole = executor.checkUserRoles(headers);
			if (!primarRole.endsWith("admin")) {
				throw new ApplicationException(Code.UNAUTHORIZED, "User does not have access privileges");
			}
			return executor.searchErrorRegistry(workflowErrorRegistry);
		} else {
			return executor.searchErrorRegistry(workflowErrorRegistry);
		}
	}

	@POST
	@Path("/errorRegistryList")
	@ApiOperation("Get error registry list")
	@Produces(MediaType.APPLICATION_JSON)
	@ApiImplicitParams({
			@ApiImplicitParam(name = "Authorization", dataType = "string", paramType = "header")})
	public List<WorkflowErrorRegistry>  searchErrorRegistryList(WorkflowErrorRegistry workflowErrorRegistry,@Context HttpHeaders headers) throws Exception{
		if (!bypassAuth(headers)) {
			String primarRole = executor.checkUserRoles(headers);
			if (!primarRole.endsWith("admin")) {
				throw new ApplicationException(Code.UNAUTHORIZED, "User does not have access privileges");
			}
			return executor.searchErrorRegistryList(workflowErrorRegistry);
		} else {
			return executor.searchErrorRegistryList(workflowErrorRegistry);
		}
	}


=======
	@Path("/getTaskDetails")
	@Consumes(MediaType.TEXT_PLAIN)
	@Produces(MediaType.APPLICATION_JSON)
	@ApiOperation(value = "Search for a particular task details")
	public List<TaskDetails> searchTaskDetails(@QueryParam("jobId") String jobId, @QueryParam("workflowId") String workflowId, @QueryParam("workflowType") String workflowType, @QueryParam("taskName") String taskName, @DefaultValue("false") @QueryParam("includeOutput") Boolean includeOutput) throws Exception {
		return executor.searchTaskDetails(jobId, workflowId, workflowType, taskName, includeOutput);
	}

>>>>>>> 3289714e
	private List<String> convert(String sortStr) {
		List<String> list = new ArrayList<String>();
		if (sortStr != null && sortStr.length() != 0) {
			list = Arrays.asList(sortStr.split("\\|"));
		}
		return list;
	}

	private boolean bypassAuth(HttpHeaders headers) {
		if (!auth_referer_bypass)
			return false;

		List<String> strings = headers.getRequestHeader("Referer");
		if (CollectionUtils.isEmpty(strings))
			return false;
		return strings.get(0).contains("/docs");
	}


}<|MERGE_RESOLUTION|>--- conflicted
+++ resolved
@@ -868,7 +868,6 @@
 	}
 
 	@POST
-<<<<<<< HEAD
 	@Path("/errorRegistrySearch")
 	@ApiOperation("Search error registry")
 	@Produces(MediaType.APPLICATION_JSON)
@@ -905,7 +904,6 @@
 	}
 
 
-=======
 	@Path("/getTaskDetails")
 	@Consumes(MediaType.TEXT_PLAIN)
 	@Produces(MediaType.APPLICATION_JSON)
@@ -914,7 +912,6 @@
 		return executor.searchTaskDetails(jobId, workflowId, workflowType, taskName, includeOutput);
 	}
 
->>>>>>> 3289714e
 	private List<String> convert(String sortStr) {
 		List<String> list = new ArrayList<String>();
 		if (sortStr != null && sortStr.length() != 0) {
