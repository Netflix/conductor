package com.netflix.conductor.dao.mysql;

import com.fasterxml.jackson.core.JsonProcessingException;
import com.fasterxml.jackson.core.type.TypeReference;
import com.fasterxml.jackson.databind.ObjectMapper;
import com.google.common.collect.ImmutableList;
import com.netflix.conductor.common.utils.RetryUtil;
import com.netflix.conductor.core.execution.ApplicationException;
import com.netflix.conductor.sql.ExecuteFunction;
import com.netflix.conductor.sql.QueryFunction;
import com.netflix.conductor.sql.TransactionalFunction;
import java.io.IOException;
import java.sql.Connection;
import java.sql.SQLException;
import java.time.Duration;
import java.time.Instant;
import java.util.Arrays;
import java.util.List;
import java.util.function.Consumer;
import javax.sql.DataSource;
import org.slf4j.Logger;
import org.slf4j.LoggerFactory;


import static com.mysql.cj.exceptions.MysqlErrorNumbers.ER_LOCK_DEADLOCK;
import static com.netflix.conductor.core.execution.ApplicationException.Code.BACKEND_ERROR;
import static com.netflix.conductor.core.execution.ApplicationException.Code.CONFLICT;
import static com.netflix.conductor.core.execution.ApplicationException.Code.INTERNAL_ERROR;
import static java.lang.Integer.parseInt;
import static java.lang.System.getProperty;

public abstract class MySQLBaseDAO {
    private static final String MAX_RETRY_ON_DEADLOCK_PROPERTY_NAME = "conductor.mysql.deadlock.retry.max";
    private static final String MAX_RETRY_ON_DEADLOCK_PROPERTY_DEFAULT_VALUE = "3";
    private static final int MAX_RETRY_ON_DEADLOCK = getMaxRetriesOnDeadLock();
    private static final List<String> EXCLUDED_STACKTRACE_CLASS = ImmutableList.of(
            MySQLBaseDAO.class.getName(),
            Thread.class.getName()
    );

    protected final Logger logger = LoggerFactory.getLogger(getClass());
    protected final ObjectMapper objectMapper;
    protected final DataSource dataSource;

    protected MySQLBaseDAO(ObjectMapper om, DataSource dataSource) {
        this.objectMapper = om;
        this.dataSource = dataSource;
    }

    protected final LazyToString getCallingMethod() {
        return new LazyToString(() -> Arrays.stream(Thread.currentThread().getStackTrace())
                .filter(ste -> !EXCLUDED_STACKTRACE_CLASS.contains(ste.getClassName()))
                .findFirst()
                .map(StackTraceElement::getMethodName)
                .orElseThrow(() -> new NullPointerException("Cannot find Caller")));
    }

    protected String toJson(Object value) {
        try {
            return objectMapper.writeValueAsString(value);
        } catch (JsonProcessingException ex) {
            throw new ApplicationException(INTERNAL_ERROR, ex);
        }
    }

    protected <T> T readValue(String json, Class<T> tClass) {
        try {
            return objectMapper.readValue(json, tClass);
        } catch (IOException ex) {
            throw new ApplicationException(INTERNAL_ERROR, ex);
        }
    }

    protected <T> T readValue(String json, TypeReference<T> typeReference) {
        try {
            return objectMapper.readValue(json, typeReference);
        } catch (IOException ex) {
            throw new ApplicationException(INTERNAL_ERROR, ex);
        }
    }

    /**
     * Initialize a new transactional {@link Connection} from {@link #dataSource} and pass it to {@literal function}.
     * <p>
     * Successful executions of {@literal function} will result in a commit and return of
     * {@link TransactionalFunction#apply(Connection)}.
     * <p>
     * If any {@link Throwable} thrown from {@code TransactionalFunction#apply(Connection)} will result in a rollback
     * of the transaction
     * and will be wrapped in an {@link ApplicationException} if it is not already one.
     * <p>
     * Generally this is used to wrap multiple {@link #execute(Connection, String, ExecuteFunction)} or
     * {@link #query(Connection, String, QueryFunction)} invocations that produce some expected return value.
     *
     * @param function The function to apply with a new transactional {@link Connection}
     * @param <R>      The return type.
     * @return The result of {@code TransactionalFunction#apply(Connection)}
     * @throws ApplicationException If any errors occur.
     */
    private <R> R getWithTransaction(final TransactionalFunction<R> function){
        final Instant start = Instant.now();
        LazyToString callingMethod = getCallingMethod();
        logger.trace("{} : starting transaction", callingMethod);

        try(Connection tx = dataSource.getConnection()) {
            boolean previousAutoCommitMode = tx.getAutoCommit();
            tx.setAutoCommit(false);
            try {
                R result = function.apply(tx);
                tx.commit();
                return result;
            } catch (Throwable th) {
                tx.rollback();
                throw new ApplicationException(BACKEND_ERROR, th.getMessage(), th);
            } finally {
                tx.setAutoCommit(previousAutoCommitMode);
            }
        } catch (SQLException ex) {
            throw new ApplicationException(BACKEND_ERROR, ex.getMessage(), ex);
        } finally {
            logger.trace("{} : took {}ms", callingMethod, Duration.between(start, Instant.now()).toMillis());
        }
    }

    <R> R getWithRetriedTransactions(final TransactionalFunction<R> function) {
        try {
            return new RetryUtil<R>().retryOnException(
                    () -> getWithTransaction(function),
                    this::isDeadLockError,
                    null,
                    MAX_RETRY_ON_DEADLOCK,
                    "retry on deadlock",
                    "transactional"
            );
        } catch (RuntimeException e){
            throw (ApplicationException)e.getCause();
        }
    }

    protected <R> R getWithTransactionWithOutErrorPropagation(TransactionalFunction<R> function) {
        Instant start = Instant.now();
        LazyToString callingMethod = getCallingMethod();
        logger.trace("{} : starting transaction", callingMethod);

        try(Connection tx = dataSource.getConnection()) {
            boolean previousAutoCommitMode = tx.getAutoCommit();
            tx.setAutoCommit(false);
            try {
                R result = function.apply(tx);
                tx.commit();
                return result;
            } catch (Throwable th) {
                tx.rollback();
                logger.info(CONFLICT + " " +th.getMessage());
                return null;
            } finally {
                tx.setAutoCommit(previousAutoCommitMode);
            }
        } catch (SQLException ex) {
            throw new ApplicationException(BACKEND_ERROR, ex.getMessage(), ex);
        } finally {
            logger.trace("{} : took {}ms", callingMethod, Duration.between(start, Instant.now()).toMillis());
        }
    }


    /**
     * Wraps {@link #getWithRetriedTransactions(TransactionalFunction)} with no return value.
     * <p>
     * Generally this is used to wrap multiple {@link #execute(Connection, String, ExecuteFunction)} or
     * {@link #query(Connection, String, QueryFunction)} invocations that produce no expected return value.
     *
     * @param consumer The {@link Consumer} callback to pass a transactional {@link Connection} to.
     * @throws ApplicationException If any errors occur.
     * @see #getWithRetriedTransactions(TransactionalFunction)
     */
    protected void withTransaction(Consumer<Connection> consumer) {
        getWithRetriedTransactions(connection -> {
            consumer.accept(connection);
            return null;
        });
    }

    /**
     * Initiate a new transaction and execute a {@link Query} within that context,
     * then return the results of {@literal function}.
     *
     * @param query    The query string to prepare.
     * @param function The functional callback to pass a {@link Query} to.
     * @param <R>      The expected return type of {@literal function}.
     * @return The results of applying {@literal function}.
     */
    protected <R> R queryWithTransaction(String query, QueryFunction<R> function) {
        return getWithRetriedTransactions(tx -> query(tx, query, function));
    }

    /**
     * Execute a {@link Query} within the context of a given transaction and return the results of {@literal function}.
     *
     * @param tx       The transactional {@link Connection} to use.
     * @param query    The query string to prepare.
     * @param function The functional callback to pass a {@link Query} to.
     * @param <R>      The expected return type of {@literal function}.
     * @return The results of applying {@literal function}.
     */
    protected <R> R query(Connection tx, String query, QueryFunction<R> function) {
        try (Query q = new Query(objectMapper, tx, query)) {
            return function.apply(q);
        } catch (SQLException ex) {
            throw new ApplicationException(BACKEND_ERROR, ex);
        }
    }

    /**
     * Execute a statement with no expected return value within a given transaction.
     *
     * @param tx       The transactional {@link Connection} to use.
     * @param query    The query string to prepare.
     * @param function The functional callback to pass a {@link Query} to.
     */
    protected void execute(Connection tx, String query, ExecuteFunction function) {
        try (Query q = new Query(objectMapper, tx, query)) {
            function.apply(q);
        } catch (SQLException ex) {
            throw new ApplicationException(BACKEND_ERROR, ex);
        }
    }

    /**
     * Instantiates a new transactional connection and invokes {@link #execute(Connection, String, ExecuteFunction)}
     *
     * @param query    The query string to prepare.
     * @param function The functional callback to pass a {@link Query} to.
     */
    protected void executeWithTransaction(String query, ExecuteFunction function) {
        withTransaction(tx -> execute(tx, query, function));
    }

    private boolean isDeadLockError(Throwable throwable){
<<<<<<< HEAD
        return throwable instanceof SQLException
                && ER_LOCK_DEADLOCK == ((SQLException)throwable).getErrorCode();
=======
        SQLException sqlException = findCauseSQLException(throwable);
        if (sqlException == null){
            return false;
        }
        return ER_LOCK_DEADLOCK == sqlException.getErrorCode();
    }

    private SQLException findCauseSQLException(Throwable throwable) {
        Throwable causeException = throwable;
        while (null != causeException && !(causeException instanceof SQLException)) {
            causeException = causeException.getCause();
        }
        return (SQLException)causeException;
>>>>>>> bfe30077
    }

    private static int getMaxRetriesOnDeadLock() {
        try {
            return parseInt(getProperty(MAX_RETRY_ON_DEADLOCK_PROPERTY_NAME, MAX_RETRY_ON_DEADLOCK_PROPERTY_DEFAULT_VALUE));
        } catch (Exception e) {
            return parseInt(MAX_RETRY_ON_DEADLOCK_PROPERTY_DEFAULT_VALUE);
        }
    }
}<|MERGE_RESOLUTION|>--- conflicted
+++ resolved
@@ -237,10 +237,6 @@
     }
 
     private boolean isDeadLockError(Throwable throwable){
-<<<<<<< HEAD
-        return throwable instanceof SQLException
-                && ER_LOCK_DEADLOCK == ((SQLException)throwable).getErrorCode();
-=======
         SQLException sqlException = findCauseSQLException(throwable);
         if (sqlException == null){
             return false;
@@ -254,7 +250,6 @@
             causeException = causeException.getCause();
         }
         return (SQLException)causeException;
->>>>>>> bfe30077
     }
 
     private static int getMaxRetriesOnDeadLock() {
