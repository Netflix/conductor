package com.netflix.conductor.dao.mysql;

import com.fasterxml.jackson.databind.ObjectMapper;
import com.google.common.collect.ImmutableMap;
import com.google.common.collect.Maps;
import com.google.common.util.concurrent.Uninterruptibles;
import com.netflix.conductor.core.events.queue.Message;
import com.netflix.conductor.core.execution.ApplicationException;
import com.netflix.conductor.dao.QueueDAO;

import javax.inject.Inject;
import javax.inject.Singleton;
import javax.sql.DataSource;
import java.sql.Connection;
import java.util.ArrayList;
import java.util.Collections;
import java.util.List;
import java.util.Map;
import java.util.concurrent.Executors;
import java.util.concurrent.TimeUnit;
import java.util.stream.Collectors;

@Singleton
public class MySQLQueueDAO extends MySQLBaseDAO implements QueueDAO {
    private static final Long UNACK_SCHEDULE_MS = 60_000L;

    @Inject
    public MySQLQueueDAO(ObjectMapper om, DataSource ds) {
        super(om, ds);

        Executors.newSingleThreadScheduledExecutor()
                .scheduleAtFixedRate(this::processAllUnacks,
                        UNACK_SCHEDULE_MS, UNACK_SCHEDULE_MS, TimeUnit.MILLISECONDS);
        logger.debug(MySQLQueueDAO.class.getName() + " is ready to serve");
    }

    @Override
    public void push(String queueName, String messageId, long offsetTimeInSecond) {
        push(queueName, messageId, 0, offsetTimeInSecond);
    }

    @Override
    public void push(String queueName, String messageId, int priority, long offsetTimeInSecond) {
        withTransaction(tx -> pushMessage(tx, queueName, messageId, null, priority, offsetTimeInSecond));
    }

    @Override
    public void push(String queueName, List<Message> messages) {
        withTransaction(tx -> messages
                .forEach(message -> pushMessage(tx, queueName, message.getId(), message.getPayload(), message.getPriority(), 0)));
    }

    @Override
    public boolean pushIfNotExists(String queueName, String messageId, long offsetTimeInSecond) {
        return pushIfNotExists(queueName, messageId, 0, offsetTimeInSecond);
    }

    @Override
    public boolean pushIfNotExists(String queueName, String messageId, int priority, long offsetTimeInSecond) {
        return getWithRetriedTransactions(tx -> {
            if (!existsMessage(tx, queueName, messageId)) {
                pushMessage(tx, queueName, messageId, null, priority, offsetTimeInSecond);
                return true;
            }
            return false;
        });
    }

    @Override
    public List<String> pop(String queueName, int count, int timeout) {
        List<Message> messages = getWithTransactionWithOutErrorPropagation(tx -> popMessages(tx, queueName, count, timeout));
        if(messages == null) return new ArrayList<>();
        return messages.stream().map(Message::getId).collect(Collectors.toList());
    }

    @Override
    public List<Message> pollMessages(String queueName, int count, int timeout) {
        List<Message> messages = getWithTransactionWithOutErrorPropagation(tx -> popMessages(tx, queueName, count, timeout));
        if(messages == null) return new ArrayList<>();
        return messages;
    }

    @Override
    public void remove(String queueName, String messageId) {
        withTransaction(tx -> removeMessage(tx, queueName, messageId));
    }

    @Override
    public int getSize(String queueName) {
        final String GET_QUEUE_SIZE = "SELECT COUNT(*) FROM queue_message WHERE queue_name = ?";
        return queryWithTransaction(GET_QUEUE_SIZE, q -> ((Long) q.addParameter(queueName).executeCount()).intValue());
    }

    @Override
    public boolean ack(String queueName, String messageId) {
        return getWithRetriedTransactions(tx -> removeMessage(tx, queueName, messageId));
    }

    @Override
    public boolean setUnackTimeout(String queueName, String messageId, long unackTimeout) {
        long updatedOffsetTimeInSecond = unackTimeout / 1000;

        final String UPDATE_UNACK_TIMEOUT = "UPDATE queue_message SET offset_time_seconds = ?, deliver_on = TIMESTAMPADD(SECOND, ?, CURRENT_TIMESTAMP) WHERE queue_name = ? AND message_id = ?";

        return queryWithTransaction(UPDATE_UNACK_TIMEOUT,
                q -> q.addParameter(updatedOffsetTimeInSecond).addParameter(updatedOffsetTimeInSecond)
                        .addParameter(queueName).addParameter(messageId).executeUpdate()) == 1;
    }

    @Override
    public void flush(String queueName) {
        final String FLUSH_QUEUE = "DELETE FROM queue_message WHERE queue_name = ?";
        executeWithTransaction(FLUSH_QUEUE, q -> q.addParameter(queueName).executeDelete());
    }

    @Override
    public Map<String, Long> queuesDetail() {
        final String GET_QUEUES_DETAIL = "SELECT queue_name, (SELECT count(*) FROM queue_message WHERE popped = false AND queue_name = q.queue_name) AS size FROM queue q";
        return queryWithTransaction(GET_QUEUES_DETAIL, q -> q.executeAndFetch(rs -> {
            Map<String, Long> detail = Maps.newHashMap();
            while (rs.next()) {
                String queueName = rs.getString("queue_name");
                Long size = rs.getLong("size");
                detail.put(queueName, size);
            }
            return detail;
        }));
    }

    @Override
    public Map<String, Map<String, Map<String, Long>>> queuesDetailVerbose() {
        // @formatter:off
        final String GET_QUEUES_DETAIL_VERBOSE = "SELECT queue_name, \n"
                + "       (SELECT count(*) FROM queue_message WHERE popped = false AND queue_name = q.queue_name) AS size,\n"
                + "       (SELECT count(*) FROM queue_message WHERE popped = true AND queue_name = q.queue_name) AS uacked \n"
                + "FROM queue q";
        // @formatter:on

        return queryWithTransaction(GET_QUEUES_DETAIL_VERBOSE, q -> q.executeAndFetch(rs -> {
            Map<String, Map<String, Map<String, Long>>> result = Maps.newHashMap();
            while (rs.next()) {
                String queueName = rs.getString("queue_name");
                Long size = rs.getLong("size");
                Long queueUnacked = rs.getLong("uacked");
                result.put(queueName, ImmutableMap.of("a", ImmutableMap.of( // sharding not implemented, returning only
                        // one shard with all the info
                        "size", size, "uacked", queueUnacked)));
            }
            return result;
        }));
    }

    /**
     * Un-pop all un-acknowledged messages for all queues.
     * @since 1.11.6
     */
    public void processAllUnacks() {

        logger.trace("processAllUnacks started");


        final String PROCESS_ALL_UNACKS = "UPDATE queue_message SET popped = false WHERE popped = true AND TIMESTAMPADD(SECOND,60,CURRENT_TIMESTAMP) > deliver_on";
        executeWithTransaction(PROCESS_ALL_UNACKS, Query::executeUpdate);
    }

    @Override
    public void processUnacks(String queueName) {
        final String PROCESS_UNACKS = "UPDATE queue_message SET popped = false WHERE queue_name = ? AND popped = true AND TIMESTAMPADD(SECOND,60,CURRENT_TIMESTAMP)  > deliver_on";
        executeWithTransaction(PROCESS_UNACKS, q -> q.addParameter(queueName).executeUpdate());
    }

    @Override
    public boolean setOffsetTime(String queueName, String messageId, long offsetTimeInSecond) {
        final String SET_OFFSET_TIME = "UPDATE queue_message SET offset_time_seconds = ?, deliver_on = TIMESTAMPADD(SECOND,?,CURRENT_TIMESTAMP) \n"
                + "WHERE queue_name = ? AND message_id = ?";

        return queryWithTransaction(SET_OFFSET_TIME, q -> q.addParameter(offsetTimeInSecond)
                .addParameter(offsetTimeInSecond).addParameter(queueName).addParameter(messageId).executeUpdate() == 1);
    }

<<<<<<< HEAD
    @Override
    public boolean exists(String queueName, String messageId) {
        return getWithRetriedTransactions(tx -> existsMessage(tx, queueName, messageId));
    }

=======
>>>>>>> 0fac7324
    private boolean existsMessage(Connection connection, String queueName, String messageId) {
        final String EXISTS_MESSAGE = "SELECT EXISTS(SELECT 1 FROM queue_message WHERE queue_name = ? AND message_id = ?)";
        return query(connection, EXISTS_MESSAGE, q -> q.addParameter(queueName).addParameter(messageId).exists());
    }

    private void pushMessage(Connection connection, String queueName, String messageId, String payload, Integer priority,
                             long offsetTimeInSecond) {

        String PUSH_MESSAGE = "INSERT INTO queue_message (deliver_on, queue_name, message_id, priority, offset_time_seconds, payload) VALUES (TIMESTAMPADD(SECOND,?,CURRENT_TIMESTAMP), ?, ?,?,?,?) ON DUPLICATE KEY UPDATE payload=VALUES(payload), deliver_on=VALUES(deliver_on)";

        createQueueIfNotExists(connection, queueName);

        execute(connection, PUSH_MESSAGE, q -> q.addParameter(offsetTimeInSecond).addParameter(queueName)
                .addParameter(messageId).addParameter(priority).addParameter(offsetTimeInSecond)
                .addParameter(payload).executeUpdate());
    }

    private boolean removeMessage(Connection connection, String queueName, String messageId) {
        final String REMOVE_MESSAGE = "DELETE FROM queue_message WHERE queue_name = ? AND message_id = ?";
        return query(connection, REMOVE_MESSAGE,
                q -> q.addParameter(queueName).addParameter(messageId).executeDelete());
    }

    private List<Message> peekMessages(Connection connection, String queueName, int count) {
        if (count < 1)
            return Collections.emptyList();

        final String PEEK_MESSAGES = "SELECT message_id, priority, payload FROM queue_message use index(combo_queue_message) WHERE queue_name = ? AND popped = false AND deliver_on <= TIMESTAMPADD(MICROSECOND, 1000, CURRENT_TIMESTAMP) ORDER BY priority DESC, deliver_on, created_on LIMIT ?";

        List<Message> messages = query(connection, PEEK_MESSAGES, p -> p.addParameter(queueName)
                .addParameter(count).executeAndFetch(rs -> {
                    List<Message> results = new ArrayList<>();
                    while (rs.next()) {
                        Message m = new Message();
                        m.setId(rs.getString("message_id"));
                        m.setPriority(rs.getInt("priority"));
                        m.setPayload(rs.getString("payload"));
                        results.add(m);
                    }
                    return results;
                }));

        return messages;
    }

    private List<Message> popMessages(Connection connection, String queueName, int count, int timeout) {
        long start = System.currentTimeMillis();
        List<Message> messages = peekMessages(connection, queueName, count);

        while (messages.size() < count && ((System.currentTimeMillis() - start) < timeout)) {
            Uninterruptibles.sleepUninterruptibly(200, TimeUnit.MILLISECONDS);
            messages = peekMessages(connection, queueName, count);
        }

        if (messages.isEmpty()) {
            return messages;
        }

        final String POP_MESSAGES = "UPDATE queue_message SET popped = true WHERE queue_name = ? AND message_id IN (%s) AND popped = false";

        final List<String> Ids = messages.stream().map(Message::getId).collect(Collectors.toList());
        final String query = String.format(POP_MESSAGES, Query.generateInBindings(messages.size()));

        int result = query(connection, query, q -> q.addParameter(queueName).addParameters(Ids).executeUpdate());

        if (result != messages.size()) {
            String message = String.format("Could not pop all messages for given ids: %s (%d messages were popped)",
                    Ids, result);
            throw new ApplicationException(ApplicationException.Code.BACKEND_ERROR, message);
        }
        return messages;
    }


    private void createQueueIfNotExists(Connection connection, String queueName) {
        logger.trace("Creating new queue '{}'", queueName);
        final String CREATE_QUEUE = "INSERT IGNORE INTO queue (queue_name) VALUES (?)";
        execute(connection, CREATE_QUEUE, q -> q.addParameter(queueName).executeUpdate());
    }
}<|MERGE_RESOLUTION|>--- conflicted
+++ resolved
@@ -152,6 +152,7 @@
 
     /**
      * Un-pop all un-acknowledged messages for all queues.
+
      * @since 1.11.6
      */
     public void processAllUnacks() {
@@ -178,14 +179,6 @@
                 .addParameter(offsetTimeInSecond).addParameter(queueName).addParameter(messageId).executeUpdate() == 1);
     }
 
-<<<<<<< HEAD
-    @Override
-    public boolean exists(String queueName, String messageId) {
-        return getWithRetriedTransactions(tx -> existsMessage(tx, queueName, messageId));
-    }
-
-=======
->>>>>>> 0fac7324
     private boolean existsMessage(Connection connection, String queueName, String messageId) {
         final String EXISTS_MESSAGE = "SELECT EXISTS(SELECT 1 FROM queue_message WHERE queue_name = ? AND message_id = ?)";
         return query(connection, EXISTS_MESSAGE, q -> q.addParameter(queueName).addParameter(messageId).exists());
