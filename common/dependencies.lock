{
    "annotationProcessor": {
        "org.springframework.boot:spring-boot-configuration-processor": {
<<<<<<< HEAD
            "locked": "3.1.4"
=======
            "locked": "2.7.16"
>>>>>>> 03cf0c1f
        }
    },
    "annotationsProcessorCodegen": {
        "com.github.jknack:handlebars": {
            "firstLevelTransitive": [
                "com.netflix.conductor:conductor-annotations-processor"
            ],
            "locked": "4.3.1"
        },
        "com.google.guava:guava": {
            "firstLevelTransitive": [
                "com.netflix.conductor:conductor-annotations-processor"
            ],
            "locked": "32.1.2-jre"
        },
        "com.google.protobuf:protobuf-java": {
            "firstLevelTransitive": [
                "com.netflix.conductor:conductor-annotations-processor"
            ],
            "locked": "3.21.12"
        },
        "com.netflix.conductor:conductor-annotations": {
            "firstLevelTransitive": [
                "com.netflix.conductor:conductor-annotations-processor"
            ],
            "project": true
        },
        "com.netflix.conductor:conductor-annotations-processor": {
            "project": true
        },
        "com.squareup:javapoet": {
            "firstLevelTransitive": [
                "com.netflix.conductor:conductor-annotations-processor"
            ],
            "locked": "1.13.0"
        },
        "jakarta.annotation:jakarta.annotation-api": {
            "firstLevelTransitive": [
                "com.netflix.conductor:conductor-annotations-processor"
            ],
            "locked": "2.1.1"
        },
        "org.apache.logging.log4j:log4j-api": {
            "firstLevelTransitive": [
                "com.netflix.conductor:conductor-annotations",
                "com.netflix.conductor:conductor-annotations-processor"
            ],
            "locked": "2.20.0"
        },
        "org.apache.logging.log4j:log4j-core": {
            "firstLevelTransitive": [
                "com.netflix.conductor:conductor-annotations",
                "com.netflix.conductor:conductor-annotations-processor"
            ],
            "locked": "2.20.0"
        },
        "org.apache.logging.log4j:log4j-jul": {
            "firstLevelTransitive": [
                "com.netflix.conductor:conductor-annotations",
                "com.netflix.conductor:conductor-annotations-processor"
            ],
            "locked": "2.20.0"
        },
        "org.apache.logging.log4j:log4j-slf4j-impl": {
            "firstLevelTransitive": [
                "com.netflix.conductor:conductor-annotations",
                "com.netflix.conductor:conductor-annotations-processor"
            ],
            "locked": "2.20.0"
        },
        "org.apache.logging.log4j:log4j-web": {
            "firstLevelTransitive": [
                "com.netflix.conductor:conductor-annotations",
                "com.netflix.conductor:conductor-annotations-processor"
            ],
            "locked": "2.20.0"
        }
    },
    "compileClasspath": {
        "com.fasterxml.jackson.core:jackson-core": {
<<<<<<< HEAD
            "locked": "2.15.2"
        },
        "com.fasterxml.jackson.core:jackson-databind": {
            "locked": "2.15.2"
        },
        "com.fasterxml.jackson.module:jackson-module-afterburner": {
            "locked": "2.15.2"
=======
            "locked": "2.13.5"
        },
        "com.fasterxml.jackson.core:jackson-databind": {
            "locked": "2.13.5"
        },
        "com.fasterxml.jackson.module:jackson-module-afterburner": {
            "locked": "2.13.5"
>>>>>>> 03cf0c1f
        },
        "com.google.protobuf:protobuf-java": {
            "locked": "3.21.12"
        },
        "com.netflix.conductor:conductor-annotations": {
            "project": true
        },
        "org.apache.bval:bval-jsr": {
            "locked": "2.0.6"
        },
        "org.apache.commons:commons-lang3": {
            "locked": "3.12.0"
        },
        "org.apache.logging.log4j:log4j-api": {
            "locked": "2.20.0"
        },
        "org.apache.logging.log4j:log4j-core": {
            "locked": "2.20.0"
        },
        "org.apache.logging.log4j:log4j-jul": {
            "locked": "2.20.0"
        },
        "org.apache.logging.log4j:log4j-slf4j-impl": {
            "locked": "2.20.0"
        },
        "org.apache.logging.log4j:log4j-web": {
            "locked": "2.20.0"
        },
        "org.springdoc:springdoc-openapi-ui": {
            "locked": "1.6.15"
        },
        "org.springframework.boot:spring-boot-starter": {
<<<<<<< HEAD
            "locked": "3.1.4"
        },
        "org.springframework.boot:spring-boot-starter-validation": {
            "locked": "3.1.4"
=======
            "locked": "2.7.16"
        },
        "org.springframework.boot:spring-boot-starter-validation": {
            "locked": "2.7.16"
>>>>>>> 03cf0c1f
        }
    },
    "runtimeClasspath": {
        "com.fasterxml.jackson.core:jackson-core": {
<<<<<<< HEAD
            "locked": "2.15.2"
        },
        "com.fasterxml.jackson.core:jackson-databind": {
            "locked": "2.15.2"
        },
        "com.fasterxml.jackson.module:jackson-module-afterburner": {
            "locked": "2.15.2"
=======
            "locked": "2.13.5"
        },
        "com.fasterxml.jackson.core:jackson-databind": {
            "locked": "2.13.5"
        },
        "com.fasterxml.jackson.module:jackson-module-afterburner": {
            "locked": "2.13.5"
>>>>>>> 03cf0c1f
        },
        "com.google.protobuf:protobuf-java": {
            "locked": "3.21.12"
        },
        "com.netflix.conductor:conductor-annotations": {
            "project": true
        },
        "org.apache.bval:bval-jsr": {
            "locked": "2.0.6"
        },
        "org.apache.commons:commons-lang3": {
            "locked": "3.12.0"
        },
        "org.apache.logging.log4j:log4j-api": {
            "firstLevelTransitive": [
                "com.netflix.conductor:conductor-annotations"
            ],
            "locked": "2.20.0"
        },
        "org.apache.logging.log4j:log4j-core": {
            "firstLevelTransitive": [
                "com.netflix.conductor:conductor-annotations"
            ],
            "locked": "2.20.0"
        },
        "org.apache.logging.log4j:log4j-jul": {
            "firstLevelTransitive": [
                "com.netflix.conductor:conductor-annotations"
            ],
            "locked": "2.20.0"
        },
        "org.apache.logging.log4j:log4j-slf4j-impl": {
            "firstLevelTransitive": [
                "com.netflix.conductor:conductor-annotations"
            ],
            "locked": "2.20.0"
        },
        "org.apache.logging.log4j:log4j-web": {
            "firstLevelTransitive": [
                "com.netflix.conductor:conductor-annotations"
            ],
            "locked": "2.20.0"
        }
    },
    "testCompileClasspath": {
        "com.fasterxml.jackson.core:jackson-core": {
<<<<<<< HEAD
            "locked": "2.15.2"
        },
        "com.fasterxml.jackson.core:jackson-databind": {
            "locked": "2.15.2"
        },
        "com.fasterxml.jackson.module:jackson-module-afterburner": {
            "locked": "2.15.2"
=======
            "locked": "2.13.5"
        },
        "com.fasterxml.jackson.core:jackson-databind": {
            "locked": "2.13.5"
        },
        "com.fasterxml.jackson.module:jackson-module-afterburner": {
            "locked": "2.13.5"
>>>>>>> 03cf0c1f
        },
        "com.google.protobuf:protobuf-java": {
            "locked": "3.21.12"
        },
        "com.netflix.conductor:conductor-annotations": {
            "project": true
        },
        "junit:junit": {
            "locked": "4.13.2"
        },
        "org.apache.bval:bval-jsr": {
            "locked": "2.0.6"
        },
        "org.apache.commons:commons-lang3": {
            "locked": "3.12.0"
        },
        "org.apache.logging.log4j:log4j-api": {
            "locked": "2.20.0"
        },
        "org.apache.logging.log4j:log4j-core": {
            "locked": "2.20.0"
        },
        "org.apache.logging.log4j:log4j-jul": {
            "locked": "2.20.0"
        },
        "org.apache.logging.log4j:log4j-slf4j-impl": {
            "locked": "2.20.0"
        },
        "org.apache.logging.log4j:log4j-web": {
            "locked": "2.20.0"
        },
        "org.junit.vintage:junit-vintage-engine": {
            "locked": "5.9.3"
        },
        "org.springframework.boot:spring-boot-starter-log4j2": {
<<<<<<< HEAD
            "locked": "3.1.4"
        },
        "org.springframework.boot:spring-boot-starter-test": {
            "locked": "3.1.4"
        },
        "org.springframework.boot:spring-boot-starter-validation": {
            "locked": "3.1.4"
=======
            "locked": "2.7.16"
        },
        "org.springframework.boot:spring-boot-starter-test": {
            "locked": "2.7.16"
        },
        "org.springframework.boot:spring-boot-starter-validation": {
            "locked": "2.7.16"
>>>>>>> 03cf0c1f
        }
    },
    "testRuntimeClasspath": {
        "com.fasterxml.jackson.core:jackson-core": {
<<<<<<< HEAD
            "locked": "2.15.2"
        },
        "com.fasterxml.jackson.core:jackson-databind": {
            "locked": "2.15.2"
        },
        "com.fasterxml.jackson.module:jackson-module-afterburner": {
            "locked": "2.15.2"
=======
            "locked": "2.13.5"
        },
        "com.fasterxml.jackson.core:jackson-databind": {
            "locked": "2.13.5"
        },
        "com.fasterxml.jackson.module:jackson-module-afterburner": {
            "locked": "2.13.5"
>>>>>>> 03cf0c1f
        },
        "com.google.protobuf:protobuf-java": {
            "locked": "3.21.12"
        },
        "com.netflix.conductor:conductor-annotations": {
            "project": true
        },
        "junit:junit": {
            "locked": "4.13.2"
        },
        "org.apache.bval:bval-jsr": {
            "locked": "2.0.6"
        },
        "org.apache.commons:commons-lang3": {
            "locked": "3.12.0"
        },
        "org.apache.logging.log4j:log4j-api": {
            "firstLevelTransitive": [
                "com.netflix.conductor:conductor-annotations"
            ],
            "locked": "2.20.0"
        },
        "org.apache.logging.log4j:log4j-core": {
            "firstLevelTransitive": [
                "com.netflix.conductor:conductor-annotations"
            ],
            "locked": "2.20.0"
        },
        "org.apache.logging.log4j:log4j-jul": {
            "firstLevelTransitive": [
                "com.netflix.conductor:conductor-annotations"
            ],
            "locked": "2.20.0"
        },
        "org.apache.logging.log4j:log4j-slf4j-impl": {
            "firstLevelTransitive": [
                "com.netflix.conductor:conductor-annotations"
            ],
            "locked": "2.20.0"
        },
        "org.apache.logging.log4j:log4j-web": {
            "firstLevelTransitive": [
                "com.netflix.conductor:conductor-annotations"
            ],
            "locked": "2.20.0"
        },
        "org.junit.vintage:junit-vintage-engine": {
            "locked": "5.9.3"
        },
        "org.springframework.boot:spring-boot-starter-log4j2": {
<<<<<<< HEAD
            "locked": "3.1.4"
        },
        "org.springframework.boot:spring-boot-starter-test": {
            "locked": "3.1.4"
        },
        "org.springframework.boot:spring-boot-starter-validation": {
            "locked": "3.1.4"
=======
            "locked": "2.7.16"
        },
        "org.springframework.boot:spring-boot-starter-test": {
            "locked": "2.7.16"
        },
        "org.springframework.boot:spring-boot-starter-validation": {
            "locked": "2.7.16"
>>>>>>> 03cf0c1f
        }
    }
}<|MERGE_RESOLUTION|>--- conflicted
+++ resolved
@@ -1,11 +1,7 @@
 {
     "annotationProcessor": {
         "org.springframework.boot:spring-boot-configuration-processor": {
-<<<<<<< HEAD
-            "locked": "3.1.4"
-=======
-            "locked": "2.7.16"
->>>>>>> 03cf0c1f
+            "locked": "3.1.4"
         }
     },
     "annotationsProcessorCodegen": {
@@ -86,7 +82,6 @@
     },
     "compileClasspath": {
         "com.fasterxml.jackson.core:jackson-core": {
-<<<<<<< HEAD
             "locked": "2.15.2"
         },
         "com.fasterxml.jackson.core:jackson-databind": {
@@ -94,15 +89,6 @@
         },
         "com.fasterxml.jackson.module:jackson-module-afterburner": {
             "locked": "2.15.2"
-=======
-            "locked": "2.13.5"
-        },
-        "com.fasterxml.jackson.core:jackson-databind": {
-            "locked": "2.13.5"
-        },
-        "com.fasterxml.jackson.module:jackson-module-afterburner": {
-            "locked": "2.13.5"
->>>>>>> 03cf0c1f
         },
         "com.google.protobuf:protobuf-java": {
             "locked": "3.21.12"
@@ -135,22 +121,14 @@
             "locked": "1.6.15"
         },
         "org.springframework.boot:spring-boot-starter": {
-<<<<<<< HEAD
             "locked": "3.1.4"
         },
         "org.springframework.boot:spring-boot-starter-validation": {
             "locked": "3.1.4"
-=======
-            "locked": "2.7.16"
-        },
-        "org.springframework.boot:spring-boot-starter-validation": {
-            "locked": "2.7.16"
->>>>>>> 03cf0c1f
         }
     },
     "runtimeClasspath": {
         "com.fasterxml.jackson.core:jackson-core": {
-<<<<<<< HEAD
             "locked": "2.15.2"
         },
         "com.fasterxml.jackson.core:jackson-databind": {
@@ -158,15 +136,6 @@
         },
         "com.fasterxml.jackson.module:jackson-module-afterburner": {
             "locked": "2.15.2"
-=======
-            "locked": "2.13.5"
-        },
-        "com.fasterxml.jackson.core:jackson-databind": {
-            "locked": "2.13.5"
-        },
-        "com.fasterxml.jackson.module:jackson-module-afterburner": {
-            "locked": "2.13.5"
->>>>>>> 03cf0c1f
         },
         "com.google.protobuf:protobuf-java": {
             "locked": "3.21.12"
@@ -213,7 +182,6 @@
     },
     "testCompileClasspath": {
         "com.fasterxml.jackson.core:jackson-core": {
-<<<<<<< HEAD
             "locked": "2.15.2"
         },
         "com.fasterxml.jackson.core:jackson-databind": {
@@ -221,15 +189,6 @@
         },
         "com.fasterxml.jackson.module:jackson-module-afterburner": {
             "locked": "2.15.2"
-=======
-            "locked": "2.13.5"
-        },
-        "com.fasterxml.jackson.core:jackson-databind": {
-            "locked": "2.13.5"
-        },
-        "com.fasterxml.jackson.module:jackson-module-afterburner": {
-            "locked": "2.13.5"
->>>>>>> 03cf0c1f
         },
         "com.google.protobuf:protobuf-java": {
             "locked": "3.21.12"
@@ -265,7 +224,6 @@
             "locked": "5.9.3"
         },
         "org.springframework.boot:spring-boot-starter-log4j2": {
-<<<<<<< HEAD
             "locked": "3.1.4"
         },
         "org.springframework.boot:spring-boot-starter-test": {
@@ -273,20 +231,10 @@
         },
         "org.springframework.boot:spring-boot-starter-validation": {
             "locked": "3.1.4"
-=======
-            "locked": "2.7.16"
-        },
-        "org.springframework.boot:spring-boot-starter-test": {
-            "locked": "2.7.16"
-        },
-        "org.springframework.boot:spring-boot-starter-validation": {
-            "locked": "2.7.16"
->>>>>>> 03cf0c1f
         }
     },
     "testRuntimeClasspath": {
         "com.fasterxml.jackson.core:jackson-core": {
-<<<<<<< HEAD
             "locked": "2.15.2"
         },
         "com.fasterxml.jackson.core:jackson-databind": {
@@ -294,15 +242,6 @@
         },
         "com.fasterxml.jackson.module:jackson-module-afterburner": {
             "locked": "2.15.2"
-=======
-            "locked": "2.13.5"
-        },
-        "com.fasterxml.jackson.core:jackson-databind": {
-            "locked": "2.13.5"
-        },
-        "com.fasterxml.jackson.module:jackson-module-afterburner": {
-            "locked": "2.13.5"
->>>>>>> 03cf0c1f
         },
         "com.google.protobuf:protobuf-java": {
             "locked": "3.21.12"
@@ -353,7 +292,6 @@
             "locked": "5.9.3"
         },
         "org.springframework.boot:spring-boot-starter-log4j2": {
-<<<<<<< HEAD
             "locked": "3.1.4"
         },
         "org.springframework.boot:spring-boot-starter-test": {
@@ -361,15 +299,6 @@
         },
         "org.springframework.boot:spring-boot-starter-validation": {
             "locked": "3.1.4"
-=======
-            "locked": "2.7.16"
-        },
-        "org.springframework.boot:spring-boot-starter-test": {
-            "locked": "2.7.16"
-        },
-        "org.springframework.boot:spring-boot-starter-validation": {
-            "locked": "2.7.16"
->>>>>>> 03cf0c1f
         }
     }
 }