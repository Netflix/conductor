--- conflicted
+++ resolved
@@ -8,9 +8,6 @@
 }
 
 dependencies {
-<<<<<<< HEAD
-    compile ('com.fasterxml.jackson.core:jackson-databind:2.7.5')
-=======
     compile "com.github.rholder:guava-retrying:${revGuavaRetrying}"
     compile "org.slf4j:slf4j-api:${revSlf4j}"
     compile "com.google.protobuf:protobuf-java:${revProtoBuf}"
@@ -39,5 +36,4 @@
 
     sourceJar = jar.archivePath
     sourcePackage = "com.netflix.conductor.common"
->>>>>>> efad1358
 }