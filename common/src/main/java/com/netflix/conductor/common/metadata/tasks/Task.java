/*
 * Copyright 2016 Netflix, Inc.
 * <p>
 * Licensed under the Apache License, Version 2.0 (the "License");
 * you may not use this file except in compliance with the License.
 * You may obtain a copy of the License at
 * <p>
 * http://www.apache.org/licenses/LICENSE-2.0
 * <p>
 * Unless required by applicable law or agreed to in writing, software
 * distributed under the License is distributed on an "AS IS" BASIS,
 * WITHOUT WARRANTIES OR CONDITIONS OF ANY KIND, either express or implied.
 * See the License for the specific language governing permissions and
 * limitations under the License.
 */
package com.netflix.conductor.common.metadata.tasks;

import com.github.vmg.protogen.annotations.ProtoEnum;
import com.github.vmg.protogen.annotations.ProtoField;
import com.github.vmg.protogen.annotations.ProtoMessage;
import com.google.protobuf.Any;
import com.netflix.conductor.common.metadata.workflow.TaskType;
import com.netflix.conductor.common.metadata.workflow.WorkflowTask;

import java.util.HashMap;
import java.util.Map;
import java.util.Objects;
import java.util.Optional;

@ProtoMessage
public class Task {

    @ProtoEnum
    public enum Status {

        IN_PROGRESS(false, true, true),
        CANCELED(true, false, false),
        FAILED(true, false, true),
        FAILED_WITH_TERMINAL_ERROR(true, false, false), //No Retires even if retries are configured, the task and the related workflow should be terminated
        COMPLETED(true, true, true),
        COMPLETED_WITH_ERRORS(true, true, true),
        SCHEDULED(false, true, true),
        TIMED_OUT(true, false, true),
        READY_FOR_RERUN(false, true, true),
        SKIPPED(true, true, false);

        private boolean terminal;

        private boolean successful;

        private boolean retriable;

        Status(boolean terminal, boolean successful, boolean retriable) {
            this.terminal = terminal;
            this.successful = successful;
            this.retriable = retriable;
        }

        public boolean isTerminal() {
            return terminal;
        }

        public boolean isSuccessful() {
            return successful;
        }

        public boolean isRetriable() {
            return retriable;
        }
    }

    @ProtoField(id = 1)
    private String taskType;

    @ProtoField(id = 2)
    private Status status;

    @ProtoField(id = 3)
    private Map<String, Object> inputData = new HashMap<>();

    @ProtoField(id = 4)
    private String referenceTaskName;

    @ProtoField(id = 5)
    private int retryCount;

    @ProtoField(id = 6)
    private int seq;

    @ProtoField(id = 7)
    private String correlationId;

    @ProtoField(id = 8)
    private int pollCount;

    @ProtoField(id = 9)
    private String taskDefName;

    /**
     * Time when the task was scheduled
     */
    @ProtoField(id = 10)
    private long scheduledTime;

    /**
     * Time when the task was first polled
     */
    @ProtoField(id = 11)
    private long startTime;

    /**
     * Time when the task completed executing
     */
    @ProtoField(id = 12)
    private long endTime;

    /**
     * Time when the task was last updated
     */
    @ProtoField(id = 13)
    private long updateTime;

    @ProtoField(id = 14)
    private int startDelayInSeconds;

    @ProtoField(id = 15)
    private String retriedTaskId;

    @ProtoField(id = 16)
    private boolean retried;

    @ProtoField(id = 17)
    private boolean executed;

    @ProtoField(id = 18)
    private boolean callbackFromWorker = true;

    @ProtoField(id = 19)
    private long responseTimeoutSeconds;

    @ProtoField(id = 20)
    private String workflowInstanceId;

    @ProtoField(id = 21)
    private String workflowType;

    @ProtoField(id = 22)
    private String taskId;

    @ProtoField(id = 23)
    private String reasonForIncompletion;

    @ProtoField(id = 24)
    private long callbackAfterSeconds;

    @ProtoField(id = 25)
    private String workerId;

    @ProtoField(id = 26)
    private Map<String, Object> outputData = new HashMap<>();

    @ProtoField(id = 27)
    private WorkflowTask workflowTask;

    @ProtoField(id = 28)
    private String domain;

    @ProtoField(id = 29)
    private Any inputMessage;

    @ProtoField(id = 30)
    private Any outputMessage;

    // This field is deprecated, do not reuse id 31.
    //@ProtoField(id = 31)
    //private int rateLimitPerSecond;

    @ProtoField(id = 32)
    private int rateLimitPerFrequency;

    @ProtoField(id = 33)
    private int rateLimitFrequencyInSeconds;

    @ProtoField(id = 34)
    private String externalInputPayloadStoragePath;

    @ProtoField(id = 35)
    private String externalOutputPayloadStoragePath;

    @ProtoField(id = 36)
<<<<<<< HEAD
    private String  executionNameSpace;

    @ProtoField(id = 37)
    private String isolationGroupId;
=======
    private int workflowPriority;
>>>>>>> 475b56e9

    public Task() {
    }

    /**
     * @return Type of the task
     * @see TaskType
     */
    public String getTaskType() {
        return taskType;
    }

    public void setTaskType(String taskType) {
        this.taskType = taskType;
    }

    /**
     * @return Status of the task
     */
    public Status getStatus() {
        return status;
    }

    /**
     * @param status Status of the task
     */
    public void setStatus(Status status) {
        this.status = status;
    }

    @Deprecated
    public Status getTaskStatus() {
        return status;
    }

    @Deprecated
    public void setTaskStatus(Status taskStatus) {
        this.status = taskStatus;
    }

    public Map<String, Object> getInputData() {
        return inputData;
    }

    public void setInputData(Map<String, Object> inputData) {
        this.inputData = inputData;
    }


    /**
     * @return the referenceTaskName
     */
    public String getReferenceTaskName() {
        return referenceTaskName;
    }

    /**
     * @param referenceTaskName the referenceTaskName to set
     */
    public void setReferenceTaskName(String referenceTaskName) {
        this.referenceTaskName = referenceTaskName;
    }

    /**
     * @return the correlationId
     */
    public String getCorrelationId() {
        return correlationId;
    }

    /**
     * @param correlationId the correlationId to set
     */
    public void setCorrelationId(String correlationId) {
        this.correlationId = correlationId;
    }

    /**
     * @return the retryCount
     */
    public int getRetryCount() {
        return retryCount;
    }

    /**
     * @param retryCount the retryCount to set
     */
    public void setRetryCount(int retryCount) {
        this.retryCount = retryCount;
    }

    /**
     * @return the scheduledTime
     */
    public long getScheduledTime() {
        return scheduledTime;
    }

    /**
     * @param scheduledTime the scheduledTime to set
     */
    public void setScheduledTime(long scheduledTime) {
        this.scheduledTime = scheduledTime;
    }

    /**
     * @return the startTime
     */
    public long getStartTime() {
        return startTime;
    }

    /**
     * @param startTime the startTime to set
     */
    public void setStartTime(long startTime) {
        this.startTime = startTime;
    }

    /**
     * @return the endTime
     */
    public long getEndTime() {
        return endTime;
    }

    /**
     * @param endTime the endTime to set
     */
    public void setEndTime(long endTime) {
        this.endTime = endTime;
    }


    /**
     * @return the startDelayInSeconds
     */
    public int getStartDelayInSeconds() {
        return startDelayInSeconds;
    }

    /**
     * @param startDelayInSeconds the startDelayInSeconds to set
     */
    public void setStartDelayInSeconds(int startDelayInSeconds) {
        this.startDelayInSeconds = startDelayInSeconds;
    }

    /**
     * @return the retriedTaskId
     */
    public String getRetriedTaskId() {
        return retriedTaskId;
    }

    /**
     * @param retriedTaskId the retriedTaskId to set
     */
    public void setRetriedTaskId(String retriedTaskId) {
        this.retriedTaskId = retriedTaskId;
    }

    /**
     * @return the seq
     */
    public int getSeq() {
        return seq;
    }

    /**
     * @param seq the seq to set
     */
    public void setSeq(int seq) {
        this.seq = seq;
    }

    /**
     * @return the updateTime
     */
    public long getUpdateTime() {
        return updateTime;
    }

    /**
     * @param updateTime the updateTime to set
     */
    public void setUpdateTime(long updateTime) {
        this.updateTime = updateTime;
    }


    /**
     * @return the queueWaitTime
     */
    public long getQueueWaitTime() {
        if (this.startTime > 0 && this.scheduledTime > 0) {
            return this.startTime - scheduledTime - (getCallbackAfterSeconds() * 1000);
        }
        return 0L;
    }

    public void setQueueWaitTime(long t) {

    }

    /**
     * @return True if the task has been retried after failure
     */
    public boolean isRetried() {
        return retried;
    }

    /**
     * @param retried the retried to set
     */
    public void setRetried(boolean retried) {
        this.retried = retried;
    }

    /**
     * @return True if the task has completed its lifecycle within conductor (from start to completion to being updated in the datastore)
     */
    public boolean isExecuted() {
        return executed;
    }

    /**
     * @param executed the executed value to set
     */
    public void setExecuted(boolean executed) {
        this.executed = executed;
    }

    /**
     * @return No. of times task has been polled
     */
    public int getPollCount() {
        return pollCount;
    }

    public void setPollCount(int pollCount) {
        this.pollCount = pollCount;
    }


    public boolean isCallbackFromWorker() {
        return callbackFromWorker;
    }

    public void setCallbackFromWorker(boolean callbackFromWorker) {
        this.callbackFromWorker = callbackFromWorker;
    }

    /**
     * @return Name of the task definition
     */
    public String getTaskDefName() {
        if (taskDefName == null || "".equals(taskDefName)) {
            taskDefName = taskType;
        }
        return taskDefName;
    }

    /**
     * @param taskDefName Name of the task definition
     */
    public void setTaskDefName(String taskDefName) {
        this.taskDefName = taskDefName;
    }


    /**
     * @return the timeout for task to send response.  After this timeout, the task will be re-queued
     */
    public long getResponseTimeoutSeconds() {
        return responseTimeoutSeconds;
    }

    /**
     * @param responseTimeoutSeconds - timeout for task to send response.  After this timeout, the task will be re-queued
     */
    public void setResponseTimeoutSeconds(long responseTimeoutSeconds) {
        this.responseTimeoutSeconds = responseTimeoutSeconds;
    }


    /**
     * @return the workflowInstanceId
     */
    public String getWorkflowInstanceId() {
        return workflowInstanceId;
    }

    /**
     * @param workflowInstanceId the workflowInstanceId to set
     */
    public void setWorkflowInstanceId(String workflowInstanceId) {
        this.workflowInstanceId = workflowInstanceId;
    }

    public String getWorkflowType() {
        return workflowType;
    }


    /**
     * @param workflowType the name of the workflow
     * @return the task object with the workflow type set
     */
    public Task setWorkflowType(String workflowType) {
        this.workflowType = workflowType;
        return this;
    }

    /**
     * @return the taskId
     */
    public String getTaskId() {
        return taskId;
    }

    /**
     * @param taskId the taskId to set
     */
    public void setTaskId(String taskId) {
        this.taskId = taskId;
    }

    /**
     * @return the reasonForIncompletion
     */
    public String getReasonForIncompletion() {
        return reasonForIncompletion;
    }

    /**
     * @param reasonForIncompletion the reasonForIncompletion to set
     */
    public void setReasonForIncompletion(String reasonForIncompletion) {
        this.reasonForIncompletion = reasonForIncompletion;
    }

    /**
     * @return the callbackAfterSeconds
     */
    public long getCallbackAfterSeconds() {
        return callbackAfterSeconds;
    }

    /**
     * @param callbackAfterSeconds the callbackAfterSeconds to set
     */
    public void setCallbackAfterSeconds(long callbackAfterSeconds) {
        this.callbackAfterSeconds = callbackAfterSeconds;
    }

    /**
     * @return the workerId
     */
    public String getWorkerId() {
        return workerId;
    }

    /**
     * @param workerId the workerId to set
     */
    public void setWorkerId(String workerId) {
        this.workerId = workerId;
    }

    /**
     * @return the outputData
     */
    public Map<String, Object> getOutputData() {
        return outputData;
    }

    /**
     * @param outputData the outputData to set
     */
    public void setOutputData(Map<String, Object> outputData) {
        this.outputData = outputData;
    }

    /**
     * @return Workflow Task definition
     */
    public WorkflowTask getWorkflowTask() {
        return workflowTask;
    }

    /**
     * @param workflowTask Task definition
     */
    public void setWorkflowTask(WorkflowTask workflowTask) {
        this.workflowTask = workflowTask;
    }

    /**
     * @return the domain
     */
    public String getDomain() {
        return domain;
    }

    /**
     * @param domain the Domain
     */
    public void setDomain(String domain) {
        this.domain = domain;
    }

    public Any getInputMessage() {
        return inputMessage;
    }

    public void setInputMessage(Any inputMessage) {
        this.inputMessage = inputMessage;
    }

    public void setRateLimitPerFrequency(int rateLimitPerFrequency) {
        this.rateLimitPerFrequency = rateLimitPerFrequency;
    }

    public Any getOutputMessage() {
        return outputMessage;
    }

    public void setOutputMessage(Any outputMessage) {
        this.outputMessage = outputMessage;
    }

    /**
     * @return {@link Optional} containing the task definition if available
     */
    public Optional<TaskDef> getTaskDefinition() {
        return Optional.ofNullable(this.getWorkflowTask())
                .map(WorkflowTask::getTaskDefinition);
    }

    public int getRateLimitPerFrequency() {
        return rateLimitPerFrequency;
    }

    public int getRateLimitFrequencyInSeconds() {
        return rateLimitFrequencyInSeconds;
    }

    public void setRateLimitFrequencyInSeconds(int rateLimitFrequencyInSeconds) {
        this.rateLimitFrequencyInSeconds = rateLimitFrequencyInSeconds;
    }

    /**
     * @return the external storage path for the task input payload
     */
    public String getExternalInputPayloadStoragePath() {
        return externalInputPayloadStoragePath;
    }

    /**
     * @param externalInputPayloadStoragePath the external storage path where the task input payload is stored
     */
    public void setExternalInputPayloadStoragePath(String externalInputPayloadStoragePath) {
        this.externalInputPayloadStoragePath = externalInputPayloadStoragePath;
    }

    /**
     * @return the external storage path for the task output payload
     */
    public String getExternalOutputPayloadStoragePath() {
        return externalOutputPayloadStoragePath;
    }

    /**
     * @param externalOutputPayloadStoragePath the external storage path where the task output payload is stored
     */
    public void setExternalOutputPayloadStoragePath(String externalOutputPayloadStoragePath) {
        this.externalOutputPayloadStoragePath = externalOutputPayloadStoragePath;
    }

<<<<<<< HEAD
    public void setIsolationGroupId(String isolationGroupId) {
        this.isolationGroupId = isolationGroupId;
    }

    public String getIsolationGroupId() {
        return isolationGroupId;
    }

    public String getExecutionNameSpace() {
        return executionNameSpace;
    }

    public void setExecutionNameSpace(String executionNameSpace) {
        this.executionNameSpace = executionNameSpace;
=======
    /**
     * @return the priority defined on workflow
     */
    public int getWorkflowPriority() {
        return workflowPriority;
    }

    /**
     * @param workflowPriority Priority defined for workflow
     */
    public void setWorkflowPriority(int workflowPriority) {
        this.workflowPriority = workflowPriority;
>>>>>>> 475b56e9
    }

    public Task copy() {
        Task copy = new Task();
        copy.setCallbackAfterSeconds(callbackAfterSeconds);
        copy.setCallbackFromWorker(callbackFromWorker);
        copy.setCorrelationId(correlationId);
        copy.setInputData(inputData);
        copy.setOutputData(outputData);
        copy.setReferenceTaskName(referenceTaskName);
        copy.setStartDelayInSeconds(startDelayInSeconds);
        copy.setTaskDefName(taskDefName);
        copy.setTaskType(taskType);
        copy.setWorkflowInstanceId(workflowInstanceId);
        copy.setWorkflowType(workflowType);
        copy.setResponseTimeoutSeconds(responseTimeoutSeconds);
        copy.setStatus(status);
        copy.setRetryCount(retryCount);
        copy.setPollCount(pollCount);
        copy.setTaskId(taskId);
        copy.setWorkflowTask(workflowTask);
        copy.setDomain(domain);
        copy.setInputMessage(inputMessage);
        copy.setOutputMessage(outputMessage);
        copy.setRateLimitPerFrequency(rateLimitPerFrequency);
        copy.setRateLimitFrequencyInSeconds(rateLimitFrequencyInSeconds);
        copy.setExternalInputPayloadStoragePath(externalInputPayloadStoragePath);
        copy.setExternalOutputPayloadStoragePath(externalOutputPayloadStoragePath);
<<<<<<< HEAD
        copy.setExecutionNameSpace(executionNameSpace);
        copy.setIsolationGroupId(isolationGroupId);
=======
        copy.setWorkflowPriority(workflowPriority);
>>>>>>> 475b56e9

        return copy;
    }


    @Override
    public String toString() {
        return "Task{" +
                "taskType='" + taskType + '\'' +
                ", status=" + status +
                ", inputData=" + inputData +
                ", referenceTaskName='" + referenceTaskName + '\'' +
                ", retryCount=" + retryCount +
                ", seq=" + seq +
                ", correlationId='" + correlationId + '\'' +
                ", pollCount=" + pollCount +
                ", taskDefName='" + taskDefName + '\'' +
                ", scheduledTime=" + scheduledTime +
                ", startTime=" + startTime +
                ", endTime=" + endTime +
                ", updateTime=" + updateTime +
                ", startDelayInSeconds=" + startDelayInSeconds +
                ", retriedTaskId='" + retriedTaskId + '\'' +
                ", retried=" + retried +
                ", executed=" + executed +
                ", callbackFromWorker=" + callbackFromWorker +
                ", responseTimeoutSeconds=" + responseTimeoutSeconds +
                ", workflowInstanceId='" + workflowInstanceId + '\'' +
                ", workflowType='" + workflowType + '\'' +
                ", taskId='" + taskId + '\'' +
                ", reasonForIncompletion='" + reasonForIncompletion + '\'' +
                ", callbackAfterSeconds=" + callbackAfterSeconds +
                ", workerId='" + workerId + '\'' +
                ", outputData=" + outputData +
                ", workflowTask=" + workflowTask +
                ", domain='" + domain + '\'' +
                ", inputMessage='" + inputMessage + '\'' +
                ", outputMessage='" + outputMessage + '\'' +
                ", rateLimitPerFrequency=" + rateLimitPerFrequency +
                ", rateLimitFrequencyInSeconds=" + rateLimitFrequencyInSeconds +
                ", workflowPriority=" + workflowPriority +
                ", externalInputPayloadStoragePath='" + externalInputPayloadStoragePath + '\'' +
                ", externalOutputPayloadStoragePath='" + externalOutputPayloadStoragePath + '\'' +
                ", isolationGroupId='" + isolationGroupId + '\'' +
                ", executionNameSpace='" + executionNameSpace + '\'' +
                '}';
    }

    @Override
    public boolean equals(Object o) {
        if (this == o) return true;
        if (o == null || getClass() != o.getClass()) return false;
        Task task = (Task) o;
        return getRetryCount() == task.getRetryCount() &&
                getSeq() == task.getSeq() &&
                getPollCount() == task.getPollCount() &&
                getScheduledTime() == task.getScheduledTime() &&
                getStartTime() == task.getStartTime() &&
                getEndTime() == task.getEndTime() &&
                getUpdateTime() == task.getUpdateTime() &&
                getStartDelayInSeconds() == task.getStartDelayInSeconds() &&
                isRetried() == task.isRetried() &&
                isExecuted() == task.isExecuted() &&
                isCallbackFromWorker() == task.isCallbackFromWorker() &&
                getResponseTimeoutSeconds() == task.getResponseTimeoutSeconds() &&
                getCallbackAfterSeconds() == task.getCallbackAfterSeconds() &&
                getRateLimitPerFrequency() == task.getRateLimitPerFrequency() &&
                getRateLimitFrequencyInSeconds() == task.getRateLimitFrequencyInSeconds() &&
                Objects.equals(getTaskType(), task.getTaskType()) &&
                getStatus() == task.getStatus() &&
                getWorkflowPriority() == task.getWorkflowPriority() &&
                Objects.equals(getInputData(), task.getInputData()) &&
                Objects.equals(getReferenceTaskName(), task.getReferenceTaskName()) &&
                Objects.equals(getCorrelationId(), task.getCorrelationId()) &&
                Objects.equals(getTaskDefName(), task.getTaskDefName()) &&
                Objects.equals(getRetriedTaskId(), task.getRetriedTaskId()) &&
                Objects.equals(getWorkflowInstanceId(), task.getWorkflowInstanceId()) &&
                Objects.equals(getWorkflowType(), task.getWorkflowType()) &&
                Objects.equals(getTaskId(), task.getTaskId()) &&
                Objects.equals(getReasonForIncompletion(), task.getReasonForIncompletion()) &&
                Objects.equals(getWorkerId(), task.getWorkerId()) &&
                Objects.equals(getOutputData(), task.getOutputData()) &&
                Objects.equals(getWorkflowTask(), task.getWorkflowTask()) &&
                Objects.equals(getDomain(), task.getDomain()) &&
                Objects.equals(getInputMessage(), task.getInputMessage()) &&
                Objects.equals(getOutputMessage(), task.getOutputMessage()) &&
                Objects.equals(getExternalInputPayloadStoragePath(), task.getExternalInputPayloadStoragePath()) &&
                Objects.equals(getExternalOutputPayloadStoragePath(), task.getExternalOutputPayloadStoragePath()) &&
                Objects.equals(getIsolationGroupId(), task.getIsolationGroupId()) &&
                Objects.equals(getExecutionNameSpace(), task.getExecutionNameSpace());
    }

    @Override
    public int hashCode() {
<<<<<<< HEAD
        return Objects.hash(getTaskType(), getStatus(), getInputData(), getReferenceTaskName(), getRetryCount(), getSeq(), getCorrelationId(), getPollCount(), getTaskDefName(), getScheduledTime(), getStartTime(), getEndTime(), getUpdateTime(), getStartDelayInSeconds(), getRetriedTaskId(), isRetried(), isExecuted(), isCallbackFromWorker(), getResponseTimeoutSeconds(), getWorkflowInstanceId(), getWorkflowType(), getTaskId(), getReasonForIncompletion(), getCallbackAfterSeconds(), getWorkerId(), getOutputData(), getWorkflowTask(), getDomain(), getInputMessage(), getOutputMessage(), getRateLimitPerFrequency(), getRateLimitFrequencyInSeconds(), getExternalInputPayloadStoragePath(), getExternalOutputPayloadStoragePath(), getIsolationGroupId(), getExecutionNameSpace());
=======
        return Objects.hash(getTaskType(), getStatus(), getInputData(), getReferenceTaskName(), getWorkflowPriority(), getRetryCount(), getSeq(), getCorrelationId(), getPollCount(), getTaskDefName(), getScheduledTime(), getStartTime(), getEndTime(), getUpdateTime(), getStartDelayInSeconds(), getRetriedTaskId(), isRetried(), isExecuted(), isCallbackFromWorker(), getResponseTimeoutSeconds(), getWorkflowInstanceId(), getWorkflowType(), getTaskId(), getReasonForIncompletion(), getCallbackAfterSeconds(), getWorkerId(), getOutputData(), getWorkflowTask(), getDomain(), getInputMessage(), getOutputMessage(), getRateLimitPerFrequency(), getRateLimitFrequencyInSeconds(), getExternalInputPayloadStoragePath(), getExternalOutputPayloadStoragePath());
>>>>>>> 475b56e9
    }
}<|MERGE_RESOLUTION|>--- conflicted
+++ resolved
@@ -188,14 +188,13 @@
     private String externalOutputPayloadStoragePath;
 
     @ProtoField(id = 36)
-<<<<<<< HEAD
+    private int workflowPriority;
+    
+    @ProtoField(id = 37)
     private String  executionNameSpace;
 
-    @ProtoField(id = 37)
+    @ProtoField(id = 38)
     private String isolationGroupId;
-=======
-    private int workflowPriority;
->>>>>>> 475b56e9
 
     public Task() {
     }
@@ -676,7 +675,7 @@
         this.externalOutputPayloadStoragePath = externalOutputPayloadStoragePath;
     }
 
-<<<<<<< HEAD
+
     public void setIsolationGroupId(String isolationGroupId) {
         this.isolationGroupId = isolationGroupId;
     }
@@ -691,7 +690,8 @@
 
     public void setExecutionNameSpace(String executionNameSpace) {
         this.executionNameSpace = executionNameSpace;
-=======
+    }
+
     /**
      * @return the priority defined on workflow
      */
@@ -704,7 +704,6 @@
      */
     public void setWorkflowPriority(int workflowPriority) {
         this.workflowPriority = workflowPriority;
->>>>>>> 475b56e9
     }
 
     public Task copy() {
@@ -733,12 +732,9 @@
         copy.setRateLimitFrequencyInSeconds(rateLimitFrequencyInSeconds);
         copy.setExternalInputPayloadStoragePath(externalInputPayloadStoragePath);
         copy.setExternalOutputPayloadStoragePath(externalOutputPayloadStoragePath);
-<<<<<<< HEAD
+        copy.setWorkflowPriority(workflowPriority);
         copy.setExecutionNameSpace(executionNameSpace);
         copy.setIsolationGroupId(isolationGroupId);
-=======
-        copy.setWorkflowPriority(workflowPriority);
->>>>>>> 475b56e9
 
         return copy;
     }
@@ -833,10 +829,6 @@
 
     @Override
     public int hashCode() {
-<<<<<<< HEAD
-        return Objects.hash(getTaskType(), getStatus(), getInputData(), getReferenceTaskName(), getRetryCount(), getSeq(), getCorrelationId(), getPollCount(), getTaskDefName(), getScheduledTime(), getStartTime(), getEndTime(), getUpdateTime(), getStartDelayInSeconds(), getRetriedTaskId(), isRetried(), isExecuted(), isCallbackFromWorker(), getResponseTimeoutSeconds(), getWorkflowInstanceId(), getWorkflowType(), getTaskId(), getReasonForIncompletion(), getCallbackAfterSeconds(), getWorkerId(), getOutputData(), getWorkflowTask(), getDomain(), getInputMessage(), getOutputMessage(), getRateLimitPerFrequency(), getRateLimitFrequencyInSeconds(), getExternalInputPayloadStoragePath(), getExternalOutputPayloadStoragePath(), getIsolationGroupId(), getExecutionNameSpace());
-=======
-        return Objects.hash(getTaskType(), getStatus(), getInputData(), getReferenceTaskName(), getWorkflowPriority(), getRetryCount(), getSeq(), getCorrelationId(), getPollCount(), getTaskDefName(), getScheduledTime(), getStartTime(), getEndTime(), getUpdateTime(), getStartDelayInSeconds(), getRetriedTaskId(), isRetried(), isExecuted(), isCallbackFromWorker(), getResponseTimeoutSeconds(), getWorkflowInstanceId(), getWorkflowType(), getTaskId(), getReasonForIncompletion(), getCallbackAfterSeconds(), getWorkerId(), getOutputData(), getWorkflowTask(), getDomain(), getInputMessage(), getOutputMessage(), getRateLimitPerFrequency(), getRateLimitFrequencyInSeconds(), getExternalInputPayloadStoragePath(), getExternalOutputPayloadStoragePath());
->>>>>>> 475b56e9
+        return Objects.hash(getTaskType(), getStatus(), getInputData(), getReferenceTaskName(), getWorkflowPriority(), getRetryCount(), getSeq(), getCorrelationId(), getPollCount(), getTaskDefName(), getScheduledTime(), getStartTime(), getEndTime(), getUpdateTime(), getStartDelayInSeconds(), getRetriedTaskId(), isRetried(), isExecuted(), isCallbackFromWorker(), getResponseTimeoutSeconds(), getWorkflowInstanceId(), getWorkflowType(), getTaskId(), getReasonForIncompletion(), getCallbackAfterSeconds(), getWorkerId(), getOutputData(), getWorkflowTask(), getDomain(), getInputMessage(), getOutputMessage(), getRateLimitPerFrequency(), getRateLimitFrequencyInSeconds(), getExternalInputPayloadStoragePath(), getExternalOutputPayloadStoragePath(), getIsolationGroupId(), getExecutionNameSpace());
     }
 }