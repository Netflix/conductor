--- conflicted
+++ resolved
@@ -778,10 +778,7 @@
                 ", externalInputPayloadStoragePath='" + externalInputPayloadStoragePath + '\'' +
                 ", externalOutputPayloadStoragePath='" + externalOutputPayloadStoragePath + '\'' +
                 ", isolationGroupId='" + isolationGroupId + '\'' +
-<<<<<<< HEAD
-=======
                 ", executionNameSpace='" + executionNameSpace + '\'' +
->>>>>>> 6902a925
                 '}';
     }
 
@@ -825,31 +822,13 @@
                 Objects.equals(getOutputMessage(), task.getOutputMessage()) &&
                 Objects.equals(getExternalInputPayloadStoragePath(), task.getExternalInputPayloadStoragePath()) &&
                 Objects.equals(getExternalOutputPayloadStoragePath(), task.getExternalOutputPayloadStoragePath()) &&
-<<<<<<< HEAD
-                Objects.equals(getIsolationGroupId(), task.getIsolationGroupId());
-=======
                 Objects.equals(getIsolationGroupId(), task.getIsolationGroupId()) &&
                 Objects.equals(getExecutionNameSpace(), task.getExecutionNameSpace());
->>>>>>> 6902a925
     }
 
     @Override
     public int hashCode() {
-<<<<<<< HEAD
         return Objects.hash(getTaskType(), getStatus(), getInputData(), getReferenceTaskName(), getRetryCount(), getSeq(), getCorrelationId(), getPollCount(), getTaskDefName(), getScheduledTime(), getStartTime(), getEndTime(), getUpdateTime(), getStartDelayInSeconds(), getRetriedTaskId(), isRetried(), isExecuted(), isCallbackFromWorker(), getResponseTimeoutSeconds(), getWorkflowInstanceId(), getWorkflowType(), getTaskId(), getReasonForIncompletion(), getCallbackAfterSeconds(), getWorkerId(), getOutputData(), getWorkflowTask(), getDomain(), getInputMessage(), getOutputMessage(), getRateLimitPerFrequency(), getRateLimitFrequencyInSeconds(), getExternalInputPayloadStoragePath(), getExternalOutputPayloadStoragePath(), getIsolationGroupId());
     }
 
-    @ProtoField(id = 99)
-    private String isolationGroupId;
-
-    public void setIsolationGroupId(String isolationGroupId) {
-        this.isolationGroupId = isolationGroupId;
-    }
-
-    public String getIsolationGroupId() {
-        return isolationGroupId;
-=======
-        return Objects.hash(getTaskType(), getStatus(), getInputData(), getReferenceTaskName(), getWorkflowPriority(), getRetryCount(), getSeq(), getCorrelationId(), getPollCount(), getTaskDefName(), getScheduledTime(), getStartTime(), getEndTime(), getUpdateTime(), getStartDelayInSeconds(), getRetriedTaskId(), isRetried(), isExecuted(), isCallbackFromWorker(), getResponseTimeoutSeconds(), getWorkflowInstanceId(), getWorkflowType(), getTaskId(), getReasonForIncompletion(), getCallbackAfterSeconds(), getWorkerId(), getOutputData(), getWorkflowTask(), getDomain(), getInputMessage(), getOutputMessage(), getRateLimitPerFrequency(), getRateLimitFrequencyInSeconds(), getExternalInputPayloadStoragePath(), getExternalOutputPayloadStoragePath(), getIsolationGroupId(), getExecutionNameSpace());
->>>>>>> 6902a925
-    }
 }