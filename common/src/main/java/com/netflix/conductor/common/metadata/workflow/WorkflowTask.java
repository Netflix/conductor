/*
 * Copyright 2016 Netflix, Inc.
 *
 * Licensed under the Apache License, Version 2.0 (the "License");
 * you may not use this file except in compliance with the License.
 * You may obtain a copy of the License at
 *
 *     http://www.apache.org/licenses/LICENSE-2.0
 *
 * Unless required by applicable law or agreed to in writing, software
 * distributed under the License is distributed on an "AS IS" BASIS,
 * WITHOUT WARRANTIES OR CONDITIONS OF ANY KIND, either express or implied.
 * See the License for the specific language governing permissions and
 * limitations under the License.
 */
package com.netflix.conductor.common.metadata.workflow;

import com.github.vmg.protogen.annotations.ProtoField;
import com.github.vmg.protogen.annotations.ProtoMessage;
import com.netflix.conductor.common.metadata.tasks.TaskDef;
import java.util.Collection;
import java.util.HashMap;
import java.util.HashSet;
import java.util.Iterator;
import java.util.LinkedHashMap;
import java.util.LinkedList;
import java.util.List;
import java.util.Map;
import java.util.Objects;
import java.util.Set;
import javax.validation.Valid;
import javax.validation.constraints.NotEmpty;
import javax.validation.constraints.PositiveOrZero;

/**
 * @author Viren
 *
 * This is the task definition definied as part of the {@link WorkflowDef}. The tasks definied in the Workflow definition are saved
 * as part of {@link WorkflowDef#getTasks}
 */
@ProtoMessage
public class WorkflowTask {

	/**
	 * This field is deprecated and will be removed in the next version.
	 * Please use {@link TaskType} instead.
	 */
	@Deprecated
	public enum Type {
		SIMPLE, DYNAMIC, FORK_JOIN, FORK_JOIN_DYNAMIC, DECISION, JOIN, SUB_WORKFLOW, EVENT, WAIT, USER_DEFINED;
		private static Set<String> systemTasks = new HashSet<>();
		static {
			systemTasks.add(Type.SIMPLE.name());
			systemTasks.add(Type.DYNAMIC.name());
			systemTasks.add(Type.FORK_JOIN.name());
			systemTasks.add(Type.FORK_JOIN_DYNAMIC.name());
			systemTasks.add(Type.DECISION.name());
			systemTasks.add(Type.JOIN.name());
			systemTasks.add(Type.SUB_WORKFLOW.name());
			systemTasks.add(Type.EVENT.name());
			systemTasks.add(Type.WAIT.name());
			//Do NOT add USER_DEFINED here...
		}
		public static boolean isSystemTask(String name) {
			return systemTasks.contains(name);
		}
	}

	@ProtoField(id = 1)
	@NotEmpty(message = "WorkflowTask name cannot be empty or null")
	private String name;

	@ProtoField(id = 2)
	@NotEmpty(message = "WorkflowTask taskReferenceName name cannot be empty or null")
	private String taskReferenceName;

	@ProtoField(id = 3)
	private String description;

	@ProtoField(id = 4)
	private Map<String, Object> inputParameters = new HashMap<>();

	@ProtoField(id = 5)
	private String type = TaskType.SIMPLE.name();

	@ProtoField(id = 6)
	private String dynamicTaskNameParam;

	@ProtoField(id = 7)
	private String caseValueParam;

	@ProtoField(id = 8)
	private String caseExpression;

	@ProtoField(id = 22)
	private String scriptExpression;

	@ProtoField(id = 23)
    private int limitConcurrentExecutionsGlobally;

    @ProtoField(id = 24)
    private int limitConcurrentExecutionsLocally;

	@ProtoMessage(wrapper = true)
	public static class WorkflowTaskList {
		public List<WorkflowTask> getTasks() {
			return tasks;
		}

		public void setTasks(List<WorkflowTask> tasks) {
			this.tasks = tasks;
		}

		@ProtoField(id = 1)
		private List<WorkflowTask> tasks;
	}

	//Populates for the tasks of the decision type
	@ProtoField(id = 9)
	private Map<String,@Valid List<@Valid WorkflowTask>> decisionCases = new LinkedHashMap<>();

	@Deprecated
	private String dynamicForkJoinTasksParam;

	@ProtoField(id = 10)
	private String dynamicForkTasksParam;

	@ProtoField(id = 11)
	private String dynamicForkTasksInputParamName;

	@ProtoField(id = 12)
	private List<@Valid WorkflowTask> defaultCase = new LinkedList<>();

	@ProtoField(id = 13)
	private List<@Valid List<@Valid WorkflowTask>> forkTasks = new LinkedList<>();

	@ProtoField(id = 14)
    @PositiveOrZero
	private int startDelay;	//No. of seconds (at-least) to wait before starting a task.

	@ProtoField(id = 15)
    @Valid
	private SubWorkflowParams subWorkflowParam;

	@ProtoField(id = 16)
	private List<String> joinOn = new LinkedList<>();

	@ProtoField(id = 17)
	private String sink;

	@ProtoField(id = 18)
	private boolean optional = false;

	@ProtoField(id = 19)
	private TaskDef taskDefinition;

	@ProtoField(id = 20)
	private Boolean rateLimited;
	
	@ProtoField(id = 21)
	private List<String> defaultExclusiveJoinTask = new LinkedList<>();

	@ProtoField(id = 23)
	private Boolean asyncComplete = false;

	@ProtoField(id = 24)
	private String loopCondition;

	@ProtoField(id = 25)
	private List<WorkflowTask> loopOver = new LinkedList<>();

	@ProtoField(id = 26)
	private Integer retryCount;

	@ProtoField(id = 27)
    private int globalConcurrentExecutionLimit;

    @ProtoField(id = 28)
    private int localConcurrentExecutionLimit;

	/**
	 * @return the name
	 */
	public String getName() {
		return name;
	}

	/**
	 * @param name the name to set
	 */
	public void setName(String name) {
		this.name = name;
	}

	/**
	 * @return the taskReferenceName
	 */
	public String getTaskReferenceName() {
		return taskReferenceName;
	}

	/**
	 * @param taskReferenceName the taskReferenceName to set
	 */
	public void setTaskReferenceName(String taskReferenceName) {
		this.taskReferenceName = taskReferenceName;
	}

	/**
	 * @return the description
	 */
	public String getDescription() {
		return description;
	}

	/**
	 * @param description the description to set
	 */
	public void setDescription(String description) {
		this.description = description;
	}

	/**
	 * @return the inputParameters
	 */
	public Map<String, Object> getInputParameters() {
		return inputParameters;
	}

	/**
	 * @param inputParameters the inputParameters to set
	 */
	public void setInputParameters(Map<String, Object> inputParameters) {
		this.inputParameters = inputParameters;
	}
	
	/**
	 * @return the type
	 */
	public String getType() {
		return type;
	}

	public void setWorkflowTaskType(TaskType type) {
		this.type = type.name();
	}
	
	/**
	 * @param type the type to set
	 */
	public void setType(@NotEmpty(message = "WorkTask type cannot be null or empty") String type) {
		this.type = type;
	}

	/**
	 * @return the decisionCases
	 */
	public Map<String, List<WorkflowTask>> getDecisionCases() {
		return decisionCases;
	}

	/**
	 * @param decisionCases the decisionCases to set
	 */
	public void setDecisionCases(Map<String, List<WorkflowTask>> decisionCases) {
		this.decisionCases = decisionCases;
	}
	
	/**
	 * @return the defaultCase
	 */
	public List<WorkflowTask> getDefaultCase() {
		return defaultCase;
	}

	/**
	 * @param defaultCase the defaultCase to set
	 */
	public void setDefaultCase(List<WorkflowTask> defaultCase) {
		this.defaultCase = defaultCase;
	}

	/**
	 * @return the forkTasks
	 */
	public List<List<WorkflowTask>> getForkTasks() {
		return forkTasks;
	}

	/**
	 * @param forkTasks the forkTasks to set
	 */
	public void setForkTasks(List<List<WorkflowTask>> forkTasks) {
		this.forkTasks = forkTasks;
	}
	
	/**
	 * @return the startDelay in seconds
	 */
	public int getStartDelay() {
		return startDelay;
	}

	/**
	 * @param startDelay the startDelay to set
	 */
	public void setStartDelay(int startDelay) {
		this.startDelay = startDelay;
	}

	/**
	 *
	 * @return the retryCount
	 */
	public Integer getRetryCount() {
		return retryCount;
	}

	/**
	 *
	 * @param retryCount the retryCount to set
	 */
	public void setRetryCount(final Integer retryCount) {
		this.retryCount = retryCount;
	}

	/**
	 * @return the dynamicTaskNameParam
	 */
	public String getDynamicTaskNameParam() {
		return dynamicTaskNameParam;
	}

	/**
	 * @param dynamicTaskNameParam the dynamicTaskNameParam to set to be used by DYNAMIC tasks
	 * 
	 */
	public void setDynamicTaskNameParam(String dynamicTaskNameParam) {
		this.dynamicTaskNameParam = dynamicTaskNameParam;
	}

	/**
	 * @return the caseValueParam
	 */
	public String getCaseValueParam() {
		return caseValueParam;
	}

	@Deprecated
	public String getDynamicForkJoinTasksParam() {
		return dynamicForkJoinTasksParam;
	}

	@Deprecated
	public void setDynamicForkJoinTasksParam(String dynamicForkJoinTasksParam) {
		this.dynamicForkJoinTasksParam = dynamicForkJoinTasksParam;
	}
	
	public String getDynamicForkTasksParam() {
		return dynamicForkTasksParam;
	}
	
	public void setDynamicForkTasksParam(String dynamicForkTasksParam) {
		this.dynamicForkTasksParam = dynamicForkTasksParam;
	}

	public String getDynamicForkTasksInputParamName() {
		return dynamicForkTasksInputParamName;
	}
	
	public void setDynamicForkTasksInputParamName(String dynamicForkTasksInputParamName) {
		this.dynamicForkTasksInputParamName = dynamicForkTasksInputParamName;
	}

	/**
	 * @param caseValueParam the caseValueParam to set
	 */
	public void setCaseValueParam(String caseValueParam) {
		this.caseValueParam = caseValueParam;
	}
	
	/**
	 * 
	 * @return A javascript expression for decision cases.  The result should be a scalar value that is used to decide the case branches.
	 * @see #getDecisionCases()
	 */
	public String getCaseExpression() {
		return caseExpression;
	}
	
	/**
	 * 
	 * @param caseExpression A javascript expression for decision cases.  The result should be a scalar value that is used to decide the case branches.
	 */
	public void setCaseExpression(String caseExpression) {
		this.caseExpression = caseExpression;
	}


	public String getScriptExpression() {
		return scriptExpression;
	}

	public void setScriptExpression(String expression) {
		this.scriptExpression = expression;
	}

	
	/**
	 * @return the subWorkflow
	 */
	public SubWorkflowParams getSubWorkflowParam() {
		return subWorkflowParam;
	}

	/**
	 * @param subWorkflow the subWorkflowParam to set
	 */
	public void setSubWorkflowParam(SubWorkflowParams subWorkflow) {
		this.subWorkflowParam = subWorkflow;
	}

	/**
	 * @return the joinOn
	 */
	public List<String> getJoinOn() {
		return joinOn;
	}

	/**
	 * @param joinOn the joinOn to set
	 */
	public void setJoinOn(List<String> joinOn) {
		this.joinOn = joinOn;
	}

	/**
	 * @return the loopCondition
	 */
	public String getLoopCondition() {
		return loopCondition;
	}

	/**
	 * @param loopCondition the expression to set
	 */
	public void setLoopCondition(String loopCondition) {
		this.loopCondition = loopCondition;
	}

	/**
	 * @return the loopOver
	 */
	public List<WorkflowTask> getLoopOver() {
		return loopOver;
	}

	/**
	 * @param loopOver the loopOver to set
	 */
	public void setLoopOver(List<WorkflowTask> loopOver) {
		this.loopOver = loopOver;
	}

	/**
	 * 
	 * @return Sink value for the EVENT type of task
	 */
	public String getSink() {
		return sink;
	}
	
	/**
	 * 
	 * @param sink Name of the sink
	 */
	public void setSink(String sink) {
		this.sink = sink;
	}

	/**
	 *
	 * @return whether wait for an external event to complete the task, for EVENT and HTTP tasks
	 */
	public Boolean isAsyncComplete() {
		return asyncComplete;
	}

	public void setAsyncComplete(Boolean asyncComplete) {
		this.asyncComplete = asyncComplete;
	}

	/**
	 *
	 * @return If the task is optional.  When set to true, the workflow execution continues even when the task is in failed status.
	 */
	public boolean isOptional() {
		return optional;
	}

	/**
	 *
	 * @return Task definition associated to the Workflow Task
	 */
	public TaskDef getTaskDefinition() {
		return taskDefinition;
	}

	/**
	 * @param taskDefinition Task definition
	 */
	public void setTaskDefinition(TaskDef taskDefinition) {
		this.taskDefinition = taskDefinition;
	}

	/**
	 *
	 * @param optional when set to true, the task is marked as optional
	 */
	public void setOptional(boolean optional) {
		this.optional = optional;
	}

	public Boolean getRateLimited() {
		return rateLimited;
	}

	public void setRateLimited(Boolean rateLimited) {
		this.rateLimited = rateLimited;
	}

	public Boolean isRateLimited() {
		return rateLimited != null && rateLimited;
	}

	public List<String> getDefaultExclusiveJoinTask() {
		return defaultExclusiveJoinTask;
	}

	public void setDefaultExclusiveJoinTask(List<String> defaultExclusiveJoinTask) {
		this.defaultExclusiveJoinTask = defaultExclusiveJoinTask;
	}

	
    /**
     * @return Global concurrent execution limit
     */
    public int getGlobalConcurrentExecutionLimit() {
<<<<<<< HEAD
        return globalConcurrentExecutionLimit;
=======
        return limitConcurrentExecutionsGlobally;
>>>>>>> c6e41036
    }

    /**
     * @param iteration Global concurrent execution limit
     */
    public void setGlobalConcurrentExecutionLimit(int limit) {
<<<<<<< HEAD
        this.globalConcurrentExecutionLimit = limit;
=======
        this.limitConcurrentExecutionsGlobally = limit;
>>>>>>> c6e41036
    }

    /**
     * @return Local concurrent execution limit
     */
    public int getLocalConcurrentExecutionLimit() {
<<<<<<< HEAD
        return localConcurrentExecutionLimit;
=======
        return limitConcurrentExecutionsLocally;
>>>>>>> c6e41036
    }

    /**
     * @param iteration Local concurrent execution limit
     */
    public void setLocalConcurrentExecutionLimit(int limit) {
<<<<<<< HEAD
        this.localConcurrentExecutionLimit = limit;
=======
        this.limitConcurrentExecutionsLocally = limit;
>>>>>>> c6e41036
    }

	private Collection<List<WorkflowTask>> children() {
		Collection<List<WorkflowTask>> workflowTaskLists = new LinkedList<>();
		TaskType taskType = TaskType.USER_DEFINED;
		if (TaskType.isSystemTask(type)) {
			taskType = TaskType.valueOf(type);
		}

		switch (taskType) {
			case DECISION:
				workflowTaskLists.addAll(decisionCases.values());
				workflowTaskLists.add(defaultCase);
				break;
			case FORK_JOIN:
				workflowTaskLists.addAll(forkTasks);
				break;
			case DO_WHILE:
				workflowTaskLists.add(loopOver);
				break;
			default:
				break;
		}
		return workflowTaskLists;

	}

	public List<WorkflowTask> collectTasks() {
		List<WorkflowTask> tasks = new LinkedList<>();
		tasks.add(this);
		for (List<WorkflowTask> workflowTaskList : children()) {
			for (WorkflowTask workflowTask : workflowTaskList) {
				tasks.addAll(workflowTask.collectTasks());
			}
		}
		return tasks;
	}

	public WorkflowTask next(String taskReferenceName, WorkflowTask parent) {
		TaskType taskType = TaskType.USER_DEFINED;
		if (TaskType.isSystemTask(type)) {
			taskType = TaskType.valueOf(type);
		}

		switch (taskType) {
			case DO_WHILE:
			case DECISION:
				for (List<WorkflowTask> workflowTasks : children()) {
					Iterator<WorkflowTask> iterator = workflowTasks.iterator();
					while (iterator.hasNext()) {
						WorkflowTask task = iterator.next();
						if (task.getTaskReferenceName().equals(taskReferenceName)) {
							break;
						}
						WorkflowTask nextTask = task.next(taskReferenceName, this);
						if (nextTask != null) {
							return nextTask;
						}
						if (task.has(taskReferenceName)) {
							break;
						}
					}
					if (iterator.hasNext()) {
						return iterator.next();
					}
				}
				break;
			case FORK_JOIN:
				boolean found = false;
				for (List<WorkflowTask> workflowTasks : children()) {
					Iterator<WorkflowTask> iterator = workflowTasks.iterator();
					while (iterator.hasNext()) {
						WorkflowTask task = iterator.next();
						if (task.getTaskReferenceName().equals(taskReferenceName)) {
							found = true;
							break;
						}
						WorkflowTask nextTask = task.next(taskReferenceName, this);
						if (nextTask != null) {
							return nextTask;
						}
						if (task.has(taskReferenceName)) {
							break;
						}
					}
					if (iterator.hasNext()) {
						return iterator.next();
					}
					if (found && parent != null) {
						return parent.next(this.taskReferenceName, parent);        //we need to return join task... -- get my sibling from my parent..
					}
				}
				break;
			case DYNAMIC:
			case SIMPLE:
				return null;
			default:
				break;
		}
		return null;
	}

	public boolean has(String taskReferenceName) {
		if (this.getTaskReferenceName().equals(taskReferenceName)) {
			return true;
		}

		TaskType taskType = TaskType.USER_DEFINED;
		if (TaskType.isSystemTask(type)) {
			taskType = TaskType.valueOf(type);
		}

		switch (taskType) {
			case DECISION:
			case DO_WHILE:
			case FORK_JOIN:
				for (List<WorkflowTask> childx : children()) {
					for (WorkflowTask child : childx) {
						if (child.has(taskReferenceName)) {
							return true;
						}
					}
				}
				break;
			default:
				break;
		}
		return false;
	}
	
	public WorkflowTask get(String taskReferenceName){

		if(this.getTaskReferenceName().equals(taskReferenceName)){
			return this;
		}
		for(List<WorkflowTask> childx : children()){
			for(WorkflowTask child : childx){
				WorkflowTask found = child.get(taskReferenceName);
				if(found != null){
					return found;
				}
			}
		}
		return null;
		
	}
	
	@Override
	public String toString() {
		return name + "/" + taskReferenceName;
	}

    @Override
    public boolean equals(Object o) {
        if (this == o) return true;
        if (o == null || getClass() != o.getClass()) return false;
        WorkflowTask that = (WorkflowTask) o;
        return getStartDelay() == that.getStartDelay() &&
				isOptional() == that.isOptional() &&
				getLocalConcurrentExecutionLimit() == that.getLocalConcurrentExecutionLimit() &&
				getGlobalConcurrentExecutionLimit() == that.getGlobalConcurrentExecutionLimit() &&
                Objects.equals(getName(), that.getName()) &&
                Objects.equals(getTaskReferenceName(), that.getTaskReferenceName()) &&
                Objects.equals(getDescription(), that.getDescription()) &&
                Objects.equals(getInputParameters(), that.getInputParameters()) &&
                Objects.equals(getType(), that.getType()) &&
                Objects.equals(getDynamicTaskNameParam(), that.getDynamicTaskNameParam()) &&
                Objects.equals(getCaseValueParam(), that.getCaseValueParam()) &&
                Objects.equals(getCaseExpression(), that.getCaseExpression()) &&
                Objects.equals(getDecisionCases(), that.getDecisionCases()) &&
                Objects.equals(getDynamicForkJoinTasksParam(), that.getDynamicForkJoinTasksParam()) &&
                Objects.equals(getDynamicForkTasksParam(), that.getDynamicForkTasksParam()) &&
                Objects.equals(getDynamicForkTasksInputParamName(), that.getDynamicForkTasksInputParamName()) &&
                Objects.equals(getDefaultCase(), that.getDefaultCase()) &&
                Objects.equals(getForkTasks(), that.getForkTasks()) &&
                Objects.equals(getSubWorkflowParam(), that.getSubWorkflowParam()) &&
                Objects.equals(getJoinOn(), that.getJoinOn()) &&
                Objects.equals(getSink(), that.getSink()) &&
								Objects.equals(isAsyncComplete(), that.isAsyncComplete()) &&
                Objects.equals(getDefaultExclusiveJoinTask(), that.getDefaultExclusiveJoinTask()) &&
		            Objects.equals(getRetryCount(), that.getRetryCount());
    }

    @Override
    public int hashCode() {

        return Objects.hash(
                getName(),
                getTaskReferenceName(),
                getDescription(),
                getInputParameters(),
                getType(),
                getDynamicTaskNameParam(),
                getCaseValueParam(),
                getCaseExpression(),
                getDecisionCases(),
                getDynamicForkJoinTasksParam(),
                getDynamicForkTasksParam(),
                getDynamicForkTasksInputParamName(),
                getDefaultCase(),
                getForkTasks(),
                getStartDelay(),
                getSubWorkflowParam(),
                getJoinOn(),
                getSink(),
                isAsyncComplete(),
                isOptional(),
                getDefaultExclusiveJoinTask(),
				getRetryCount(),
				getGlobalConcurrentExecutionLimit(),
				getLocalConcurrentExecutionLimit()
        );
    }
}<|MERGE_RESOLUTION|>--- conflicted
+++ resolved
@@ -546,44 +546,28 @@
      * @return Global concurrent execution limit
      */
     public int getGlobalConcurrentExecutionLimit() {
-<<<<<<< HEAD
         return globalConcurrentExecutionLimit;
-=======
-        return limitConcurrentExecutionsGlobally;
->>>>>>> c6e41036
     }
 
     /**
      * @param iteration Global concurrent execution limit
      */
     public void setGlobalConcurrentExecutionLimit(int limit) {
-<<<<<<< HEAD
         this.globalConcurrentExecutionLimit = limit;
-=======
-        this.limitConcurrentExecutionsGlobally = limit;
->>>>>>> c6e41036
     }
 
     /**
      * @return Local concurrent execution limit
      */
     public int getLocalConcurrentExecutionLimit() {
-<<<<<<< HEAD
         return localConcurrentExecutionLimit;
-=======
-        return limitConcurrentExecutionsLocally;
->>>>>>> c6e41036
     }
 
     /**
      * @param iteration Local concurrent execution limit
      */
     public void setLocalConcurrentExecutionLimit(int limit) {
-<<<<<<< HEAD
         this.localConcurrentExecutionLimit = limit;
-=======
-        this.limitConcurrentExecutionsLocally = limit;
->>>>>>> c6e41036
     }
 
 	private Collection<List<WorkflowTask>> children() {
