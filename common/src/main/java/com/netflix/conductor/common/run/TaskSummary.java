/*
 * Copyright 2016 Netflix, Inc.
 *
 * Licensed under the Apache License, Version 2.0 (the "License");
 * you may not use this file except in compliance with the License.
 * You may obtain a copy of the License at
 *
 *     http://www.apache.org/licenses/LICENSE-2.0
 *
 * Unless required by applicable law or agreed to in writing, software
 * distributed under the License is distributed on an "AS IS" BASIS,
 * WITHOUT WARRANTIES OR CONDITIONS OF ANY KIND, either express or implied.
 * See the License for the specific language governing permissions and
 * limitations under the License.
 */
package com.netflix.conductor.common.run;

import com.github.vmg.protogen.annotations.ProtoField;
import com.github.vmg.protogen.annotations.ProtoMessage;
import com.netflix.conductor.common.metadata.tasks.Task;
import com.netflix.conductor.common.metadata.tasks.Task.Status;
import java.text.SimpleDateFormat;
import java.util.Date;
import java.util.Objects;
import java.util.TimeZone;
<<<<<<< HEAD

import com.fasterxml.jackson.databind.ObjectMapper;
import com.github.vmg.protogen.annotations.ProtoField;
import com.github.vmg.protogen.annotations.ProtoMessage;
import com.netflix.conductor.common.metadata.tasks.Task;
import com.netflix.conductor.common.metadata.tasks.Task.Status;
=======
import org.apache.commons.lang3.StringUtils;
>>>>>>> f5cbfa24

/**
 * @author Viren
 *
 */
@ProtoMessage(fromProto = false)
public class TaskSummary {

	/**
	 * The time should be stored as GMT
	 */
	private static final TimeZone gmt = TimeZone.getTimeZone("GMT");

	@ProtoField(id = 1)
	private String workflowId;

	@ProtoField(id = 2)
	private String workflowType;

	@ProtoField(id = 3)
	private String correlationId;

	@ProtoField(id = 4)
	private String scheduledTime;

	@ProtoField(id = 5)
	private String startTime;

	@ProtoField(id = 6)
	private String updateTime;

	@ProtoField(id = 7)
	private String endTime;

	@ProtoField(id = 8)
	private Status status;

	@ProtoField(id = 9)
	private String reasonForIncompletion;

	@ProtoField(id = 10)
	private long executionTime;

	@ProtoField(id = 11)
	private long queueWaitTime;

	@ProtoField(id = 12)
	private String taskDefName;

	@ProtoField(id = 13)
	private String taskType;

	@ProtoField(id = 14)
	private String input;

	@ProtoField(id = 15)
	private String output;

	@ProtoField(id = 16)
	private String taskId;
	
	@ProtoField(id = 17)
	private String referenceTaskName;

<<<<<<< HEAD
	@ProtoField(id = 18)
	private int retryCount;
=======
	@ProtoField(id = 17)
	private String externalInputPayloadStoragePath;

	@ProtoField(id = 18)
	private String externalOutputPayloadStoragePath;

	@ProtoField(id = 19)
	private int workflowPriority;

    public TaskSummary() {
    }
>>>>>>> f5cbfa24

	@ProtoField(id = 19)
	private String taskDescription;

	public TaskSummary() {
    }
	
    
	public TaskSummary(Task task) {
<<<<<<< HEAD
		SimpleDateFormat sdf = new SimpleDateFormat("yyyy-MM-dd'T'HH:mm:ss'Z'");
		sdf.setTimeZone(gmt);

		this.taskId = task.getTaskId();
		this.taskDefName = task.getTaskDefName();
		this.taskType = task.getTaskType();
		this.referenceTaskName = task.getReferenceTaskName();
		this.taskDescription = task.getTaskDescription();
=======

		SimpleDateFormat sdf = new SimpleDateFormat("yyyy-MM-dd'T'HH:mm:ss.SSS'Z'");
    	sdf.setTimeZone(gmt);
    	
    	this.taskId = task.getTaskId();
    	this.taskDefName = task.getTaskDefName();
    	this.taskType = task.getTaskType();
>>>>>>> f5cbfa24
		this.workflowId = task.getWorkflowInstanceId();
		this.workflowType = task.getWorkflowType();
		this.workflowPriority = task.getWorkflowPriority();
		this.correlationId = task.getCorrelationId();
		this.scheduledTime = sdf.format(new Date(task.getScheduledTime()));
		this.startTime = sdf.format(new Date(task.getStartTime()));
		this.updateTime = sdf.format(new Date(task.getUpdateTime()));
		this.endTime = sdf.format(new Date(task.getEndTime()));
		this.status = task.getStatus();
		this.reasonForIncompletion = task.getReasonForIncompletion();
		this.queueWaitTime = task.getQueueWaitTime();
		this.retryCount = task.getRetryCount();
		
		if (task.getInputData() != null) {
			ObjectMapper om = new ObjectMapper();
			try {
				this.input = om.writeValueAsString(task.getInputData());
			} catch (Exception e) {
				this.input = task.getInputData().toString();
			}
		}
		if (task.getOutputData() != null) {
                        ObjectMapper om = new ObjectMapper();
                        try {
                                this.output = om.writeValueAsString(task.getOutputData());
                        } catch (Exception e) {
                                this.output = task.getOutputData().toString();
                        }
                }

		if (task.getOutputData() != null) {
			this.output = task.getOutputData().toString();
		}

		if (task.getEndTime() > 0) {
			this.executionTime = task.getEndTime() - task.getStartTime();
		}

		if (StringUtils.isNotBlank(task.getExternalInputPayloadStoragePath())) {
			this.externalInputPayloadStoragePath = task.getExternalInputPayloadStoragePath();
		}
		if (StringUtils.isNotBlank(task.getExternalOutputPayloadStoragePath())) {
			this.externalOutputPayloadStoragePath = task.getExternalOutputPayloadStoragePath();
		}
	}

	/**
	 * @return the workflowId
	 */
	public String getWorkflowId() {
		return workflowId;
	}

	public String getWorkflowType() {
		return workflowType;
	}

	/**
	 * @param workflowId the workflowId to set
	 */
	public void setWorkflowId(String workflowId) {
		this.workflowId = workflowId;
	}
	
	/**
	 * @return the correlationId
	 */
	public String getCorrelationId() {
		return correlationId;
	}

	/**
	 * @param correlationId the correlationId to set
	 */
	public void setCorrelationId(String correlationId) {
		this.correlationId = correlationId;
	}

	/**
	 * @return the scheduledTime
	 */
	public String getScheduledTime() {
		return scheduledTime;
	}

	/**
	 * @param scheduledTime the scheduledTime to set
	 */
	public void setScheduledTime(String scheduledTime) {
		this.scheduledTime = scheduledTime;
	}

	/**
	 * @return the startTime
	 */
	public String getStartTime() {
		return startTime;
	}

	/**
	 * @param startTime the startTime to set
	 * 
	 */
	public void setStartTime(String startTime) {
		this.startTime = startTime;
	}

	/**
	 * @return the updateTime
	 */
	public String getUpdateTime() {
		return updateTime;
	}

	/**
	 * @param updateTime the updateTime to set
	 * 
	 */
	public void setUpdateTime(String updateTime) {
		this.updateTime = updateTime;
	}

	/**
	 * @return the endTime
	 */
	public String getEndTime() {
		return endTime;
	}

	/**
	 * @param endTime the endTime to set
	 * 
	 */
	public void setEndTime(String endTime) {
		this.endTime = endTime;
	}

	/**
	 * @return the status
	 */
	public Status getStatus() {
		return status;
	}

	/**
	 * @param status the status to set
	 * 
	 */
	public void setStatus(Status status) {
		this.status = status;
	}

	/**
	 * @return the reasonForIncompletion
	 */
	public String getReasonForIncompletion() {
		return reasonForIncompletion;
	}

	/**
	 * @param reasonForIncompletion the reasonForIncompletion to set
	 * 
	 */
	public void setReasonForIncompletion(String reasonForIncompletion) {
		this.reasonForIncompletion = reasonForIncompletion;
	}

	/**
	 * @return the executionTime
	 */
	public long getExecutionTime() {
		return executionTime;
	}

	/**
	 * @param executionTime the executionTime to set
	 * 
	 */
	public void setExecutionTime(long executionTime) {
		this.executionTime = executionTime;
	}

	/**
	 * @return the queueWaitTime
	 */
	public long getQueueWaitTime() {
		return queueWaitTime;
	}

	/**
	 * @param queueWaitTime the queueWaitTime to set
	 * 
	 */
	public void setQueueWaitTime(long queueWaitTime) {
		this.queueWaitTime = queueWaitTime;
	}

	/**
	 * @return the taskDefName
	 */
	public String getTaskDefName() {
		return taskDefName;
	}

	/**
	 * @param taskDefName the taskDefName to set
	 * 
	 */
	public void setTaskDefName(String taskDefName) {
		this.taskDefName = taskDefName;
	}

	/**
	 * @return the taskType
	 */
	public String getTaskType() {
		return taskType;
	}

	/**
	 * @param taskType the taskType to set
	 * 
	 */
	public void setTaskType(String taskType) {
		this.taskType = taskType;
	}

	/**
	 * 
	 * @return input to the task
	 */
	public String getInput() {
		return input;
	}
	
	/**
	 * 
	 * @param input input to the task
	 */
	public void setInput(String input) {
		this.input = input;
	}
	
	/**
	 * 
	 * @return output of the task
	 */
	public String getOutput() {
		return output;
	}
	
	/**
	 * 
	 * @param output Task output
	 */
	public void setOutput(String output) {
		this.output = output;
	}

	/**
	 * @return the taskId
	 */
	public String getTaskId() {
		return taskId;
	}

	/**
	 * @param taskId the taskId to set
	 * 
	 */
	public void setTaskId(String taskId) {
		this.taskId = taskId;
	}
<<<<<<< HEAD
	
    /**	
	 * @return the referenceTaskName
	 */
	public String getReferenceTaskName() {
		return referenceTaskName;
	}

	/**
	 * @param referenceTaskName the referenceTaskName to set
	 */
	public void setReferenceTaskName(String referenceTaskName) {
		this.referenceTaskName = referenceTaskName;
	}

        /** 
         * @return the taskDescription
         */
        public String getTaskDescription() {
                return taskDescription;
        }

        /**
         * @param taskDescription the taskDescription to set
         */
        public void setTaskDescription(String taskDescription) {
                this.taskDescription = taskDescription;
        }
	
	/**
	 * @return the retryCount
	 */
	public int getRetryCount() {
		return retryCount;
	}

	/**
	 * @param retryCount the retryCount to set
	 */
	public void setRetryCount(int retryCount) {
		this.retryCount = retryCount;
=======

	/**
	 * @return the external storage path for the task input payload
	 */
	public String getExternalInputPayloadStoragePath() {
		return externalInputPayloadStoragePath;
	}

	/**
	 * @param externalInputPayloadStoragePath the external storage path where the task input payload is stored
	 */
	public void setExternalInputPayloadStoragePath(String externalInputPayloadStoragePath) {
		this.externalInputPayloadStoragePath = externalInputPayloadStoragePath;
	}

	/**
	 * @return the external storage path for the task output payload
	 */
	public String getExternalOutputPayloadStoragePath() {
		return externalOutputPayloadStoragePath;
	}

	/**
	 * @param externalOutputPayloadStoragePath the external storage path where the task output payload is stored
	 */
	public void setExternalOutputPayloadStoragePath(String externalOutputPayloadStoragePath) {
		this.externalOutputPayloadStoragePath = externalOutputPayloadStoragePath;
	}

	/**
	 * @return the priority defined on workflow
	 */
	public int getWorkflowPriority() {
		return workflowPriority;
	}

	/**
	 * @param workflowPriority Priority defined for workflow
	 */
	public void setWorkflowPriority(int workflowPriority) {
		this.workflowPriority = workflowPriority;
	}

	@Override
	public boolean equals(Object o) {
		if (this == o) {
			return true;
		}
		if (o == null || getClass() != o.getClass()) {
			return false;
		}
		TaskSummary that = (TaskSummary) o;
		return getExecutionTime() == that.getExecutionTime() &&
			getQueueWaitTime() == that.getQueueWaitTime() &&
			getWorkflowPriority() == that.getWorkflowPriority() &&
			getWorkflowId().equals(that.getWorkflowId()) &&
			getWorkflowType().equals(that.getWorkflowType()) &&
			Objects.equals(getCorrelationId(), that.getCorrelationId()) &&
			getScheduledTime().equals(that.getScheduledTime()) &&
			Objects.equals(getStartTime(), that.getStartTime()) &&
			Objects.equals(getUpdateTime(), that.getUpdateTime()) &&
			Objects.equals(getEndTime(), that.getEndTime()) &&
			getStatus() == that.getStatus() &&
			Objects.equals(getReasonForIncompletion(), that.getReasonForIncompletion()) &&
			Objects.equals(getTaskDefName(), that.getTaskDefName()) &&
			getTaskType().equals(that.getTaskType()) &&
			getTaskId().equals(that.getTaskId());
	}

	@Override
	public int hashCode() {
		return Objects.hash(getWorkflowId(), getWorkflowType(), getCorrelationId(), getScheduledTime(), getStartTime(),
			getUpdateTime(), getEndTime(), getStatus(), getReasonForIncompletion(), getExecutionTime(),
			getQueueWaitTime(),
			getTaskDefName(), getTaskType(), getTaskId(), getWorkflowPriority());
>>>>>>> f5cbfa24
	}
}<|MERGE_RESOLUTION|>--- conflicted
+++ resolved
@@ -15,6 +15,7 @@
  */
 package com.netflix.conductor.common.run;
 
+import com.fasterxml.jackson.databind.ObjectMapper;
 import com.github.vmg.protogen.annotations.ProtoField;
 import com.github.vmg.protogen.annotations.ProtoMessage;
 import com.netflix.conductor.common.metadata.tasks.Task;
@@ -23,16 +24,7 @@
 import java.util.Date;
 import java.util.Objects;
 import java.util.TimeZone;
-<<<<<<< HEAD
-
-import com.fasterxml.jackson.databind.ObjectMapper;
-import com.github.vmg.protogen.annotations.ProtoField;
-import com.github.vmg.protogen.annotations.ProtoMessage;
-import com.netflix.conductor.common.metadata.tasks.Task;
-import com.netflix.conductor.common.metadata.tasks.Task.Status;
-=======
 import org.apache.commons.lang3.StringUtils;
->>>>>>> f5cbfa24
 
 /**
  * @author Viren
@@ -93,14 +85,7 @@
 
 	@ProtoField(id = 16)
 	private String taskId;
-	
-	@ProtoField(id = 17)
-	private String referenceTaskName;
-
-<<<<<<< HEAD
-	@ProtoField(id = 18)
-	private int retryCount;
-=======
+
 	@ProtoField(id = 17)
 	private String externalInputPayloadStoragePath;
 
@@ -110,36 +95,20 @@
 	@ProtoField(id = 19)
 	private int workflowPriority;
 
-    public TaskSummary() {
-    }
->>>>>>> f5cbfa24
-
-	@ProtoField(id = 19)
+	@ProtoField(id = 20)
 	private String taskDescription;
 
 	public TaskSummary() {
     }
-	
-    
+
 	public TaskSummary(Task task) {
-<<<<<<< HEAD
-		SimpleDateFormat sdf = new SimpleDateFormat("yyyy-MM-dd'T'HH:mm:ss'Z'");
-		sdf.setTimeZone(gmt);
-
-		this.taskId = task.getTaskId();
-		this.taskDefName = task.getTaskDefName();
-		this.taskType = task.getTaskType();
-		this.referenceTaskName = task.getReferenceTaskName();
-		this.taskDescription = task.getTaskDescription();
-=======
 
 		SimpleDateFormat sdf = new SimpleDateFormat("yyyy-MM-dd'T'HH:mm:ss.SSS'Z'");
     	sdf.setTimeZone(gmt);
-    	
+
     	this.taskId = task.getTaskId();
     	this.taskDefName = task.getTaskDefName();
     	this.taskType = task.getTaskType();
->>>>>>> f5cbfa24
 		this.workflowId = task.getWorkflowInstanceId();
 		this.workflowType = task.getWorkflowType();
 		this.workflowPriority = task.getWorkflowPriority();
@@ -151,8 +120,8 @@
 		this.status = task.getStatus();
 		this.reasonForIncompletion = task.getReasonForIncompletion();
 		this.queueWaitTime = task.getQueueWaitTime();
-		this.retryCount = task.getRetryCount();
-		
+		this.taskDescription = task.getTaskDescription();
+
 		if (task.getInputData() != null) {
 			ObjectMapper om = new ObjectMapper();
 			try {
@@ -203,7 +172,7 @@
 	public void setWorkflowId(String workflowId) {
 		this.workflowId = workflowId;
 	}
-	
+
 	/**
 	 * @return the correlationId
 	 */
@@ -241,7 +210,7 @@
 
 	/**
 	 * @param startTime the startTime to set
-	 * 
+	 *
 	 */
 	public void setStartTime(String startTime) {
 		this.startTime = startTime;
@@ -256,7 +225,7 @@
 
 	/**
 	 * @param updateTime the updateTime to set
-	 * 
+	 *
 	 */
 	public void setUpdateTime(String updateTime) {
 		this.updateTime = updateTime;
@@ -271,7 +240,7 @@
 
 	/**
 	 * @param endTime the endTime to set
-	 * 
+	 *
 	 */
 	public void setEndTime(String endTime) {
 		this.endTime = endTime;
@@ -286,7 +255,7 @@
 
 	/**
 	 * @param status the status to set
-	 * 
+	 *
 	 */
 	public void setStatus(Status status) {
 		this.status = status;
@@ -301,7 +270,7 @@
 
 	/**
 	 * @param reasonForIncompletion the reasonForIncompletion to set
-	 * 
+	 *
 	 */
 	public void setReasonForIncompletion(String reasonForIncompletion) {
 		this.reasonForIncompletion = reasonForIncompletion;
@@ -316,7 +285,7 @@
 
 	/**
 	 * @param executionTime the executionTime to set
-	 * 
+	 *
 	 */
 	public void setExecutionTime(long executionTime) {
 		this.executionTime = executionTime;
@@ -331,7 +300,7 @@
 
 	/**
 	 * @param queueWaitTime the queueWaitTime to set
-	 * 
+	 *
 	 */
 	public void setQueueWaitTime(long queueWaitTime) {
 		this.queueWaitTime = queueWaitTime;
@@ -346,7 +315,7 @@
 
 	/**
 	 * @param taskDefName the taskDefName to set
-	 * 
+	 *
 	 */
 	public void setTaskDefName(String taskDefName) {
 		this.taskDefName = taskDefName;
@@ -361,38 +330,38 @@
 
 	/**
 	 * @param taskType the taskType to set
-	 * 
+	 *
 	 */
 	public void setTaskType(String taskType) {
 		this.taskType = taskType;
 	}
 
 	/**
-	 * 
+	 *
 	 * @return input to the task
 	 */
 	public String getInput() {
 		return input;
 	}
-	
-	/**
-	 * 
+
+	/**
+	 *
 	 * @param input input to the task
 	 */
 	public void setInput(String input) {
 		this.input = input;
 	}
-	
-	/**
-	 * 
+
+	/**
+	 *
 	 * @return output of the task
 	 */
 	public String getOutput() {
 		return output;
 	}
-	
-	/**
-	 * 
+
+	/**
+	 *
 	 * @param output Task output
 	 */
 	public void setOutput(String output) {
@@ -408,54 +377,11 @@
 
 	/**
 	 * @param taskId the taskId to set
-	 * 
+	 *
 	 */
 	public void setTaskId(String taskId) {
 		this.taskId = taskId;
 	}
-<<<<<<< HEAD
-	
-    /**	
-	 * @return the referenceTaskName
-	 */
-	public String getReferenceTaskName() {
-		return referenceTaskName;
-	}
-
-	/**
-	 * @param referenceTaskName the referenceTaskName to set
-	 */
-	public void setReferenceTaskName(String referenceTaskName) {
-		this.referenceTaskName = referenceTaskName;
-	}
-
-        /** 
-         * @return the taskDescription
-         */
-        public String getTaskDescription() {
-                return taskDescription;
-        }
-
-        /**
-         * @param taskDescription the taskDescription to set
-         */
-        public void setTaskDescription(String taskDescription) {
-                this.taskDescription = taskDescription;
-        }
-	
-	/**
-	 * @return the retryCount
-	 */
-	public int getRetryCount() {
-		return retryCount;
-	}
-
-	/**
-	 * @param retryCount the retryCount to set
-	 */
-	public void setRetryCount(int retryCount) {
-		this.retryCount = retryCount;
-=======
 
 	/**
 	 * @return the external storage path for the task input payload
@@ -498,6 +424,20 @@
 	public void setWorkflowPriority(int workflowPriority) {
 		this.workflowPriority = workflowPriority;
 	}
+
+    /**
+        * @return the taskDescription
+        */
+    public String getTaskDescription() {
+            return taskDescription;
+    }
+
+    /**
+        * @param taskDescription the taskDescription to set
+        */
+    public void setTaskDescription(String taskDescription) {
+            this.taskDescription = taskDescription;
+    }
 
 	@Override
 	public boolean equals(Object o) {
@@ -522,6 +462,7 @@
 			Objects.equals(getReasonForIncompletion(), that.getReasonForIncompletion()) &&
 			Objects.equals(getTaskDefName(), that.getTaskDefName()) &&
 			getTaskType().equals(that.getTaskType()) &&
+            getTaskDescription().equals(that.getTaskDescription()) &&
 			getTaskId().equals(that.getTaskId());
 	}
 
@@ -530,7 +471,6 @@
 		return Objects.hash(getWorkflowId(), getWorkflowType(), getCorrelationId(), getScheduledTime(), getStartTime(),
 			getUpdateTime(), getEndTime(), getStatus(), getReasonForIncompletion(), getExecutionTime(),
 			getQueueWaitTime(),
-			getTaskDefName(), getTaskType(), getTaskId(), getWorkflowPriority());
->>>>>>> f5cbfa24
+			getTaskDefName(), getTaskType(), getTaskId(), getWorkflowPriority(), getTaskDescription());
 	}
 }