/**
 * Copyright 2016 Netflix, Inc.
 *
 * Licensed under the Apache License, Version 2.0 (the "License");
 * you may not use this file except in compliance with the License.
 * You may obtain a copy of the License at
 *
 *     http://www.apache.org/licenses/LICENSE-2.0
 *
 * Unless required by applicable law or agreed to in writing, software
 * distributed under the License is distributed on an "AS IS" BASIS,
 * WITHOUT WARRANTIES OR CONDITIONS OF ANY KIND, either express or implied.
 * See the License for the specific language governing permissions and
 * limitations under the License.
 */
package com.netflix.conductor.common.run;

import com.netflix.conductor.common.metadata.Auditable;
import com.netflix.conductor.common.metadata.tasks.Task;
import org.postgresql.util.PGobject;

import java.util.*;

public class Workflow extends Auditable {

	public enum  WorkflowStatus {
		RUNNING(false, false), COMPLETED(true, true), FAILED(true, false), TIMED_OUT(true, false), TERMINATED(true, false), CANCELLED(true, false), PAUSED(false, true), RESET(true, false);
		
		private boolean terminal;
		
		private boolean successful;
		
		WorkflowStatus(boolean terminal, boolean successful){
			this.terminal = terminal;
			this.successful = successful;
		}
		
		public boolean isTerminal(){
			return terminal;
		}
		
		public boolean isSuccessful(){
			return successful;
		}
	}

	private long revision = 1;

	private WorkflowStatus status = WorkflowStatus.RUNNING;
	
	private long endTime;
	
	private String workflowId;
	
	private String parentWorkflowId;
	
	private String parentWorkflowTaskId;
	
	private List<Task> tasks = new LinkedList<>();
	
	private Map<String, Object> input = new HashMap<>();
	
	private Map<String, Object> output = new HashMap<>();;

	private Map<String, Object> attributes = new HashMap<>();;

	private String workflowType;
	
	private int version;
	
	private String correlationId;
	
	private String reRunFromWorkflowId;
	
	private String reasonForIncompletion;
	
	private int schemaVersion;
	
	private String event;

	private Map<String, String> taskToDomain = new HashMap<>();

	private List<String> workflowIds = new ArrayList<>();

	private Map<String, Object> authorization = new HashMap<>();

	private String contextToken;

	private String contextUser;

	private String clientId;

	private Set<String> tags = new HashSet<>();

	private int restartCount;

	private int rerunCount;

	private String cancelledBy;

	private String traceId;

	private boolean resetTags;

	private int jobPriority = 5;

<<<<<<< HEAD
	private PGobject jsonDataWorkflowIds;
=======
    private Map<String, Object> variables = new HashMap<>();
>>>>>>> 43ef7aa1

	public Workflow(){
		
	}
	/**
	 * @return the status
	 */
	public WorkflowStatus getStatus() {
		return status;
	}

	/**
	 * @param status the status to set
	 */
	public void setStatus(WorkflowStatus status) {
		this.status = status;
	}

	/**
	 * @return the startTime
	 */
	public long getStartTime() {
		return getCreateTime();
	}

	/**
	 * @param startTime the startTime to set
	 */
	public void setStartTime(long startTime) {
		this.setCreateTime(startTime);
	}

	/**
	 * @return the endTime
	 */
	public long getEndTime() {
		return endTime;
	}

	/**
	 * @param endTime the endTime to set
	 */
	public void setEndTime(long endTime) {
		this.endTime = endTime;
	}

	/**
	 * @return the duration of the workflow
	 */
	public long getDuration() {
		return getEndTime() - getStartTime();
	}

	/**
	 * @return the workflowId
	 */
	public String getWorkflowId() {
		return workflowId;
	}
	/**
	 * @param workflowId the workflowId to set
	 */
	public void setWorkflowId(String workflowId) {
		this.workflowId = workflowId;
	}
	/**
	 * @return the tasks which are scheduled, in progress or completed.
	 */
	public List<Task> getTasks() {
		return tasks;
	}
	/**
	 * @param tasks the tasks to set
	 */
	public void setTasks(List<Task> tasks) {
		this.tasks = tasks;
	}
	
	/**
	 * @return the input
	 */
	public Map<String, Object> getInput() {
		return input;
	}
	/**
	 * @param input the input to set
	 */
	public void setInput(Map<String, Object> input) {
		this.input = input;
	}
	/**
	 * @return the task to domain map
	 */
	public Map<String, String> getTaskToDomain() {
		return taskToDomain;
	}
	/**
	 * @param taskToDomain the task to domain map
	 */
	public void setTaskToDomain(Map<String, String> taskToDomain) {
		this.taskToDomain = taskToDomain;
	}
	/**
	 * @return the output
	 */
	public Map<String, Object> getOutput() {
		return output;
	}
	/**
	 * @param output the output to set
	 */
	public void setOutput(Map<String, Object> output) {
		this.output = output;
	}
	
	/**
	 * 
	 * @return The correlation id used when starting the workflow
	 */
	public String getCorrelationId() {
		return correlationId;
	}
	
	/**
	 * 
	 * @param correlationId the correlation id
	 */
	public void setCorrelationId(String correlationId) {
		this.correlationId = correlationId;
	}
	
	/**
	 * 
	 * @return Workflow Type / Definition
	 */
	public String getWorkflowType() {
		return workflowType;
	}
	
	/**
	 * 
	 * @param workflowType Workflow type
	 */
	public void setWorkflowType(String workflowType) {
		this.workflowType = workflowType;
	}
	
	
	/**
	 * @return the version
	 */
	public int getVersion() {
		return version;
	}
	/**
	 * @param version the version to set
	 */
	public void setVersion(int version) {
		this.version = version;
	}
	
	public String getReRunFromWorkflowId() {
		return reRunFromWorkflowId;
	}
	
	public void setReRunFromWorkflowId(String reRunFromWorkflowId) {
		this.reRunFromWorkflowId = reRunFromWorkflowId;
	}
	
	public String getReasonForIncompletion() {
		return reasonForIncompletion;
	}
	
	public void setReasonForIncompletion(String reasonForIncompletion) {
		this.reasonForIncompletion = reasonForIncompletion;
	}
	
	/**
	 * @return the parentWorkflowId
	 */
	public String getParentWorkflowId() {
		return parentWorkflowId;
	}
	/**
	 * @param parentWorkflowId the parentWorkflowId to set
	 */
	public void setParentWorkflowId(String parentWorkflowId) {
		this.parentWorkflowId = parentWorkflowId;
	}

	/**
	 * @return whether this workflow is a sub-workflow.
	 */
	public boolean isSubWorkflow() {
		final String parentId = getParentWorkflowId();

		return parentId != null ? !parentId.isEmpty() : false;
	}

	/**
	 * @return the parentWorkflowTaskId
	 */
	public String getParentWorkflowTaskId() {
		return parentWorkflowTaskId;
	}
	/**
	 * @param parentWorkflowTaskId the parentWorkflowTaskId to set
	 */
	public void setParentWorkflowTaskId(String parentWorkflowTaskId) {
		this.parentWorkflowTaskId = parentWorkflowTaskId;
	}
	/**
	 * @return the schemaVersion Version of the schema for the workflow definition
	 */
	public int getSchemaVersion() {
		return schemaVersion;
	}
	/**
	 * @param schemaVersion the schemaVersion to set
	 */
	public void setSchemaVersion(int schemaVersion) {
		this.schemaVersion = schemaVersion;
	}
	
	/**
	 * 
	 * @return Name of the event that started the workflow
	 */
	public String getEvent() {
		return event;
	}
	
	/**
	 * 
	 * @param event Name of the event that started the workflow
	 */
	public void setEvent(String event) {
		this.event = event;
	}

	public List<String> getWorkflowIds() {
		return workflowIds;
	}

	public void setWorkflowIds(List<String> workflowIds) {
		this.workflowIds = workflowIds;
	}

	public Map<String, Object> getAuthorization() {
		return authorization;
	}

	public void setAuthorization(Map<String, Object> authorization) {
		this.authorization = authorization;
	}

	public String getContextToken() {
		return contextToken;
	}

	public void setContextToken(String contextToken) {
		this.contextToken = contextToken;
	}

	public String getContextUser() {
		return contextUser;
	}

	public void setContextUser(String contextUser) {
		this.contextUser = contextUser;
	}

	public String getClientId() {
		return clientId;
	}

	public void setClientId(String clientId) {
		this.clientId = clientId;
	}

	public Set<String> getTags() {
		return tags;
	}

	public void setTags(Set<String> tags) {
		this.tags = tags;
	}

	public int getRestartCount() {
		return restartCount;
	}

	public void setRestartCount(int restartCount) {
		this.restartCount = restartCount;
	}

	public void incRestartCount() {
		this.restartCount++;
	}

	public String getCancelledBy() {
		return cancelledBy;
	}

	public void setCancelledBy(String cancelledBy) {
		this.cancelledBy = cancelledBy;
	}

	public int getRerunCount() {
		return rerunCount;
	}

	public void setRerunCount(int rerunCount) {
		this.rerunCount = rerunCount;
	}

	public void incRerunCount() {
		this.rerunCount++;
	}

	public String getTraceId() {
		return traceId;
	}

	public void setTraceId(String traceId) {
		this.traceId = traceId;
	}

	public int getJobPriority() {
		return jobPriority;
	}

	public void setJobPriority(int jobPriority) {
		this.jobPriority = jobPriority;
	}

	public Map<String, Object> getAttributes() {
		return attributes;
	}

	public void setAttributes(Map<String, Object> attributes) {
		this.attributes = attributes;
	}

	public boolean getResetTags() {
		return resetTags;
	}

	public void setResetTags(boolean resetTags) {
		this.resetTags = resetTags;
	}

	public PGobject getJsonDataWorkflowIds() {
		return jsonDataWorkflowIds;
	}

	public void setJsonDataWorkflowIds(PGobject jsonDataWorkflowIds) {
		this.jsonDataWorkflowIds = jsonDataWorkflowIds;
	}

	@Override
	public String toString() {
		return workflowType + "." + version + "/" + workflowId + "." + status; 
	}
	
	public Task getTaskByRefName(String refName) {
		if (refName == null) {
			throw new RuntimeException("refName passed is null.  Check the workflow execution.  For dynamic tasks, make sure referenceTaskName is set to a not null value");
		}
		LinkedList<Task> found = new LinkedList<Task>();
		for (Task t : tasks) {
			if (t.getReferenceTaskName() == null) {
				throw new RuntimeException("Task " + t.getTaskDefName() + ", seq=" + t.getSeq() + " does not have reference name specified.");
			}
			if (t.getReferenceTaskName().equals(refName)) {
				found.add(t);
			}
		}
		if (found.isEmpty()) {
			return null;
		}
		return found.getLast();
	}

    public Map<String, Object> getVariables() {
        return variables;
    }

    public void setVariables(Map<String, Object> variables) {
        this.variables = variables;
    }
}<|MERGE_RESOLUTION|>--- conflicted
+++ resolved
@@ -104,11 +104,9 @@
 
 	private int jobPriority = 5;
 
-<<<<<<< HEAD
+    private Map<String, Object> variables = new HashMap<>();
+
 	private PGobject jsonDataWorkflowIds;
-=======
-    private Map<String, Object> variables = new HashMap<>();
->>>>>>> 43ef7aa1
 
 	public Workflow(){
 		
