--- conflicted
+++ resolved
@@ -99,11 +99,9 @@
 
 	private String traceId;
 
-<<<<<<< HEAD
+	private boolean resetTags;
+
 	private int jobPriority;
-=======
-	private boolean resetTags;
->>>>>>> df08b1bd
 
 	public Workflow(){
 		
