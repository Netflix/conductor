package com.netflix.conductor.common.metadata.workflow;

import com.github.vmg.protogen.annotations.ProtoEnum;

@ProtoEnum
public enum TaskType {

    SIMPLE(true),
    DYNAMIC(true),
    FORK_JOIN(true),
    FORK_JOIN_DYNAMIC(true),
    DECISION(true),
    JOIN(true),
    SUB_WORKFLOW(true),
    EVENT(true),
    WAIT(true),
    USER_DEFINED(false),
    HTTP(true),
<<<<<<< HEAD
    LAMBDA(true);
=======
    EXCLUSIVE_JOIN(true);
>>>>>>> 2b9b2d21

    /**
     * TaskType constants representing each of the possible enumeration values.
     * Motivation: to not have any hardcoded/inline strings used in the code.
     * Example of use: CoreModule
     */
    public static final String TASK_TYPE_DECISION = "DECISION";
    public static final String TASK_TYPE_DYNAMIC = "DYNAMIC";
    public static final String TASK_TYPE_JOIN = "JOIN";
    public static final String TASK_TYPE_FORK_JOIN_DYNAMIC = "FORK_JOIN_DYNAMIC";
    public static final String TASK_TYPE_EVENT = "EVENT";
    public static final String TASK_TYPE_WAIT = "WAIT";
    public static final String TASK_TYPE_SUB_WORKFLOW = "SUB_WORKFLOW";
    public static final String TASK_TYPE_FORK_JOIN = "FORK_JOIN";
    public static final String TASK_TYPE_USER_DEFINED = "USER_DEFINED";
    public static final String TASK_TYPE_SIMPLE = "SIMPLE";
    public static final String TASK_TYPE_HTTP = "HTTP";
<<<<<<< HEAD
    public static final String TASK_TYPE_LAMBDA= "LAMBDA";

=======
    public static final String TASK_TYPE_EXLCUSIVE_JOIN = "EXCLUSIVE_JOIN";
    
>>>>>>> 2b9b2d21
    private boolean isSystemTask;

    TaskType(boolean isSystemTask) {
        this.isSystemTask = isSystemTask;
    }

    /*
     * TODO: Update code to use only enums rather than Strings.
     * This method is only used as a helper until the transition is done.
     */
    public static boolean isSystemTask(String name) {
        try {
            TaskType taskType = TaskType.valueOf(name);
            return taskType.isSystemTask;
        } catch (IllegalArgumentException iae) {
            return false;
        }
    }
}<|MERGE_RESOLUTION|>--- conflicted
+++ resolved
@@ -16,11 +16,8 @@
     WAIT(true),
     USER_DEFINED(false),
     HTTP(true),
-<<<<<<< HEAD
     LAMBDA(true);
-=======
     EXCLUSIVE_JOIN(true);
->>>>>>> 2b9b2d21
 
     /**
      * TaskType constants representing each of the possible enumeration values.
@@ -38,13 +35,9 @@
     public static final String TASK_TYPE_USER_DEFINED = "USER_DEFINED";
     public static final String TASK_TYPE_SIMPLE = "SIMPLE";
     public static final String TASK_TYPE_HTTP = "HTTP";
-<<<<<<< HEAD
     public static final String TASK_TYPE_LAMBDA= "LAMBDA";
-
-=======
     public static final String TASK_TYPE_EXLCUSIVE_JOIN = "EXCLUSIVE_JOIN";
     
->>>>>>> 2b9b2d21
     private boolean isSystemTask;
 
     TaskType(boolean isSystemTask) {
