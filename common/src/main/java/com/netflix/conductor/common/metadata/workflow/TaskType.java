--- conflicted
+++ resolved
@@ -16,13 +16,9 @@
     WAIT(true),
     USER_DEFINED(false),
     HTTP(true),
-<<<<<<< HEAD
     LAMBDA(true),
-    EXCLUSIVE_JOIN(true);
-=======
     EXCLUSIVE_JOIN(true),
     EVENT_WAIT(true);
->>>>>>> 47b5b16f
 
     /**
      * TaskType constants representing each of the possible enumeration values.
