--- conflicted
+++ resolved
@@ -36,11 +36,7 @@
 
     @ProtoEnum
     public enum Status {
-<<<<<<< HEAD
-        IN_PROGRESS, FAILED, FAILED_WITH_TERMINAL_ERROR, COMPLETED, SCHEDULED, NO_OP;        //SCHEDULED is added for the backward compatibility and should NOT be used when updating the task result
-=======
-        IN_PROGRESS, FAILED, FAILED_WITH_TERMINAL_ERROR, COMPLETED
->>>>>>> f5cbfa24
+        IN_PROGRESS, FAILED, FAILED_WITH_TERMINAL_ERROR, COMPLETED, NO_OP;
     }
 
     @NotEmpty(message = "Workflow Id cannot be null or empty")
