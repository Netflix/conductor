/*
 * Copyright 2016 Netflix, Inc.
 *
 * Licensed under the Apache License, Version 2.0 (the "License");
 * you may not use this file except in compliance with the License.
 * You may obtain a copy of the License at
 *
 *     http://www.apache.org/licenses/LICENSE-2.0
 *
 * Unless required by applicable law or agreed to in writing, software
 * distributed under the License is distributed on an "AS IS" BASIS,
 * WITHOUT WARRANTIES OR CONDITIONS OF ANY KIND, either express or implied.
 * See the License for the specific language governing permissions and
 * limitations under the License.
 */

package com.netflix.conductor.common.metadata.tasks;

import com.github.vmg.protogen.annotations.ProtoEnum;
import com.github.vmg.protogen.annotations.ProtoField;
import com.github.vmg.protogen.annotations.ProtoMessage;
import com.netflix.conductor.common.constraints.TaskTimeoutConstraint;
import com.netflix.conductor.common.metadata.Auditable;

import javax.validation.Valid;
import javax.validation.constraints.Min;
import javax.validation.constraints.NotEmpty;
import javax.validation.constraints.NotNull;
import java.util.ArrayList;
import java.util.HashMap;
import java.util.List;
import java.util.Map;
import java.util.Objects;

/**
 * @author Viren
 * Defines a workflow task definition 
 */
@ProtoMessage
@TaskTimeoutConstraint
@Valid
public class TaskDef extends Auditable {

	@ProtoEnum
	public enum TimeoutPolicy {RETRY, TIME_OUT_WF, ALERT_ONLY}

	@ProtoEnum
	public enum RetryLogic {FIXED, EXPONENTIAL_BACKOFF}

	private static final int ONE_HOUR = 60 * 60;

	/**
	 * Unique name identifying the task.  The name is unique across
	 */
	@NotEmpty(message = "TaskDef name cannot be null or empty")
	@ProtoField(id = 1)
	private String name;

	@ProtoField(id = 2)
	private String description;

	@ProtoField(id = 3)
	@Min(value = 0, message = "TaskDef retryCount: {value} must be >= 0")
	private int retryCount = 3; // Default

	@ProtoField(id = 4)
	@NotNull
	private long timeoutSeconds;

	@ProtoField(id = 5)
	private List<String> inputKeys = new ArrayList<String>();

	@ProtoField(id = 6)
	private List<String> outputKeys = new ArrayList<String>();

	@ProtoField(id = 7)
	private TimeoutPolicy timeoutPolicy = TimeoutPolicy.TIME_OUT_WF;

	@ProtoField(id = 8)
	private RetryLogic retryLogic = RetryLogic.FIXED;

	@ProtoField(id = 9)
	private int retryDelaySeconds = 60;

	@ProtoField(id = 10)
	@Min(value = 1, message = "TaskDef responseTimeoutSeconds: ${validatedValue} should be minimum {value} second")
	private long responseTimeoutSeconds = ONE_HOUR;

	@ProtoField(id = 11)
	private Integer concurrentExecLimit;

	@ProtoField(id = 12)
	private Map<String, Object> inputTemplate = new HashMap<>();

	// This field is deprecated, do not use id 13.
//	@ProtoField(id = 13)
//	private Integer rateLimitPerSecond;

	@ProtoField(id = 14)
	private Integer rateLimitPerFrequency;

	@ProtoField(id = 15)
	private Integer rateLimitFrequencyInSeconds;

	@ProtoField(id = 16)
	private String isolationGroupId;

	@ProtoField(id = 17	)
	private String executionNameSpace;

	public TaskDef() {
	}

	public TaskDef(String name) {
		this.name = name;
	}

	public TaskDef(String name, String description) {
		this.name = name;
		this.description = description;
	}

	public TaskDef(String name, String description, int retryCount, int timeout) {
		this.name = name;
		this.description = description;
		this.retryCount = retryCount;
		this.timeoutSeconds = timeout;
	}

	/**
	 * @return the name
	 */
	public String getName() {
		return name;
	}

	/**
	 * @param name the name to set
	 */
	public void setName(String name) {
		this.name = name;
	}

	/**
	 * @return the description
	 */
	public String getDescription() {
		return description;
	}

	/**
	 * @param description the description to set
	 */
	public void setDescription(String description) {
		this.description = description;
	}

	/**
	 * @return the retryCount
	 */
	public int getRetryCount() {
		return retryCount;
	}

	/**
	 * @param retryCount the retryCount to set
	 */
	public void setRetryCount(int retryCount) {
		this.retryCount = retryCount;
	}

	/**
	 * @return the timeoutSeconds
	 */
	public long getTimeoutSeconds() {
		return timeoutSeconds;
	}

	/**
	 * @param timeoutSeconds the timeoutSeconds to set
	 */
	public void setTimeoutSeconds(long timeoutSeconds) {
		this.timeoutSeconds = timeoutSeconds;
	}

	/**
	 *
	 * @return Returns the input keys
	 */
	public List<String> getInputKeys() {
		return inputKeys;
	}

	/**
	 * @param inputKeys Set of keys that the task accepts in the input map
	 */
	public void setInputKeys(List<String> inputKeys) {
		this.inputKeys = inputKeys;
	}

	/**
	 * @return Returns the output keys for the task when executed
	 */
	public List<String> getOutputKeys() {
		return outputKeys;
	}

	/**
	 * @param outputKeys Sets the output keys
	 */
	public void setOutputKeys(List<String> outputKeys) {
		this.outputKeys = outputKeys;
	}


	/**
	 * @return the timeoutPolicy
	 */
	public TimeoutPolicy getTimeoutPolicy() {
		return timeoutPolicy;
	}

	/**
	 * @param timeoutPolicy the timeoutPolicy to set
	 */
	public void setTimeoutPolicy(TimeoutPolicy timeoutPolicy) {
		this.timeoutPolicy = timeoutPolicy;
	}

	/**
	 * @return the retryLogic
	 */
	public RetryLogic getRetryLogic() {
		return retryLogic;
	}

	/**
	 * @param retryLogic the retryLogic to set
	 */
	public void setRetryLogic(RetryLogic retryLogic) {
		this.retryLogic = retryLogic;
	}

	/**
	 * @return the retryDelaySeconds
	 */
	public int getRetryDelaySeconds() {
		return retryDelaySeconds;
	}

	/**
	 *
	 * @return the timeout for task to send response.  After this timeout, the task will be re-queued
	 */
	public long getResponseTimeoutSeconds() {
		return responseTimeoutSeconds;
	}

	/**
	 *
	 * @param responseTimeoutSeconds - timeout for task to send response.  After this timeout, the task will be re-queued
	 */
	public void setResponseTimeoutSeconds(long responseTimeoutSeconds) {
		this.responseTimeoutSeconds = responseTimeoutSeconds;
	}

	/**
	 * @param retryDelaySeconds the retryDelaySeconds to set
	 */
	public void setRetryDelaySeconds(int retryDelaySeconds) {
		this.retryDelaySeconds = retryDelaySeconds;
	}

	/**
	 * @return the inputTemplate
	 */
	public Map<String, Object> getInputTemplate() {
		return inputTemplate;
	}


	/**
	 *
	 * @return rateLimitPerFrequency The max number of tasks that will be allowed to be executed per rateLimitFrequencyInSeconds.
	 */
	public Integer getRateLimitPerFrequency() {
		return rateLimitPerFrequency == null ? 0 : rateLimitPerFrequency;
	}

	/**
	 *
	 * @param rateLimitPerFrequency The max number of tasks that will be allowed to be executed per rateLimitFrequencyInSeconds.
	 *                                 Setting the value to 0 removes the rate limit
	 */
	public void setRateLimitPerFrequency(Integer rateLimitPerFrequency) {
		this.rateLimitPerFrequency = rateLimitPerFrequency;
	}

	/**
	 * @return rateLimitFrequencyInSeconds: The time bucket that is used to rate limit tasks based on {@link #getRateLimitPerFrequency()}
	 * If null or not set, then defaults to 1 second
	 */
	public Integer getRateLimitFrequencyInSeconds() {
		return rateLimitFrequencyInSeconds == null ? 1 : rateLimitFrequencyInSeconds;
	}

	/**
	 *
	 * @param rateLimitFrequencyInSeconds: The time window/bucket for which the rate limit needs to be applied. This will only have affect if {@link #getRateLimitPerFrequency()} is greater than zero
	 */
	public void setRateLimitFrequencyInSeconds(Integer rateLimitFrequencyInSeconds) {
		this.rateLimitFrequencyInSeconds = rateLimitFrequencyInSeconds;
	}

	/**
	 *
	 * @param concurrentExecLimit Limit of number of concurrent task that can be  IN_PROGRESS at a given time.  Seting the value to 0 removes the limit.
	 */
	public void setConcurrentExecLimit(Integer concurrentExecLimit) {
		this.concurrentExecLimit = concurrentExecLimit;
	}

	/**
	 *
	 * @return Limit of number of concurrent task that can be  IN_PROGRESS at a given time
	 */
	public Integer getConcurrentExecLimit() {
		return concurrentExecLimit;
	}
	/**
	 *
	 * @return concurrency limit
	 */
	public int concurrencyLimit() {
		return concurrentExecLimit == null ? 0 : concurrentExecLimit.intValue();
	}

	/**
	 * @param inputTemplate the inputTemplate to set
	 *
	 */
	public void setInputTemplate(Map<String, Object> inputTemplate) {
		this.inputTemplate = inputTemplate;
	}

	public String getIsolationGroupId() {
		return isolationGroupId;
	}

	public void setIsolationGroupId(String isolationGroupId) {
		this.isolationGroupId = isolationGroupId;
	}

	public String getExecutionNameSpace() {
		return executionNameSpace;
	}

	public void setExecutionNameSpace(String executionNameSpace) {
		this.executionNameSpace = executionNameSpace;
	}

	@Override
	public String toString(){
		return name;
	}

	@Override
	public boolean equals(Object o) {
		if (this == o) return true;
		if (o == null || getClass() != o.getClass()) return false;
		TaskDef taskDef = (TaskDef) o;
		return getRetryCount() == taskDef.getRetryCount() &&
				getTimeoutSeconds() == taskDef.getTimeoutSeconds() &&
				getRetryDelaySeconds() == taskDef.getRetryDelaySeconds() &&
				getResponseTimeoutSeconds() == taskDef.getResponseTimeoutSeconds() &&
				Objects.equals(getName(), taskDef.getName()) &&
				Objects.equals(getDescription(), taskDef.getDescription()) &&
				Objects.equals(getInputKeys(), taskDef.getInputKeys()) &&
				Objects.equals(getOutputKeys(), taskDef.getOutputKeys()) &&
				getTimeoutPolicy() == taskDef.getTimeoutPolicy() &&
				getRetryLogic() == taskDef.getRetryLogic() &&
				Objects.equals(getConcurrentExecLimit(), taskDef.getConcurrentExecLimit()) &&
				Objects.equals(getRateLimitPerFrequency(), taskDef.getRateLimitPerFrequency()) &&
				Objects.equals(getInputTemplate(), taskDef.getInputTemplate()) &&
<<<<<<< HEAD
				Objects.equals(getIsolationGroupId(), taskDef.getIsolationGroupId());
=======
				Objects.equals(getIsolationGroupId(), taskDef.getIsolationGroupId()) &&
				Objects.equals(getExecutionNameSpace(), taskDef.getExecutionNameSpace());
>>>>>>> 6902a925
	}

	@Override
	public int hashCode() {

		return Objects.hash(getName(), getDescription(), getRetryCount(), getTimeoutSeconds(), getInputKeys(),
				getOutputKeys(), getTimeoutPolicy(), getRetryLogic(), getRetryDelaySeconds(),
<<<<<<< HEAD
				getResponseTimeoutSeconds(), getConcurrentExecLimit(), getRateLimitPerFrequency(), getInputTemplate(), getIsolationGroupId());
	}

	@ProtoField(id = 99)
	private String isolationGroupId;

	public String getIsolationGroupId() {
		return isolationGroupId;
	}

	public void setIsolationGroupId(String isolationGroupId) {
		this.isolationGroupId = isolationGroupId;
	}
=======
				getResponseTimeoutSeconds(), getConcurrentExecLimit(), getRateLimitPerFrequency(), getInputTemplate(), getIsolationGroupId(), getExecutionNameSpace());
	}
>>>>>>> 6902a925
}<|MERGE_RESOLUTION|>--- conflicted
+++ resolved
@@ -382,12 +382,8 @@
 				Objects.equals(getConcurrentExecLimit(), taskDef.getConcurrentExecLimit()) &&
 				Objects.equals(getRateLimitPerFrequency(), taskDef.getRateLimitPerFrequency()) &&
 				Objects.equals(getInputTemplate(), taskDef.getInputTemplate()) &&
-<<<<<<< HEAD
-				Objects.equals(getIsolationGroupId(), taskDef.getIsolationGroupId());
-=======
 				Objects.equals(getIsolationGroupId(), taskDef.getIsolationGroupId()) &&
 				Objects.equals(getExecutionNameSpace(), taskDef.getExecutionNameSpace());
->>>>>>> 6902a925
 	}
 
 	@Override
@@ -395,22 +391,6 @@
 
 		return Objects.hash(getName(), getDescription(), getRetryCount(), getTimeoutSeconds(), getInputKeys(),
 				getOutputKeys(), getTimeoutPolicy(), getRetryLogic(), getRetryDelaySeconds(),
-<<<<<<< HEAD
 				getResponseTimeoutSeconds(), getConcurrentExecLimit(), getRateLimitPerFrequency(), getInputTemplate(), getIsolationGroupId());
 	}
-
-	@ProtoField(id = 99)
-	private String isolationGroupId;
-
-	public String getIsolationGroupId() {
-		return isolationGroupId;
-	}
-
-	public void setIsolationGroupId(String isolationGroupId) {
-		this.isolationGroupId = isolationGroupId;
-	}
-=======
-				getResponseTimeoutSeconds(), getConcurrentExecLimit(), getRateLimitPerFrequency(), getInputTemplate(), getIsolationGroupId(), getExecutionNameSpace());
-	}
->>>>>>> 6902a925
 }