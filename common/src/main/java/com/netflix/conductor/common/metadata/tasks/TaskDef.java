/**
 * Copyright 2016 Netflix, Inc.
 *
 * Licensed under the Apache License, Version 2.0 (the "License");
 * you may not use this file except in compliance with the License.
 * You may obtain a copy of the License at
 *
 *     http://www.apache.org/licenses/LICENSE-2.0
 *
 * Unless required by applicable law or agreed to in writing, software
 * distributed under the License is distributed on an "AS IS" BASIS,
 * WITHOUT WARRANTIES OR CONDITIONS OF ANY KIND, either express or implied.
 * See the License for the specific language governing permissions and
 * limitations under the License.
 */
/**
 * 
 */
package com.netflix.conductor.common.metadata.tasks;

import java.util.ArrayList;
import java.util.HashMap;
import java.util.List;
import java.util.Map;
import java.util.Objects;

import com.github.vmg.protogen.annotations.*;
import com.netflix.conductor.common.metadata.Auditable;

/**
 * @author Viren
 * Defines a workflow task definition 
 */
@ProtoMessage
public class TaskDef extends Auditable {
<<<<<<< HEAD

	@ProtoEnum
	public static enum TimeoutPolicy {RETRY, TIME_OUT_WF, ALERT_ONLY}

	@ProtoEnum
	public static enum RetryLogic {FIXED, EXPONENTIAL_BACKOFF}
=======
	
	public enum TimeoutPolicy {RETRY, TIME_OUT_WF, ALERT_ONLY}
	
	public enum RetryLogic {FIXED, EXPONENTIAL_BACKOFF}
>>>>>>> 8ec2d22a
	
	private static final int ONE_HOUR = 60 * 60;
	
	/**
	 * Unique name identifying the task.  The name is unique across 
	 */
	@ProtoField(id = 1)
	private String name;

	@ProtoField(id = 2)
	private String description;

	@ProtoField(id = 3)
	private int retryCount = 3; // Default

	@ProtoField(id = 4)
	private long timeoutSeconds;

	@ProtoField(id = 5)
	private List<String> inputKeys = new ArrayList<String>();

	@ProtoField(id = 6)
	private List<String> outputKeys = new ArrayList<String>();

	@ProtoField(id = 7)
	private TimeoutPolicy timeoutPolicy = TimeoutPolicy.TIME_OUT_WF;

	@ProtoField(id = 8)
	private RetryLogic retryLogic = RetryLogic.FIXED;

	@ProtoField(id = 9)
	private int retryDelaySeconds = 60;

	@ProtoField(id = 10)
	private int responseTimeoutSeconds = ONE_HOUR;

	@ProtoField(id = 11)
	private Integer concurrentExecLimit;

<<<<<<< HEAD
	@ProtoField(id = 12)
=======
	private Integer rateLimitPerSecond;

>>>>>>> 8ec2d22a
	private Map<String, Object> inputTemplate = new HashMap<>();

	public TaskDef() {
	}

	public TaskDef(String name) {
		this.name = name;
	}

	public TaskDef(String name, String description) {
		this.name = name;
		this.description = description;
	}

	public TaskDef(String name, String description, int retryCount, int timeout) {
		this.name = name;
		this.description = description;
		this.retryCount = retryCount;
		this.timeoutSeconds = timeout;
	}

	/**
	 * @return the name
	 */
	public String getName() {
		return name;
	}

	/**
	 * @param name the name to set
	 */
	public void setName(String name) {
		this.name = name;
	}

	/**
	 * @return the description
	 */
	public String getDescription() {
		return description;
	}

	/**
	 * @param description the description to set
	 */
	public void setDescription(String description) {
		this.description = description;
	}

	/**
	 * @return the retryCount
	 */
	public int getRetryCount() {
		return retryCount;
	}

	/**
	 * @param retryCount the retryCount to set
	 */
	public void setRetryCount(int retryCount) {
		this.retryCount = retryCount;
	}

	/**
	 * @return the timeoutSeconds
	 */
	public long getTimeoutSeconds() {
		return timeoutSeconds;
	}

	/**
	 * @param timeoutSeconds the timeoutSeconds to set
	 */
	public void setTimeoutSeconds(long timeoutSeconds) {
		this.timeoutSeconds = timeoutSeconds;
	}

	/**
	 *
	 * @return Returns the input keys
	 */
	public List<String> getInputKeys() {
		return inputKeys;
	}

	/**
	 * @param inputKeys Set of keys that the task accepts in the input map
	 */
	public void setInputKeys(List<String> inputKeys) {
		this.inputKeys = inputKeys;
	}

	/**
	 * @return Returns the output keys for the task when executed
	 */
	public List<String> getOutputKeys() {
		return outputKeys;
	}

	/**
	 * @param outputKeys Sets the output keys
	 */
	public void setOutputKeys(List<String> outputKeys) {
		this.outputKeys = outputKeys;
	}


	/**
	 * @return the timeoutPolicy
	 */
	public TimeoutPolicy getTimeoutPolicy() {
		return timeoutPolicy;
	}

	/**
	 * @param timeoutPolicy the timeoutPolicy to set
	 */
	public void setTimeoutPolicy(TimeoutPolicy timeoutPolicy) {
		this.timeoutPolicy = timeoutPolicy;
	}

	/**
	 * @return the retryLogic
	 */
	public RetryLogic getRetryLogic() {
		return retryLogic;
	}

	/**
	 * @param retryLogic the retryLogic to set
	 */
	public void setRetryLogic(RetryLogic retryLogic) {
		this.retryLogic = retryLogic;
	}

	/**
	 * @return the retryDelaySeconds
	 */
	public int getRetryDelaySeconds() {
		return retryDelaySeconds;
	}

	/**
	 *
	 * @return the timeout for task to send response.  After this timeout, the task will be re-queued
	 */
	public int getResponseTimeoutSeconds() {
		return responseTimeoutSeconds;
	}

	/**
	 *
	 * @param responseTimeoutSeconds - timeout for task to send response.  After this timeout, the task will be re-queued
	 */
	public void setResponseTimeoutSeconds(int responseTimeoutSeconds) {
		this.responseTimeoutSeconds = responseTimeoutSeconds;
	}

	/**
	 * @param retryDelaySeconds the retryDelaySeconds to set
	 */
	public void setRetryDelaySeconds(int retryDelaySeconds) {
		this.retryDelaySeconds = retryDelaySeconds;
	}

	/**
	 * @return the inputTemplate
	 */
	public Map<String, Object> getInputTemplate() {
		return inputTemplate;
	}


	/**
	 *
	 * @return rateLimitPerSecond The max number of tasks that will be allowed to be executed per second at any given point of time.
	 */
	public Integer getRateLimitPerSecond() {
		return rateLimitPerSecond == null ? 0 : rateLimitPerSecond;
	}

	/**
	 *
	 * @param rateLimitPerSecond The max number of tasks that will be allowed to be executed per second at any given point of time. Setting the value to 0 removes the rate limit
	 */
	public void setRateLimitPerSecond(Integer rateLimitPerSecond) {
		this.rateLimitPerSecond = rateLimitPerSecond;
	}

	/**
	 *
	 * @param concurrentExecLimit Limit of number of concurrent task that can be  IN_PROGRESS at a given time.  Seting the value to 0 removes the limit.
	 */
	public void setConcurrentExecLimit(Integer concurrentExecLimit) {
		this.concurrentExecLimit = concurrentExecLimit;
	}

	/**
	 *
	 * @return Limit of number of concurrent task that can be  IN_PROGRESS at a given time
	 */
	public Integer getConcurrentExecLimit() {
		return concurrentExecLimit;
	}
	/**
	 *
	 * @return concurrency limit
	 */
	public int concurrencyLimit() {
		return concurrentExecLimit == null ? 0 : concurrentExecLimit.intValue();
	}

	/**
	 * @param inputTemplate the inputTemplate to set
	 *
	 */
	public void setInputTemplate(Map<String, Object> inputTemplate) {
		this.inputTemplate = inputTemplate;
	}

	@Override
	public String toString(){
		return name;
	}

	@Override
	public boolean equals(Object o) {
		if (this == o) return true;
		if (o == null || getClass() != o.getClass()) return false;
		TaskDef taskDef = (TaskDef) o;
		return getRetryCount() == taskDef.getRetryCount() &&
				getTimeoutSeconds() == taskDef.getTimeoutSeconds() &&
				getRetryDelaySeconds() == taskDef.getRetryDelaySeconds() &&
				getResponseTimeoutSeconds() == taskDef.getResponseTimeoutSeconds() &&
				Objects.equals(getName(), taskDef.getName()) &&
				Objects.equals(getDescription(), taskDef.getDescription()) &&
				Objects.equals(getInputKeys(), taskDef.getInputKeys()) &&
				Objects.equals(getOutputKeys(), taskDef.getOutputKeys()) &&
				getTimeoutPolicy() == taskDef.getTimeoutPolicy() &&
				getRetryLogic() == taskDef.getRetryLogic() &&
				Objects.equals(getConcurrentExecLimit(), taskDef.getConcurrentExecLimit()) &&
				Objects.equals(getRateLimitPerSecond(), taskDef.getRateLimitPerSecond()) &&
				Objects.equals(getInputTemplate(), taskDef.getInputTemplate());
	}

	@Override
	public int hashCode() {

		return Objects.hash(getName(), getDescription(), getRetryCount(), getTimeoutSeconds(), getInputKeys(),
				getOutputKeys(), getTimeoutPolicy(), getRetryLogic(), getRetryDelaySeconds(),
				getResponseTimeoutSeconds(), getConcurrentExecLimit(), getRateLimitPerSecond(), getInputTemplate());
	}
}<|MERGE_RESOLUTION|>--- conflicted
+++ resolved
@@ -18,14 +18,16 @@
  */
 package com.netflix.conductor.common.metadata.tasks;
 
+import com.github.vmg.protogen.annotations.ProtoEnum;
+import com.github.vmg.protogen.annotations.ProtoField;
+import com.github.vmg.protogen.annotations.ProtoMessage;
+import com.netflix.conductor.common.metadata.Auditable;
+
 import java.util.ArrayList;
 import java.util.HashMap;
 import java.util.List;
 import java.util.Map;
 import java.util.Objects;
-
-import com.github.vmg.protogen.annotations.*;
-import com.netflix.conductor.common.metadata.Auditable;
 
 /**
  * @author Viren
@@ -33,20 +35,12 @@
  */
 @ProtoMessage
 public class TaskDef extends Auditable {
-<<<<<<< HEAD
-
 	@ProtoEnum
 	public static enum TimeoutPolicy {RETRY, TIME_OUT_WF, ALERT_ONLY}
 
 	@ProtoEnum
 	public static enum RetryLogic {FIXED, EXPONENTIAL_BACKOFF}
-=======
-	
-	public enum TimeoutPolicy {RETRY, TIME_OUT_WF, ALERT_ONLY}
-	
-	public enum RetryLogic {FIXED, EXPONENTIAL_BACKOFF}
->>>>>>> 8ec2d22a
-	
+
 	private static final int ONE_HOUR = 60 * 60;
 	
 	/**
@@ -85,13 +79,11 @@
 	@ProtoField(id = 11)
 	private Integer concurrentExecLimit;
 
-<<<<<<< HEAD
 	@ProtoField(id = 12)
-=======
+	private Map<String, Object> inputTemplate = new HashMap<>();
+
+	@ProtoField(id = 13)
 	private Integer rateLimitPerSecond;
-
->>>>>>> 8ec2d22a
-	private Map<String, Object> inputTemplate = new HashMap<>();
 
 	public TaskDef() {
 	}
