{
    "annotationProcessor": {
        "org.springframework.boot:spring-boot-configuration-processor": {
<<<<<<< HEAD
            "locked": "3.1.4"
=======
            "locked": "2.7.16"
>>>>>>> 03cf0c1f
        }
    },
    "compileClasspath": {
        "com.github.jknack:handlebars": {
            "locked": "4.3.1"
        },
        "com.google.guava:guava": {
            "locked": "32.1.2-jre"
        },
        "com.google.protobuf:protobuf-java": {
            "locked": "3.21.12"
        },
        "com.netflix.conductor:conductor-annotations": {
            "project": true
        },
        "com.squareup:javapoet": {
            "locked": "1.13.0"
        },
        "jakarta.annotation:jakarta.annotation-api": {
            "locked": "2.1.1"
        },
        "org.apache.logging.log4j:log4j-api": {
            "locked": "2.20.0"
        },
        "org.apache.logging.log4j:log4j-core": {
            "locked": "2.20.0"
        },
        "org.apache.logging.log4j:log4j-jul": {
            "locked": "2.20.0"
        },
        "org.apache.logging.log4j:log4j-slf4j-impl": {
            "locked": "2.20.0"
        },
        "org.apache.logging.log4j:log4j-web": {
            "locked": "2.20.0"
        }
    },
    "exampleCompileClasspath": {
        "com.netflix.conductor:conductor-annotations": {
            "project": true
        }
    },
    "exampleRuntimeClasspath": {
        "com.netflix.conductor:conductor-annotations": {
            "project": true
        },
        "org.apache.logging.log4j:log4j-api": {
            "firstLevelTransitive": [
                "com.netflix.conductor:conductor-annotations"
            ],
            "locked": "2.20.0"
        },
        "org.apache.logging.log4j:log4j-core": {
            "firstLevelTransitive": [
                "com.netflix.conductor:conductor-annotations"
            ],
            "locked": "2.20.0"
        },
        "org.apache.logging.log4j:log4j-jul": {
            "firstLevelTransitive": [
                "com.netflix.conductor:conductor-annotations"
            ],
            "locked": "2.20.0"
        },
        "org.apache.logging.log4j:log4j-slf4j-impl": {
            "firstLevelTransitive": [
                "com.netflix.conductor:conductor-annotations"
            ],
            "locked": "2.20.0"
        },
        "org.apache.logging.log4j:log4j-web": {
            "firstLevelTransitive": [
                "com.netflix.conductor:conductor-annotations"
            ],
            "locked": "2.20.0"
        }
    },
    "runtimeClasspath": {
        "com.github.jknack:handlebars": {
            "locked": "4.3.1"
        },
        "com.google.guava:guava": {
            "locked": "32.1.2-jre"
        },
        "com.google.protobuf:protobuf-java": {
            "locked": "3.21.12"
        },
        "com.netflix.conductor:conductor-annotations": {
            "project": true
        },
        "com.squareup:javapoet": {
            "locked": "1.13.0"
        },
        "jakarta.annotation:jakarta.annotation-api": {
            "locked": "2.1.1"
        },
        "org.apache.logging.log4j:log4j-api": {
            "firstLevelTransitive": [
                "com.netflix.conductor:conductor-annotations"
            ],
            "locked": "2.20.0"
        },
        "org.apache.logging.log4j:log4j-core": {
            "firstLevelTransitive": [
                "com.netflix.conductor:conductor-annotations"
            ],
            "locked": "2.20.0"
        },
        "org.apache.logging.log4j:log4j-jul": {
            "firstLevelTransitive": [
                "com.netflix.conductor:conductor-annotations"
            ],
            "locked": "2.20.0"
        },
        "org.apache.logging.log4j:log4j-slf4j-impl": {
            "firstLevelTransitive": [
                "com.netflix.conductor:conductor-annotations"
            ],
            "locked": "2.20.0"
        },
        "org.apache.logging.log4j:log4j-web": {
            "firstLevelTransitive": [
                "com.netflix.conductor:conductor-annotations"
            ],
            "locked": "2.20.0"
        }
    },
    "testCompileClasspath": {
        "com.github.jknack:handlebars": {
            "locked": "4.3.1"
        },
        "com.google.guava:guava": {
            "locked": "32.1.2-jre"
        },
        "com.google.protobuf:protobuf-java": {
            "locked": "3.21.12"
        },
        "com.netflix.conductor:conductor-annotations": {
            "project": true
        },
        "com.squareup:javapoet": {
            "locked": "1.13.0"
        },
        "jakarta.annotation:jakarta.annotation-api": {
            "locked": "2.1.1"
        },
        "junit:junit": {
            "locked": "4.13.2"
        },
        "org.apache.logging.log4j:log4j-api": {
            "locked": "2.20.0"
        },
        "org.apache.logging.log4j:log4j-core": {
            "locked": "2.20.0"
        },
        "org.apache.logging.log4j:log4j-jul": {
            "locked": "2.20.0"
        },
        "org.apache.logging.log4j:log4j-slf4j-impl": {
            "locked": "2.20.0"
        },
        "org.apache.logging.log4j:log4j-web": {
            "locked": "2.20.0"
        },
        "org.junit.vintage:junit-vintage-engine": {
            "locked": "5.9.3"
        },
        "org.springframework.boot:spring-boot-starter-log4j2": {
<<<<<<< HEAD
            "locked": "3.1.4"
        },
        "org.springframework.boot:spring-boot-starter-test": {
            "locked": "3.1.4"
=======
            "locked": "2.7.16"
        },
        "org.springframework.boot:spring-boot-starter-test": {
            "locked": "2.7.16"
>>>>>>> 03cf0c1f
        }
    },
    "testRuntimeClasspath": {
        "com.github.jknack:handlebars": {
            "locked": "4.3.1"
        },
        "com.google.guava:guava": {
            "locked": "32.1.2-jre"
        },
        "com.google.protobuf:protobuf-java": {
            "locked": "3.21.12"
        },
        "com.netflix.conductor:conductor-annotations": {
            "project": true
        },
        "com.squareup:javapoet": {
            "locked": "1.13.0"
        },
        "jakarta.annotation:jakarta.annotation-api": {
            "locked": "2.1.1"
        },
        "junit:junit": {
            "locked": "4.13.2"
        },
        "org.apache.logging.log4j:log4j-api": {
            "firstLevelTransitive": [
                "com.netflix.conductor:conductor-annotations"
            ],
            "locked": "2.20.0"
        },
        "org.apache.logging.log4j:log4j-core": {
            "firstLevelTransitive": [
                "com.netflix.conductor:conductor-annotations"
            ],
            "locked": "2.20.0"
        },
        "org.apache.logging.log4j:log4j-jul": {
            "firstLevelTransitive": [
                "com.netflix.conductor:conductor-annotations"
            ],
            "locked": "2.20.0"
        },
        "org.apache.logging.log4j:log4j-slf4j-impl": {
            "firstLevelTransitive": [
                "com.netflix.conductor:conductor-annotations"
            ],
            "locked": "2.20.0"
        },
        "org.apache.logging.log4j:log4j-web": {
            "firstLevelTransitive": [
                "com.netflix.conductor:conductor-annotations"
            ],
            "locked": "2.20.0"
        },
        "org.junit.vintage:junit-vintage-engine": {
            "locked": "5.9.3"
        },
        "org.springframework.boot:spring-boot-starter-log4j2": {
<<<<<<< HEAD
            "locked": "3.1.4"
        },
        "org.springframework.boot:spring-boot-starter-test": {
            "locked": "3.1.4"
=======
            "locked": "2.7.16"
        },
        "org.springframework.boot:spring-boot-starter-test": {
            "locked": "2.7.16"
>>>>>>> 03cf0c1f
        }
    }
}<|MERGE_RESOLUTION|>--- conflicted
+++ resolved
@@ -1,11 +1,7 @@
 {
     "annotationProcessor": {
         "org.springframework.boot:spring-boot-configuration-processor": {
-<<<<<<< HEAD
-            "locked": "3.1.4"
-=======
-            "locked": "2.7.16"
->>>>>>> 03cf0c1f
+            "locked": "3.1.4"
         }
     },
     "compileClasspath": {
@@ -174,17 +170,10 @@
             "locked": "5.9.3"
         },
         "org.springframework.boot:spring-boot-starter-log4j2": {
-<<<<<<< HEAD
             "locked": "3.1.4"
         },
         "org.springframework.boot:spring-boot-starter-test": {
             "locked": "3.1.4"
-=======
-            "locked": "2.7.16"
-        },
-        "org.springframework.boot:spring-boot-starter-test": {
-            "locked": "2.7.16"
->>>>>>> 03cf0c1f
         }
     },
     "testRuntimeClasspath": {
@@ -243,17 +232,10 @@
             "locked": "5.9.3"
         },
         "org.springframework.boot:spring-boot-starter-log4j2": {
-<<<<<<< HEAD
             "locked": "3.1.4"
         },
         "org.springframework.boot:spring-boot-starter-test": {
             "locked": "3.1.4"
-=======
-            "locked": "2.7.16"
-        },
-        "org.springframework.boot:spring-boot-starter-test": {
-            "locked": "2.7.16"
->>>>>>> 03cf0c1f
         }
     }
 }