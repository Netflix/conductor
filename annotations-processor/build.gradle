
sourceSets {
    example
}

dependencies {
    implementation project(':conductor-annotations')
    api 'com.google.guava:guava:32.1.2-jre'
    api 'com.squareup:javapoet:1.13.+'
    api 'com.github.jknack:handlebars:4.3.+'
    api 'com.google.protobuf:protobuf-java:3.21.12'
<<<<<<< HEAD
    api 'jakarta.annotation:jakarta.annotation-api:2.1.1'
=======
    api 'javax.annotation:javax.annotation-api:1.3.2'
>>>>>>> 03cf0c1f
    api gradleApi()

    exampleImplementation sourceSets.main.output
    exampleImplementation project(':conductor-annotations')
}

task exampleJar(type: Jar) {
    archiveFileName = 'example.jar'
    from sourceSets.example.output.classesDirs
}

testClasses.finalizedBy(exampleJar)<|MERGE_RESOLUTION|>--- conflicted
+++ resolved
@@ -9,11 +9,7 @@
     api 'com.squareup:javapoet:1.13.+'
     api 'com.github.jknack:handlebars:4.3.+'
     api 'com.google.protobuf:protobuf-java:3.21.12'
-<<<<<<< HEAD
     api 'jakarta.annotation:jakarta.annotation-api:2.1.1'
-=======
-    api 'javax.annotation:javax.annotation-api:1.3.2'
->>>>>>> 03cf0c1f
     api gradleApi()
 
     exampleImplementation sourceSets.main.output
