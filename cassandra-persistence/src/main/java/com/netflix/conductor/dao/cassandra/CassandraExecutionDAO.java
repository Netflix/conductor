/*
 * Copyright 2020 Netflix, Inc.
 *
 * Licensed under the Apache License, Version 2.0 (the "License"); you may not use this file except in compliance with
 * the License. You may obtain a copy of the License at
 *
 * http://www.apache.org/licenses/LICENSE-2.0
 *
 * Unless required by applicable law or agreed to in writing, software distributed under the License is distributed on
 * an "AS IS" BASIS, WITHOUT WARRANTIES OR CONDITIONS OF ANY KIND, either express or implied. See the License for the
 * specific language governing permissions and limitations under the License.
 */
package com.netflix.conductor.dao.cassandra;

import static com.netflix.conductor.common.metadata.tasks.Task.Status.IN_PROGRESS;
import static com.netflix.conductor.util.Constants.DEFAULT_SHARD_ID;
import static com.netflix.conductor.util.Constants.DEFAULT_TOTAL_PARTITIONS;
import static com.netflix.conductor.util.Constants.ENTITY_KEY;
import static com.netflix.conductor.util.Constants.ENTITY_TYPE_TASK;
import static com.netflix.conductor.util.Constants.ENTITY_TYPE_WORKFLOW;
import static com.netflix.conductor.util.Constants.PAYLOAD_KEY;
import static com.netflix.conductor.util.Constants.TASK_ID_KEY;
import static com.netflix.conductor.util.Constants.TOTAL_PARTITIONS_KEY;
import static com.netflix.conductor.util.Constants.TOTAL_TASKS_KEY;
import static com.netflix.conductor.util.Constants.WORKFLOW_ID_KEY;

import com.datastax.driver.core.BatchStatement;
import com.datastax.driver.core.PreparedStatement;
import com.datastax.driver.core.ResultSet;
import com.datastax.driver.core.Row;
import com.datastax.driver.core.Session;
import com.fasterxml.jackson.databind.ObjectMapper;
import com.google.common.annotations.VisibleForTesting;
import com.google.common.base.Preconditions;
import com.netflix.conductor.annotations.Trace;
import com.netflix.conductor.cassandra.CassandraConfiguration;
import com.netflix.conductor.common.metadata.events.EventExecution;
import com.netflix.conductor.common.metadata.tasks.PollData;
import com.netflix.conductor.common.metadata.tasks.Task;
import com.netflix.conductor.common.metadata.tasks.TaskDef;
import com.netflix.conductor.common.run.Workflow;
import com.netflix.conductor.common.utils.RetryUtil;
import com.netflix.conductor.core.execution.ApplicationException;
import com.netflix.conductor.core.execution.ApplicationException.Code;
import com.netflix.conductor.dao.ExecutionDAO;
import com.netflix.conductor.dao.PollDataDAO;
import com.netflix.conductor.metrics.Monitors;
import com.netflix.conductor.util.Statements;
import java.util.ArrayList;
import java.util.Comparator;
import java.util.LinkedList;
import java.util.List;
import java.util.Optional;
import java.util.UUID;
import java.util.stream.Collectors;
import javax.inject.Inject;
import org.slf4j.Logger;
import org.slf4j.LoggerFactory;

@Trace
public class CassandraExecutionDAO extends CassandraBaseDAO implements ExecutionDAO, PollDataDAO {
    private static final Logger LOGGER = LoggerFactory.getLogger(CassandraExecutionDAO.class);
    private static final String CLASS_NAME = CassandraExecutionDAO.class.getSimpleName();

    private final PreparedStatement insertWorkflowStatement;
    private final PreparedStatement insertTaskStatement;
    private final PreparedStatement insertEventExecutionStatement;

    private final PreparedStatement selectTotalStatement;
    private final PreparedStatement selectTaskStatement;
    private final PreparedStatement selectWorkflowStatement;
    private final PreparedStatement selectWorkflowWithTasksStatement;
    private final PreparedStatement selectTaskLookupStatement;
    private final PreparedStatement selectTasksFromTaskDefLimitStatement;
    private final PreparedStatement selectEventExecutionsStatement;

    private final PreparedStatement updateWorkflowStatement;
    private final PreparedStatement updateTotalTasksStatement;
    private final PreparedStatement updateTotalPartitionsStatement;
    private final PreparedStatement updateTaskLookupStatement;
    private final PreparedStatement updateTaskDefLimitStatement;
    private final PreparedStatement updateEventExecutionStatement;

    private final PreparedStatement deleteWorkflowStatement;
    private final PreparedStatement deleteTaskStatement;
    private final PreparedStatement deleteTaskLookupStatement;
    private final PreparedStatement deleteTaskDefLimitStatement;
    private final PreparedStatement deleteEventExecutionStatement;

    private final int eventExecutionsTTL;

    @Inject
    public CassandraExecutionDAO(Session session, ObjectMapper objectMapper, CassandraConfiguration config, Statements statements) {
        super(session, objectMapper, config);

        eventExecutionsTTL = config.getEventExecutionsTTL();

        this.insertWorkflowStatement = session.prepare(statements.getInsertWorkflowStatement()).setConsistencyLevel(config.getWriteConsistencyLevel());
        this.insertTaskStatement = session.prepare(statements.getInsertTaskStatement()).setConsistencyLevel(config.getWriteConsistencyLevel());
        this.insertEventExecutionStatement = session.prepare(statements.getInsertEventExecutionStatement()).setConsistencyLevel(config.getWriteConsistencyLevel());

        this.selectTotalStatement = session.prepare(statements.getSelectTotalStatement()).setConsistencyLevel(config.getReadConsistencyLevel());
        this.selectTaskStatement = session.prepare(statements.getSelectTaskStatement()).setConsistencyLevel(config.getReadConsistencyLevel());
        this.selectWorkflowStatement = session.prepare(statements.getSelectWorkflowStatement()).setConsistencyLevel(config.getReadConsistencyLevel());
        this.selectWorkflowWithTasksStatement = session.prepare(statements.getSelectWorkflowWithTasksStatement()).setConsistencyLevel(config.getReadConsistencyLevel());
        this.selectTaskLookupStatement = session.prepare(statements.getSelectTaskFromLookupTableStatement()).setConsistencyLevel(config.getReadConsistencyLevel());
        this.selectTasksFromTaskDefLimitStatement = session.prepare(statements.getSelectTasksFromTaskDefLimitStatement()).setConsistencyLevel(config.getReadConsistencyLevel());
        this.selectEventExecutionsStatement = session.prepare(statements.getSelectAllEventExecutionsForMessageFromEventExecutionsStatement()).setConsistencyLevel(config.getReadConsistencyLevel());

        this.updateWorkflowStatement = session.prepare(statements.getUpdateWorkflowStatement()).setConsistencyLevel(config.getWriteConsistencyLevel());
        this.updateTotalTasksStatement = session.prepare(statements.getUpdateTotalTasksStatement()).setConsistencyLevel(config.getWriteConsistencyLevel());
        this.updateTotalPartitionsStatement = session.prepare(statements.getUpdateTotalPartitionsStatement()).setConsistencyLevel(config.getWriteConsistencyLevel());
        this.updateTaskLookupStatement = session.prepare(statements.getUpdateTaskLookupStatement()).setConsistencyLevel(config.getWriteConsistencyLevel());
        this.updateTaskDefLimitStatement = session.prepare(statements.getUpdateTaskDefLimitStatement()).setConsistencyLevel(config.getWriteConsistencyLevel());
        this.updateEventExecutionStatement = session.prepare(statements.getUpdateEventExecutionStatement()).setConsistencyLevel(config.getWriteConsistencyLevel());

        this.deleteWorkflowStatement = session.prepare(statements.getDeleteWorkflowStatement()).setConsistencyLevel(config.getWriteConsistencyLevel());
        this.deleteTaskStatement = session.prepare(statements.getDeleteTaskStatement()).setConsistencyLevel(config.getWriteConsistencyLevel());
        this.deleteTaskLookupStatement = session.prepare(statements.getDeleteTaskLookupStatement()).setConsistencyLevel(config.getWriteConsistencyLevel());
        this.deleteTaskDefLimitStatement = session.prepare(statements.getDeleteTaskDefLimitStatement()).setConsistencyLevel(config.getWriteConsistencyLevel());
        this.deleteEventExecutionStatement = session.prepare(statements.getDeleteEventExecutionsStatement()).setConsistencyLevel(config.getWriteConsistencyLevel());
    }

    @Override
    public List<Task> getPendingTasksByWorkflow(String taskName, String workflowId) {
        List<Task> tasks = getTasksForWorkflow(workflowId);
        return tasks.stream()
                .filter(task -> taskName.equals(task.getTaskType()))
                .filter(task -> IN_PROGRESS.equals(task.getStatus()))
                .collect(Collectors.toList());
    }

    /**
     * This is a dummy implementation and this feature is not implemented
     * for Cassandra backed Conductor
     */
    @Override
    public List<Task> getTasks(String taskType, String startKey, int count) {
        throw new UnsupportedOperationException("This method is not implemented in CassandraExecutionDAO. Please use ExecutionDAOFacade instead.");
    }

    /**
     * Inserts tasks into the Cassandra datastore.
     * <b>Note:</b>
     * Creates the task_id to workflow_id mapping in the task_lookup table first.
     * Once this succeeds, inserts the tasks into the workflows table. Tasks belonging to the same shard are created using batch statements.
     *
     * @param tasks tasks to be created
     */
    @Override
    public List<Task> createTasks(List<Task> tasks) {
        validateTasks(tasks);
        String workflowId = tasks.get(0).getWorkflowInstanceId();
        try {
            WorkflowMetadata workflowMetadata = getWorkflowMetadata(workflowId);
            int totalTasks = workflowMetadata.getTotalTasks() + tasks.size();
            // TODO: write into multiple shards based on number of tasks

            // update the task_lookup table
            tasks.forEach(task -> {
                task.setScheduledTime(System.currentTimeMillis());
                session.execute(updateTaskLookupStatement.bind(UUID.fromString(workflowId), UUID.fromString(task.getTaskId())));
            });

            // update all the tasks in the workflow using batch
            BatchStatement batchStatement = new BatchStatement();
            tasks.forEach(task -> {
                String taskPayload = toJson(task);
                batchStatement.add(insertTaskStatement.bind(UUID.fromString(workflowId), DEFAULT_SHARD_ID, task.getTaskId(), taskPayload));
                recordCassandraDaoRequests("createTask", task.getTaskType(), task.getWorkflowType());
                recordCassandraDaoPayloadSize("createTask", taskPayload.length(), task.getTaskType(), task.getWorkflowType());
            });
            batchStatement.add(updateTotalTasksStatement.bind(totalTasks, UUID.fromString(workflowId), DEFAULT_SHARD_ID));
            session.execute(batchStatement);

            // update the total tasks and partitions for the workflow
            session.execute(updateTotalPartitionsStatement.bind(DEFAULT_TOTAL_PARTITIONS, totalTasks, UUID.fromString(workflowId)));

            return tasks;
        } catch (ApplicationException e) {
            throw e;
        } catch (Exception e) {
            Monitors.error(CLASS_NAME, "createTasks");
            String errorMsg = String.format("Error creating %d tasks for workflow: %s", tasks.size(), workflowId);
            LOGGER.error(errorMsg, e);
            throw new ApplicationException(Code.BACKEND_ERROR, errorMsg, e);
        }
    }

    @Override
    public void updateTask(Task task) {
        try {
            // TODO: calculate the shard number the task belongs to
            String taskPayload = toJson(task);
            recordCassandraDaoRequests("updateTask", task.getTaskType(), task.getWorkflowType());
            recordCassandraDaoPayloadSize("updateTask", taskPayload.length(), task.getTaskType(), task.getWorkflowType());
            session.execute(insertTaskStatement.bind(UUID.fromString(task.getWorkflowInstanceId()), DEFAULT_SHARD_ID, task.getTaskId(), taskPayload));
            if (task.getTaskDefinition().isPresent() && task.getTaskDefinition().get().concurrencyLimit() > 0) {
                updateTaskDefLimit(task, false);
            }
        } catch (Exception e) {
            Monitors.error(CLASS_NAME, "updateTask");
            String errorMsg = String.format("Error updating task: %s in workflow: %s", task.getTaskId(), task.getWorkflowInstanceId());
            LOGGER.error(errorMsg, e);
            throw new ApplicationException(Code.BACKEND_ERROR, errorMsg, e);
        }
    }

    /**
     * This is a dummy implementation and this feature is not implemented
     * for Cassandra backed Conductor
     */
    @Override
    public boolean exceedsInProgressLimit(Task task) {
        Optional<TaskDef> taskDefinition = task.getTaskDefinition();
        if(!taskDefinition.isPresent()) {
            return false;
        }
        int limit = taskDefinition.get().concurrencyLimit();
        if(limit <= 0) {
            return false;
        }

        try {
            recordCassandraDaoRequests("selectTaskDefLimit", task.getTaskType(), task.getWorkflowType());
            ResultSet resultSet = session.execute(selectTasksFromTaskDefLimitStatement.bind(task.getTaskDefName()));
            List<String> taskIds = resultSet.all().stream()
                .map(row -> row.getUUID(TASK_ID_KEY).toString())
                .collect(Collectors.toList());
            long current = taskIds.size();

            if(!taskIds.contains(task.getTaskId()) && current >= limit) {
                LOGGER.info("Task execution count limited. task - {}:{}, limit: {}, current: {}", task.getTaskId(), task.getTaskDefName(), limit, current);
                Monitors.recordTaskConcurrentExecutionLimited(task.getTaskDefName(), limit);
                return true;
            }
        } catch (Exception e) {
            Monitors.error(CLASS_NAME, "exceedsInProgressLimit");
            String errorMsg = String.format("Failed to get in progress limit - %s:%s in workflow :%s",
                task.getTaskDefName(), task.getTaskId(), task.getWorkflowInstanceId());
            LOGGER.error(errorMsg, e);
            throw new ApplicationException(Code.BACKEND_ERROR, errorMsg);
        }
        return false;
    }

    @Override
    public boolean removeTask(String taskId) {
        Task task = getTask(taskId);
        if (task == null) {
            LOGGER.warn("No such task found by id {}", taskId);
            return false;
        }
        return removeTask(task);
    }

    @Override
    public Task getTask(String taskId) {
        try {
            String workflowId = lookupWorkflowIdFromTaskId(taskId);
            if (workflowId == null) {
                return null;
            }
            // TODO: implement for query against multiple shards

            ResultSet resultSet = session
                .execute(selectTaskStatement.bind(UUID.fromString(workflowId), DEFAULT_SHARD_ID, taskId));
            return Optional.ofNullable(resultSet.one())
                .map(row -> {
                    Task task = readValue(row.getString(PAYLOAD_KEY), Task.class);
                    recordCassandraDaoRequests("getTask", task.getTaskType(), task.getWorkflowType());
                    recordCassandraDaoPayloadSize("getTask", toJson(task).length(), task.getTaskType(),
                        task.getWorkflowType());
                    return task;
                })
                .orElse(null);
        } catch (ApplicationException ae) {
            throw ae;
        } catch (Exception e) {
            Monitors.error(CLASS_NAME, "getTask");
            String errorMsg = String.format("Error getting task by id: %s", taskId);
            LOGGER.error(errorMsg, e);
            throw new ApplicationException(Code.BACKEND_ERROR, errorMsg);
        }
    }

    @Override
    public List<Task> getTasks(List<String> taskIds) {
        Preconditions.checkNotNull(taskIds);
        Preconditions.checkArgument(taskIds.size() > 0, "Task ids list cannot be empty");
        String workflowId = lookupWorkflowIdFromTaskId(taskIds.get(0));
        if (workflowId == null) {
            return null;
        }
        return getWorkflow(workflowId, true).getTasks().stream()
                .filter(task -> taskIds.contains(task.getTaskId()))
                .collect(Collectors.toList());
    }

    /**
     * This is a dummy implementation and this feature is not implemented
     * for Cassandra backed Conductor
     */
    @Override
    public List<Task> getPendingTasksForTaskType(String taskType) {
        throw new UnsupportedOperationException("This method is not implemented in CassandraExecutionDAO. Please use ExecutionDAOFacade instead.");
    }

    @Override
    public List<Task> getTasksForWorkflow(String workflowId) {
        return getWorkflow(workflowId, true).getTasks();
    }

    @Override
    public String createWorkflow(Workflow workflow) {
        try {
            List<Task> tasks = workflow.getTasks();
            workflow.setTasks(new LinkedList<>());
            String payload = toJson(workflow);

            recordCassandraDaoRequests("createWorkflow", "n/a", workflow.getWorkflowName());
            recordCassandraDaoPayloadSize("createWorkflow", payload.length(), "n/a", workflow.getWorkflowName());
            session.execute(insertWorkflowStatement.bind(UUID.fromString(workflow.getWorkflowId()), 1, "", payload, 0, 1));

            workflow.setTasks(tasks);
            return workflow.getWorkflowId();
        } catch (Exception e) {
            Monitors.error(CLASS_NAME, "createWorkflow");
            String errorMsg = String.format("Error creating workflow: %s", workflow.getWorkflowId());
            LOGGER.error(errorMsg, e);
            throw new ApplicationException(Code.BACKEND_ERROR, errorMsg, e);
        }
    }

    @Override
    public String updateWorkflow(Workflow workflow) {
        try {
            List<Task> tasks = workflow.getTasks();
            workflow.setTasks(new LinkedList<>());
            String payload = toJson(workflow);
            recordCassandraDaoRequests("updateWorkflow", "n/a", workflow.getWorkflowName());
            recordCassandraDaoPayloadSize("updateWorkflow", payload.length(), "n/a", workflow.getWorkflowName());
            session.execute(updateWorkflowStatement.bind(payload, UUID.fromString(workflow.getWorkflowId())));
            workflow.setTasks(tasks);
            return workflow.getWorkflowId();
        } catch (Exception e) {
            Monitors.error(CLASS_NAME, "updateWorkflow");
            String errorMsg = String.format("Failed to update workflow: %s", workflow.getWorkflowId());
            LOGGER.error(errorMsg, e);
            throw new ApplicationException(Code.BACKEND_ERROR, errorMsg);
        }
    }

    @Override
    public boolean removeWorkflow(String workflowId) {
        Workflow workflow = getWorkflow(workflowId, true);
        boolean removed = false;
        // TODO: calculate number of shards and iterate
        if (workflow != null) {
            try {
                recordCassandraDaoRequests("removeWorkflow", "n/a", workflow.getWorkflowName());
                ResultSet resultSet = session.execute(deleteWorkflowStatement.bind(UUID.fromString(workflowId), DEFAULT_SHARD_ID));
                removed = resultSet.wasApplied();
            } catch (Exception e) {
                Monitors.error(CLASS_NAME, "removeWorkflow");
                String errorMsg = String.format("Failed to remove workflow: %s", workflowId);
                LOGGER.error(errorMsg, e);
                throw new ApplicationException(Code.BACKEND_ERROR, errorMsg);
            }
            workflow.getTasks().forEach(this::removeTaskLookup);
        }
        return removed;
    }

    /**
     * This is a dummy implementation and this feature is not implemented
     * for Cassandra backed Conductor
     */
    @Override
    public void removeFromPendingWorkflow(String workflowType, String workflowId) {
        throw new UnsupportedOperationException("This method is not implemented in CassandraExecutionDAO. Please use ExecutionDAOFacade instead.");
    }

    @Override
    public Workflow getWorkflow(String workflowId) {
        return getWorkflow(workflowId, true);
    }

    @Override
    public Workflow getWorkflow(String workflowId, boolean includeTasks) {
        Workflow workflow = null;
        try {
            ResultSet resultSet;
            if (includeTasks) {
                resultSet = session.execute(selectWorkflowWithTasksStatement.bind(UUID.fromString(workflowId), DEFAULT_SHARD_ID));
                List<Task> tasks = new ArrayList<>();

                List<Row> rows = resultSet.all();
                if (rows.size() == 0) {
                    LOGGER.info("Workflow {} not found in datastore", workflowId);
                    return null;
                }
                for (Row row : rows) {
                    String entityKey = row.getString(ENTITY_KEY);
                    if (ENTITY_TYPE_WORKFLOW.equals(entityKey)) {
                        workflow = readValue(row.getString(PAYLOAD_KEY), Workflow.class);
                    } else if (ENTITY_TYPE_TASK.equals(entityKey)) {
                        Task task = readValue(row.getString(PAYLOAD_KEY), Task.class);
                        tasks.add(task);
                    } else {
                        throw new ApplicationException(ApplicationException.Code.INTERNAL_ERROR, String.format("Invalid row with entityKey: %s found in datastore for workflow: %s", entityKey, workflowId));
                    }
                }

                if (workflow != null) {
                    recordCassandraDaoRequests("getWorkflow", "n/a", workflow.getWorkflowName());
                    tasks.sort(Comparator.comparingInt(Task::getSeq));
                    workflow.setTasks(tasks);
                }
            } else {
                resultSet = session.execute(selectWorkflowStatement.bind(UUID.fromString(workflowId)));
                workflow = Optional.ofNullable(resultSet.one())
                        .map(row -> {
                            Workflow wf = readValue(row.getString(PAYLOAD_KEY), Workflow.class);
                            recordCassandraDaoRequests("getWorkflow", "n/a", wf.getWorkflowName());
                            return wf;
                        })
                        .orElse(null);
            }
            return workflow;
        } catch (ApplicationException e) {
            throw e;
        } catch (IllegalArgumentException e) {
            Monitors.error(CLASS_NAME, "getWorkflow");
            String errorMsg = String.format("Invalid workflow id: %s", workflowId);
            LOGGER.error(errorMsg, e);
            throw new ApplicationException(Code.INVALID_INPUT, errorMsg, e);
        } catch (Exception e) {
            Monitors.error(CLASS_NAME, "getWorkflow");
            String errorMsg = String.format("Failed to get workflow: %s", workflowId);
            LOGGER.error(errorMsg, e);
            throw new ApplicationException(Code.BACKEND_ERROR, errorMsg);
        }
    }

    /**
     * This is a dummy implementation and this feature is not implemented
     * for Cassandra backed Conductor
     */
    @Override
    public List<String> getRunningWorkflowIds(String workflowName, int version) {
        throw new UnsupportedOperationException("This method is not implemented in CassandraExecutionDAO. Please use ExecutionDAOFacade instead.");
    }

    /**
     * This is a dummy implementation and this feature is not implemented
     * for Cassandra backed Conductor
     */
    @Override
    public List<Workflow> getPendingWorkflowsByType(String workflowName, int version) {
        throw new UnsupportedOperationException("This method is not implemented in CassandraExecutionDAO. Please use ExecutionDAOFacade instead.");
    }

    /**
     * This is a dummy implementation and this feature is not implemented
     * for Cassandra backed Conductor
     */
    @Override
    public long getPendingWorkflowCount(String workflowName) {
        throw new UnsupportedOperationException("This method is not implemented in CassandraExecutionDAO. Please use ExecutionDAOFacade instead.");
    }

    /**
     * This is a dummy implementation and this feature is not implemented
     * for Cassandra backed Conductor
     */
    @Override
    public long getInProgressTaskCount(String taskDefName) {
        throw new UnsupportedOperationException("This method is not implemented in CassandraExecutionDAO. Please use ExecutionDAOFacade instead.");
    }

    /**
     * This is a dummy implementation and this feature is not implemented
     * for Cassandra backed Conductor
     */
    @Override
    public List<Workflow> getWorkflowsByType(String workflowName, Long startTime, Long endTime) {
        throw new UnsupportedOperationException("This method is not implemented in CassandraExecutionDAO. Please use ExecutionDAOFacade instead.");
    }

    /**
     * This is a dummy implementation and this feature is not implemented
     * for Cassandra backed Conductor
     */
    @Override
    public List<Workflow> getWorkflowsByCorrelationId(String correlationId, boolean includeTasks) {
        throw new UnsupportedOperationException("This method is not implemented in CassandraExecutionDAO. Please use ExecutionDAOFacade instead.");
    }

    @Override
    public boolean canSearchAcrossWorkflows() {
        return false;
    }

    @Override
    public boolean addEventExecution(EventExecution eventExecution) {
        try {
            String jsonPayload = toJson(eventExecution);
            recordCassandraDaoEventRequests("addEventExecution", eventExecution.getEvent());
            recordCassandraDaoPayloadSize("addEventExecution", jsonPayload.length(), eventExecution.getEvent(), "n/a");
            return session.execute(insertEventExecutionStatement
                .bind(eventExecution.getMessageId(), eventExecution.getName(), eventExecution.getId(), jsonPayload)).wasApplied();
        } catch (Exception e) {
            Monitors.error(CLASS_NAME, "addEventExecution");
            String errorMsg = String.format("Failed to add event execution for event: %s, handler: %s",
                eventExecution.getEvent(), eventExecution.getName());
            LOGGER.error(errorMsg, e);
            throw new ApplicationException(Code.BACKEND_ERROR, errorMsg);
        }
    }

<<<<<<< HEAD
    @Override
    public boolean addEventExecutionWithExpiry(EventExecution ee) {
        throw new UnsupportedOperationException("This method is not implemented in CassandraExecutionDAO. Please use ExecutionDAOFacade instead.");
    }

    /**
     * This is a dummy implementation and this feature is not implemented
     * for Cassandra backed Conductor
     */
=======
>>>>>>> 6d2196db
    @Override
    public void updateEventExecution(EventExecution eventExecution) {
        try {
            String jsonPayload = toJson(eventExecution);
            recordCassandraDaoEventRequests("updateEventExecution", eventExecution.getEvent());
            recordCassandraDaoPayloadSize("updateEventExecution", jsonPayload.length(), eventExecution.getEvent(), "n/a");
            session.execute(updateEventExecutionStatement.bind(eventExecutionsTTL, jsonPayload,
                eventExecution.getMessageId(), eventExecution.getName(), eventExecution.getId()));
        } catch (Exception e) {
            Monitors.error(CLASS_NAME, "updateEventExecution");
            String errorMsg = String.format("Failed to update event execution for event: %s, handler: %s",
                eventExecution.getEvent(), eventExecution.getName());
            LOGGER.error(errorMsg, e);
            throw new ApplicationException(Code.BACKEND_ERROR, errorMsg);
        }
    }

    @Override
    public void removeEventExecution(EventExecution eventExecution) {
        try {
            recordCassandraDaoEventRequests("removeEventExecution", eventExecution.getEvent());
            session.execute(deleteEventExecutionStatement.bind(eventExecution.getMessageId(), eventExecution.getName(), eventExecution.getId()));
        } catch (Exception e) {
            Monitors.error(CLASS_NAME, "removeEventExecution");
            String errorMsg = String.format("Failed to remove event execution for event: %s, handler: %s",
                eventExecution.getEvent(), eventExecution.getName());
            LOGGER.error(errorMsg, e);
            throw new ApplicationException(Code.BACKEND_ERROR, errorMsg);
        }
    }

    @VisibleForTesting
    List<EventExecution> getEventExecutions(String eventHandlerName, String eventName, String messageId) {
        try {
            return session.execute(selectEventExecutionsStatement.bind(messageId, eventHandlerName)).all().stream()
                .filter(row -> !row.isNull(PAYLOAD_KEY))
                .map(row -> readValue(row.getString(PAYLOAD_KEY), EventExecution.class))
                .collect(Collectors.toList());
        } catch (Exception e) {
            String errorMsg = String.format("Failed to fetch event executions for event: %s, handler: %s", eventName, eventHandlerName);
            LOGGER.error(errorMsg, e);
            throw new ApplicationException(Code.BACKEND_ERROR, errorMsg);
        }
    }

    /**
     * This is a dummy implementation and this feature is not implemented
     * for Cassandra backed Conductor
     */
    @Override
    public void updateLastPollData(String taskDefName, String domain, String workerId) {
        throw new UnsupportedOperationException("This method is not implemented in CassandraExecutionDAO. Please use ExecutionDAOFacade instead.");
    }

    /**
     * This is a dummy implementation and this feature is not implemented
     * for Cassandra backed Conductor
     */
    @Override
    public PollData getPollData(String taskDefName, String domain) {
        throw new UnsupportedOperationException("This method is not implemented in CassandraExecutionDAO. Please use ExecutionDAOFacade instead.");
    }

    /**
     * This is a dummy implementation and this feature is not implemented
     * for Cassandra backed Conductor
     */
    @Override
    public List<PollData> getPollData(String taskDefName) {
        throw new UnsupportedOperationException("This method is not implemented in CassandraExecutionDAO. Please use ExecutionDAOFacade instead.");
    }

    private boolean removeTask(Task task) {
        // TODO: calculate shard number based on seq and maxTasksPerShard
        try {
            // get total tasks for this workflow
            WorkflowMetadata workflowMetadata = getWorkflowMetadata(task.getWorkflowInstanceId());
            int totalTasks = workflowMetadata.getTotalTasks();

            // remove from task_lookup table
            removeTaskLookup(task);

            recordCassandraDaoRequests("removeTask", task.getTaskType(), task.getWorkflowType());
            // delete task from workflows table and decrement total tasks by 1
            BatchStatement batchStatement = new BatchStatement();
            batchStatement.add(deleteTaskStatement.bind(UUID.fromString(task.getWorkflowInstanceId()), DEFAULT_SHARD_ID, task.getTaskId()));
            batchStatement.add(updateTotalTasksStatement.bind(totalTasks - 1, UUID.fromString(task.getWorkflowInstanceId()), DEFAULT_SHARD_ID));
            ResultSet resultSet = session.execute(batchStatement);
            if (task.getTaskDefinition().isPresent() && task.getTaskDefinition().get().concurrencyLimit() > 0) {
                updateTaskDefLimit(task, true);
            }
            return resultSet.wasApplied();
        } catch (Exception e) {
            Monitors.error(CLASS_NAME, "removeTask");
            String errorMsg = String.format("Failed to remove task: %s", task.getTaskId());
            LOGGER.error(errorMsg, e);
            throw new ApplicationException(Code.BACKEND_ERROR, errorMsg);
        }
    }

    private void removeTaskLookup(Task task) {
        try {
            recordCassandraDaoRequests("removeTaskLookup", task.getTaskType(), task.getWorkflowType());
            if (task.getTaskDefinition().isPresent() && task.getTaskDefinition().get().concurrencyLimit() > 0) {
                updateTaskDefLimit(task, true);
            }
            session.execute(deleteTaskLookupStatement.bind(UUID.fromString(task.getTaskId())));
        } catch (ApplicationException ae) {
            // no-op
        }catch (Exception e) {
            Monitors.error(CLASS_NAME, "removeTaskLookup");
            String errorMsg = String.format("Failed to remove task lookup: %s", task.getTaskId());
            LOGGER.error(errorMsg, e);
            throw new ApplicationException(Code.BACKEND_ERROR, errorMsg);
        }
    }

    @VisibleForTesting
    void validateTasks(List<Task> tasks) {
        Preconditions.checkNotNull(tasks, "Tasks object cannot be null");
        Preconditions.checkArgument(!tasks.isEmpty(), "Tasks object cannot be empty");
        tasks.forEach(task -> {
            Preconditions.checkNotNull(task, "task object cannot be null");
            Preconditions.checkNotNull(task.getTaskId(), "Task id cannot be null");
            Preconditions.checkNotNull(task.getWorkflowInstanceId(), "Workflow instance id cannot be null");
            Preconditions.checkNotNull(task.getReferenceTaskName(), "Task reference name cannot be null");
        });

        String workflowId = tasks.get(0).getWorkflowInstanceId();
        Optional<Task> optionalTask = tasks.stream()
                .filter(task -> !workflowId.equals(task.getWorkflowInstanceId()))
                .findAny();
        if (optionalTask.isPresent()) {
            throw new ApplicationException(Code.INTERNAL_ERROR, "Tasks of multiple workflows cannot be created/updated simultaneously");
        }
    }

    @VisibleForTesting
    WorkflowMetadata getWorkflowMetadata(String workflowId) {
        ResultSet resultSet = session.execute(selectTotalStatement.bind(UUID.fromString(workflowId)));
        recordCassandraDaoRequests("getWorkflowMetadata");
        return Optional.ofNullable(resultSet.one())
                .map(row -> {
                    WorkflowMetadata workflowMetadata = new WorkflowMetadata();
                    workflowMetadata.setTotalTasks(row.getInt(TOTAL_TASKS_KEY));
                    workflowMetadata.setTotalPartitions(row.getInt(TOTAL_PARTITIONS_KEY));
                    return workflowMetadata;
                }).orElseThrow(() -> new ApplicationException(Code.NOT_FOUND, String.format("Workflow with id: %s not found in data store", workflowId)));
    }

    @VisibleForTesting
    String lookupWorkflowIdFromTaskId(String taskId) {
        try {
            ResultSet resultSet = session.execute(selectTaskLookupStatement.bind(UUID.fromString(taskId)));
            return Optional.ofNullable(resultSet.one())
                .map(row -> row.getUUID(WORKFLOW_ID_KEY).toString())
                .orElse(null);
        } catch (IllegalArgumentException iae) {
            Monitors.error(CLASS_NAME, "lookupWorkflowIdFromTaskId");
            String errorMsg = String.format("Invalid task id: %s", taskId);
            LOGGER.error(errorMsg, iae);
            throw new ApplicationException(Code.INVALID_INPUT, errorMsg, iae);
        } catch (Exception e) {
            Monitors.error(CLASS_NAME, "lookupWorkflowIdFromTaskId");
            String errorMsg = String.format("Failed to lookup workflowId from taskId: %s", taskId);
            LOGGER.error(errorMsg, e);
            throw new ApplicationException(Code.BACKEND_ERROR, errorMsg, e);
        }
    }

    @VisibleForTesting
    void updateTaskDefLimit(Task task, boolean forceRemove) {
        try {
            if (task.getStatus().isTerminal() || forceRemove) {
                recordCassandraDaoRequests("removeTaskDefLimit", task.getTaskType(), task.getWorkflowType());
                session.execute(deleteTaskDefLimitStatement.bind(task.getTaskDefName(), UUID.fromString(task.getTaskId())));
                new RetryUtil<>().retryOnException(
                    () -> session.execute(deleteTaskDefLimitStatement.bind(task.getTaskDefName(), UUID.fromString(task.getTaskId()))),
                    null,
                    null,
                    3,
                    "Deleting taskDefLimit",
                    "removeTaskDefLimit"
                );
            } else if (task.getStatus().equals(IN_PROGRESS)) {
                recordCassandraDaoRequests("addTaskDefLimit", task.getTaskType(), task.getWorkflowType());
                new RetryUtil<>().retryOnException(
                    () -> session.execute(updateTaskDefLimitStatement.bind(UUID.fromString(task.getWorkflowInstanceId()), task.getTaskDefName(), UUID.fromString(task.getTaskId()))),
                    null,
                    null,
                    3,
                    "Adding taskDefLimit",
                    "addTaskDefLimit"
                );
            }
        } catch (Exception e) {
            Monitors.error(CLASS_NAME, "updateTaskDefLimit");
            String errorMsg = String.format("Error updating taskDefLimit for task - %s:%s in workflow: %s", task.getTaskDefName(), task.getTaskId(), task.getWorkflowInstanceId());
            LOGGER.error(errorMsg, e);
            throw new ApplicationException(Code.BACKEND_ERROR, errorMsg, e);
        }
    }
}<|MERGE_RESOLUTION|>--- conflicted
+++ resolved
@@ -519,7 +519,6 @@
         }
     }
 
-<<<<<<< HEAD
     @Override
     public boolean addEventExecutionWithExpiry(EventExecution ee) {
         throw new UnsupportedOperationException("This method is not implemented in CassandraExecutionDAO. Please use ExecutionDAOFacade instead.");
@@ -529,8 +528,6 @@
      * This is a dummy implementation and this feature is not implemented
      * for Cassandra backed Conductor
      */
-=======
->>>>>>> 6d2196db
     @Override
     public void updateEventExecution(EventExecution eventExecution) {
         try {
