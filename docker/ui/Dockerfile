--- conflicted
+++ resolved
@@ -38,9 +38,5 @@
 
 EXPOSE 5000
 
-<<<<<<< HEAD
 CMD [ "/app/startup.sh" ]
-=======
-CMD [ "/app/startup.sh" ]
-ENTRYPOINT ["/bin/sh"]
->>>>>>> 9614e921
+ENTRYPOINT ["/bin/sh"]