--- conflicted
+++ resolved
@@ -1,4 +1,4 @@
-<<<<<<< HEAD
+
 # Conductor Docker Builds
 
 ## Pre-built docker images
@@ -61,19 +61,4 @@
 #### Run prometheus and grafana 
 [docker-compose-prometheus.yaml](docker-compose-prometheus.yaml)
 #### Dynomite Server (deprecated)
-[docker-compose-dynomite.yaml](docker-compose-dynomite.yaml)
-=======
-# Docker
-## Conductor UI
-This Dockerfile create the conductor:ui image
-
-## Building the image
-
-Run the following commands from the project root.
-
-`docker build -f docker/ui/Dockerfile -t conductor:ui .`
-
-## Running the conductor server
- - With localhost conductor server: `docker run -p 5000:5000 -d -t conductor:ui`
- - With external conductor server: `docker run -p 5000:5000 -d -t -e "WF_SERVER=http://conductor-server:8080" conductor:ui`
->>>>>>> c56b56a1
+[docker-compose-dynomite.yaml](docker-compose-dynomite.yaml)