--- conflicted
+++ resolved
@@ -11,16 +11,11 @@
 
 if [ -z "$CONFIG_PROP" ];
   then
+    echo "Using an in-memory instance of conductor";
     export config_file=/app/config/config-local.properties
   else
+    echo "Using '$CONFIG_PROP'";
     export config_file=/app/config/$CONFIG_PROP
 fi
 
-<<<<<<< HEAD
-# Log the configuration settings as defaults
-echo "Starting conductor server with the following defaults: $(cat $config_file | grep = | grep -v '#' | sed ':a;N;$!ba;s/\n/ /g')"
-
-# Run java in the foreground and stream messages directly to stdout
-=======
->>>>>>> 9614e921
 java -jar conductor-server-*-all.jar $config_file