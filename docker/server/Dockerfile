FROM openjdk:8-jdk AS base

RUN git clone https://github.com/FRINXio/conductor.git

# Conductor project version. Needed to pull additional .jar files.
# One of the following commands run in conductor repo folder returns the version number:
# git describe | grep -oP "\d+\.\d+\.\d+"
# git for-each-ref refs/tags --sort=-taggerdate --format='%(tag)' --count=1 | cut -d "v" -f 2

# Create gradle properties file
RUN cd conductor && echo 'git.root=../../' > gradle.properties
RUN cd conductor && echo "submodVersion=$(git for-each-ref refs/tags --sort=-taggerdate --format='%(tag)' --count=1 | cut -d "v" -f 2)" >> gradle.properties

# Download and build .jar files needed
RUN cd conductor/server && ../gradlew build --no-daemon -x test

#
# conductor:server - Netflix conductor server
#
<<<<<<< HEAD
=======

# 0. Builder stage
FROM openjdk:8-jdk AS builder

MAINTAINER Netflix OSS <conductor@netflix.com>

# Copy the project directly onto the image
COPY . /conductor
WORKDIR /conductor

# Build the server on run
RUN ./gradlew build -x test

# 1. Bin stage
FROM openjdk:8-jre-alpine
>>>>>>> a6c6ac98

FROM java:8-jre-alpine

# Make app folders
RUN mkdir -p /app/config /app/logs /app/libs

# Copy the project directly onto the image
<<<<<<< HEAD
COPY --from=base /conductor/docker/server/bin /app
COPY --from=base /conductor/docker/server/config /app/config
COPY --from=base /conductor/server/build/libs/conductor-server-*-all.jar /app/libs
=======
COPY --from=builder /conductor/docker/server/bin /app
COPY --from=builder /conductor/docker/server/config /app/config
COPY --from=builder /conductor/server/build/libs/conductor-server-*-all.jar /app/libs
>>>>>>> a6c6ac98

# Copy the files for the server into the app folders
RUN chmod +x /app/startup.sh

EXPOSE 8080
EXPOSE 8090

CMD [ "/app/startup.sh" ]
ENTRYPOINT [ "/bin/sh"]<|MERGE_RESOLUTION|>--- conflicted
+++ resolved
@@ -17,46 +17,20 @@
 #
 # conductor:server - Netflix conductor server
 #
-<<<<<<< HEAD
-=======
-
-# 0. Builder stage
-FROM openjdk:8-jdk AS builder
-
-MAINTAINER Netflix OSS <conductor@netflix.com>
-
-# Copy the project directly onto the image
-COPY . /conductor
-WORKDIR /conductor
-
-# Build the server on run
-RUN ./gradlew build -x test
-
-# 1. Bin stage
-FROM openjdk:8-jre-alpine
->>>>>>> a6c6ac98
-
 FROM java:8-jre-alpine
 
 # Make app folders
 RUN mkdir -p /app/config /app/logs /app/libs
 
 # Copy the project directly onto the image
-<<<<<<< HEAD
 COPY --from=base /conductor/docker/server/bin /app
 COPY --from=base /conductor/docker/server/config /app/config
 COPY --from=base /conductor/server/build/libs/conductor-server-*-all.jar /app/libs
-=======
-COPY --from=builder /conductor/docker/server/bin /app
-COPY --from=builder /conductor/docker/server/config /app/config
-COPY --from=builder /conductor/server/build/libs/conductor-server-*-all.jar /app/libs
->>>>>>> a6c6ac98
 
 # Copy the files for the server into the app folders
 RUN chmod +x /app/startup.sh
 
 EXPOSE 8080
-EXPOSE 8090
 
 CMD [ "/app/startup.sh" ]
 ENTRYPOINT [ "/bin/sh"]