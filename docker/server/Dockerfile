--- conflicted
+++ resolved
@@ -4,7 +4,6 @@
 # ===========================================================================================================
 # 0. Builder stage
 # ===========================================================================================================
-<<<<<<< HEAD
 FROM alpine:3.18 AS builder
 
 LABEL maintainer="Netflix OSS <conductor@netflix.com>"
@@ -42,46 +41,13 @@
 WORKDIR /server-build
 RUN ls -ltr
 RUN pwd
-=======
-FROM openjdk:11-jdk AS builder
-LABEL maintainer="Netflix OSS <conductor@netflix.com>"
 
-# Install Node
-SHELL ["/bin/bash", "-o", "pipefail", "-c"]
-RUN curl -sL https://deb.nodesource.com/setup_14.x | bash - \
-  && curl -sS https://dl.yarnpkg.com/debian/pubkey.gpg | apt-key add - \
-  && echo "deb https://dl.yarnpkg.com/debian/ stable main" | tee /etc/apt/sources.list.d/yarn.list \
-  && apt-get update -qq \
-  && apt-get install -qq --no-install-recommends \
-    build-essential \
-    nodejs \
-    yarn \
-  && apt-get upgrade -qq \
-  && rm -rf /var/lib/apt/lists/*
-
-# Copy the project onto the builder image
-COPY . /conductor
-
-# Build the server
-WORKDIR /conductor
-RUN ./gradlew build -x test
-
-# Build the client
-WORKDIR /conductor/ui
-RUN yarn install && yarn build
->>>>>>> c56b56a1
 
 # ===========================================================================================================
 # 1. Bin stage
 # ===========================================================================================================
-<<<<<<< HEAD
 FROM alpine:3.18
-=======
 
-FROM nginx:alpine
-RUN apk add openjdk11-jre
-
->>>>>>> c56b56a1
 LABEL maintainer="Netflix OSS <conductor@netflix.com>"
 
 RUN apk add openjdk11
