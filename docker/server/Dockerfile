#
# conductor:server - Netflix conductor server
#
FROM java:8-jre-alpine

MAINTAINER Netflix OSS <conductor@netflix.com>

# Make app folders
RUN mkdir -p /app/config /app/logs /app/libs

# Copy the project directly onto the image
COPY ./docker/server/bin /app
COPY ./docker/server/config /app/config
COPY ./server/build/libs/conductor-server-*-all.jar /app/libs

# Copy the files for the server into the app folders
RUN chmod +x /app/startup.sh

EXPOSE 8080
<<<<<<< HEAD
CMD [ "/app/startup.sh" ]
=======

CMD [ "/app/startup.sh" ]
ENTRYPOINT [ "/bin/sh"]
>>>>>>> 9614e921
<|MERGE_RESOLUTION|>--- conflicted
+++ resolved
@@ -17,10 +17,6 @@
 RUN chmod +x /app/startup.sh
 
 EXPOSE 8080
-<<<<<<< HEAD
-CMD [ "/app/startup.sh" ]
-=======
 
 CMD [ "/app/startup.sh" ]
-ENTRYPOINT [ "/bin/sh"]
->>>>>>> 9614e921
+ENTRYPOINT [ "/bin/sh"]