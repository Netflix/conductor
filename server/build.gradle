buildscript {
    dependencies {
        classpath "org.akhikhl.gretty:gretty:1.2.4"
    }
}

plugins {
    id 'com.github.johnrengelman.shadow' version '2.0.4'
}

configurations.all {
    resolutionStrategy {
        force 'com.fasterxml.jackson.core:jackson-core:2.7.5'
    }
}

apply plugin: 'war'
apply plugin: "org.akhikhl.gretty"


def version = project.findProperty('submodVersion') ?: project.version.toString().split( '-' )[0]


dependencies {

<<<<<<< HEAD
	//Conductor
	compile "com.netflix.conductor:conductor-core:${version}"
        compile "com.netflix.conductor:conductor-jersey:${version}"
        compile "com.netflix.conductor:conductor-redis-persistence:${version}"
        compile "com.netflix.conductor:conductor-mysql-persistence:${version}"
        compile "com.netflix.conductor:conductor-contribs:${version}"
        compile "com.netflix.conductor:conductor-es2-persistence:${version}"
        compile "com.netflix.conductor:conductor-es5-persistence:${version}"


	//Jetty
	compile "org.eclipse.jetty:jetty-server:${revJetteyServer}"
	compile "org.eclipse.jetty:jetty-servlet:${revJettyServlet}"
	
	//Guice
	compile "com.sun.jersey.contribs:jersey-guice:${revJerseyGuice}"
	compile "com.google.inject:guice:${revGuice}"
	compile "com.google.inject.extensions:guice-servlet:${revGuiceServlet}"
	
	//Swagger
	compile "io.swagger:swagger-jersey-jaxrs:${revSwagger}"
	
	//In memory
	compile "org.rarefiedredis.redis:redis-java:${revRarefiedRedis}"
=======
    //Conductor
    compile project(':conductor-core')
    compile project(':conductor-jersey')
    compile project(':conductor-redis-persistence')
    compile project(':conductor-mysql-persistence')
    compile project(':conductor-cassandra-persistence')
    compile project(':conductor-contribs')
    compile project(':conductor-es5-persistence')
    compile project(':conductor-grpc-server')

    compile "com.netflix.runtime:health-guice:${revHealth}"

    //Jetty
    compile "org.eclipse.jetty:jetty-server:${revJetteyServer}"
    compile "org.eclipse.jetty:jetty-servlet:${revJettyServlet}"

    //Guice
    compile "com.sun.jersey.contribs:jersey-guice:${revJerseyGuice}"
    compile "com.google.inject:guice:${revGuice}"
    compile "com.google.inject.extensions:guice-servlet:${revGuiceServlet}"

    //Swagger
    compile "io.swagger:swagger-jersey-jaxrs:${revSwagger}"
>>>>>>> a6c6ac98
}

shadowJar {
    mergeServiceFiles()
    configurations = [project.configurations.compile]
    manifest {
        attributes 'Description': 'Self contained Conductor server jar'
        attributes 'Main-Class': 'com.netflix.conductor.bootstrap.Main'
    }
}
publishing {
    publications {
        nebula(MavenPublication) {
            artifact shadowJar
        }
    }
}

gretty {
    contextPath = '/'
    servletContainer = 'tomcat8'
    scanDirs = ['**/src/main/resources/**']
    scanDependencies = true
    port = 8080
    // More properties can be found here:
    // http://akhikhl.github.io/gretty-doc/Gretty-configuration.html
}
configurations.grettyRunnerTomcat8 {
    exclude group: 'org.slf4j', module: 'log4j-over-slf4j'
}


build.dependsOn('shadowJar')

task server(type: JavaExec) {
    systemProperty 'workflow.elasticsearch.url', 'localhost:9300'
    // Switch between Elasticsearch versions 2 & 5 with major version number.
    systemProperty 'loadSample', 'true'
    // Unlink Jetty logger to reduce clutter in local server.
    systemProperty 'org.eclipse.jetty.util.log.class', 'org.eclipse.jetty.util.log.StdErrLog'
    // Set Jetty logger level to INFO.
    systemProperty 'org.eclipse.jetty.LEVEL', 'INFO'
    systemProperties System.properties
    main = 'com.netflix.conductor.bootstrap.Main'
    args  'src/main/resources/server.properties', 'src/main/resources/log4j.properties'
    classpath = sourceSets.test.runtimeClasspath
}<|MERGE_RESOLUTION|>--- conflicted
+++ resolved
@@ -17,38 +17,8 @@
 apply plugin: 'war'
 apply plugin: "org.akhikhl.gretty"
 
-
-def version = project.findProperty('submodVersion') ?: project.version.toString().split( '-' )[0]
-
-
 dependencies {
 
-<<<<<<< HEAD
-	//Conductor
-	compile "com.netflix.conductor:conductor-core:${version}"
-        compile "com.netflix.conductor:conductor-jersey:${version}"
-        compile "com.netflix.conductor:conductor-redis-persistence:${version}"
-        compile "com.netflix.conductor:conductor-mysql-persistence:${version}"
-        compile "com.netflix.conductor:conductor-contribs:${version}"
-        compile "com.netflix.conductor:conductor-es2-persistence:${version}"
-        compile "com.netflix.conductor:conductor-es5-persistence:${version}"
-
-
-	//Jetty
-	compile "org.eclipse.jetty:jetty-server:${revJetteyServer}"
-	compile "org.eclipse.jetty:jetty-servlet:${revJettyServlet}"
-	
-	//Guice
-	compile "com.sun.jersey.contribs:jersey-guice:${revJerseyGuice}"
-	compile "com.google.inject:guice:${revGuice}"
-	compile "com.google.inject.extensions:guice-servlet:${revGuiceServlet}"
-	
-	//Swagger
-	compile "io.swagger:swagger-jersey-jaxrs:${revSwagger}"
-	
-	//In memory
-	compile "org.rarefiedredis.redis:redis-java:${revRarefiedRedis}"
-=======
     //Conductor
     compile project(':conductor-core')
     compile project(':conductor-jersey')
@@ -72,7 +42,6 @@
 
     //Swagger
     compile "io.swagger:swagger-jersey-jaxrs:${revSwagger}"
->>>>>>> a6c6ac98
 }
 
 shadowJar {
