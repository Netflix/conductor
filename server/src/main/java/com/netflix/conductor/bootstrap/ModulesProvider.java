--- conflicted
+++ resolved
@@ -16,10 +16,7 @@
 import com.netflix.conductor.core.utils.S3PayloadStorage;
 import com.netflix.conductor.dao.RedisWorkflowModule;
 import com.netflix.conductor.jetty.server.spectator.PrometheusMetricsModule;
-<<<<<<< HEAD
 import com.netflix.conductor.kafka.index.moduleProvider.KafkaModule;
-=======
->>>>>>> 691f1394
 import com.netflix.conductor.mysql.MySQLWorkflowModule;
 import com.netflix.conductor.server.*;
 import org.slf4j.Logger;
@@ -99,11 +96,8 @@
                 break;
         }
 
-<<<<<<< HEAD
         modules.add(new KafkaModule());
-=======
         modules.add(new ElasticSearchModule());
->>>>>>> 691f1394
 
         modules.add(new WorkflowExecutorModule());
 
