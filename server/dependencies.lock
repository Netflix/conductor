{
    "annotationProcessor": {
        "org.springframework.boot:spring-boot-configuration-processor": {
            "locked": "3.1.4"
        }
    },
    "compileClasspath": {
        "com.netflix.conductor:conductor-awss3-storage": {
            "project": true
        },
        "com.netflix.conductor:conductor-awssqs-event-queue": {
            "project": true
        },
        "com.netflix.conductor:conductor-cassandra-persistence": {
            "project": true
        },
        "com.netflix.conductor:conductor-core": {
            "project": true
        },
        "com.netflix.conductor:conductor-es6-persistence": {
            "project": true
        },
        "com.netflix.conductor:conductor-grpc-server": {
            "project": true
        },
        "com.netflix.conductor:conductor-http-task": {
            "project": true
        },
        "com.netflix.conductor:conductor-json-jq-task": {
            "project": true
        },
        "com.netflix.conductor:conductor-redis-concurrency-limit": {
            "project": true
        },
        "com.netflix.conductor:conductor-redis-lock": {
            "project": true
        },
        "com.netflix.conductor:conductor-redis-persistence": {
            "project": true
        },
        "com.netflix.conductor:conductor-rest": {
            "project": true
        },
        "io.orkes.queues:orkes-conductor-queues": {
            "locked": "1.0.3"
        },
        "org.apache.logging.log4j:log4j-api": {
            "locked": "2.20.0"
        },
        "org.apache.logging.log4j:log4j-core": {
            "locked": "2.20.0"
        },
        "org.apache.logging.log4j:log4j-jul": {
            "locked": "2.20.0"
        },
        "org.apache.logging.log4j:log4j-slf4j-impl": {
            "locked": "2.20.0"
        },
        "org.apache.logging.log4j:log4j-web": {
            "locked": "2.20.0"
        },
        "org.springdoc:springdoc-openapi-ui": {
            "locked": "1.6.15"
        },
        "org.springframework.boot:spring-boot-starter": {
            "locked": "3.1.4"
        },
        "org.springframework.boot:spring-boot-starter-actuator": {
            "locked": "3.1.4"
        },
        "org.springframework.boot:spring-boot-starter-log4j2": {
            "locked": "3.1.4"
        },
        "org.springframework.boot:spring-boot-starter-validation": {
            "locked": "3.1.4"
        },
        "org.springframework.boot:spring-boot-starter-web": {
            "locked": "3.1.4"
        },
        "org.springframework.retry:spring-retry": {
            "locked": "2.0.3"
        }
    },
    "productionRuntimeClasspath": {
        "com.amazonaws:aws-java-sdk-s3": {
            "firstLevelTransitive": [
                "com.netflix.conductor:conductor-awss3-storage"
            ],
            "locked": "1.11.86"
        },
        "com.amazonaws:aws-java-sdk-sqs": {
            "firstLevelTransitive": [
                "com.netflix.conductor:conductor-awssqs-event-queue"
            ],
            "locked": "1.11.86"
        },
        "com.datastax.cassandra:cassandra-driver-core": {
            "firstLevelTransitive": [
                "com.netflix.conductor:conductor-cassandra-persistence"
            ],
            "locked": "3.10.2"
        },
        "com.fasterxml.jackson.core:jackson-annotations": {
            "firstLevelTransitive": [
                "com.netflix.conductor:conductor-core"
            ],
            "locked": "2.15.2"
        },
        "com.fasterxml.jackson.core:jackson-core": {
            "firstLevelTransitive": [
                "com.netflix.conductor:conductor-common",
                "com.netflix.conductor:conductor-core"
            ],
            "locked": "2.15.2"
        },
        "com.fasterxml.jackson.core:jackson-databind": {
            "firstLevelTransitive": [
                "com.netflix.conductor:conductor-common",
                "com.netflix.conductor:conductor-core"
            ],
            "locked": "2.15.2"
        },
        "com.fasterxml.jackson.module:jackson-module-afterburner": {
            "firstLevelTransitive": [
                "com.netflix.conductor:conductor-common"
            ],
            "locked": "2.15.2"
        },
        "com.github.ben-manes.caffeine:caffeine": {
            "firstLevelTransitive": [
                "com.netflix.conductor:conductor-core",
                "com.netflix.conductor:conductor-json-jq-task"
            ],
            "locked": "3.1.8"
        },
        "com.google.guava:guava": {
            "firstLevelTransitive": [
                "com.netflix.conductor:conductor-awssqs-event-queue",
                "com.netflix.conductor:conductor-es6-persistence"
            ],
            "locked": "32.0.1-jre"
        },
        "com.google.protobuf:protobuf-java": {
            "firstLevelTransitive": [
                "com.netflix.conductor:conductor-common",
                "com.netflix.conductor:conductor-core",
                "com.netflix.conductor:conductor-grpc"
            ],
            "locked": "3.24.0"
        },
        "com.jayway.jsonpath:json-path": {
            "firstLevelTransitive": [
                "com.netflix.conductor:conductor-core"
            ],
            "locked": "2.8.0"
        },
        "com.netflix.conductor:conductor-annotations": {
            "firstLevelTransitive": [
                "com.netflix.conductor:conductor-common"
            ],
            "project": true
        },
        "com.netflix.conductor:conductor-awss3-storage": {
            "project": true
        },
        "com.netflix.conductor:conductor-awssqs-event-queue": {
            "project": true
        },
        "com.netflix.conductor:conductor-cassandra-persistence": {
            "project": true
        },
        "com.netflix.conductor:conductor-common": {
            "firstLevelTransitive": [
                "com.netflix.conductor:conductor-awss3-storage",
                "com.netflix.conductor:conductor-awssqs-event-queue",
                "com.netflix.conductor:conductor-cassandra-persistence",
                "com.netflix.conductor:conductor-core",
                "com.netflix.conductor:conductor-es6-persistence",
                "com.netflix.conductor:conductor-grpc",
                "com.netflix.conductor:conductor-grpc-server",
                "com.netflix.conductor:conductor-http-task",
                "com.netflix.conductor:conductor-json-jq-task",
                "com.netflix.conductor:conductor-redis-concurrency-limit",
                "com.netflix.conductor:conductor-redis-persistence",
                "com.netflix.conductor:conductor-rest"
            ],
            "project": true
        },
        "com.netflix.conductor:conductor-core": {
            "firstLevelTransitive": [
                "com.netflix.conductor:conductor-awss3-storage",
                "com.netflix.conductor:conductor-awssqs-event-queue",
                "com.netflix.conductor:conductor-cassandra-persistence",
                "com.netflix.conductor:conductor-es6-persistence",
                "com.netflix.conductor:conductor-grpc-server",
                "com.netflix.conductor:conductor-http-task",
                "com.netflix.conductor:conductor-json-jq-task",
                "com.netflix.conductor:conductor-redis-concurrency-limit",
                "com.netflix.conductor:conductor-redis-lock",
                "com.netflix.conductor:conductor-redis-persistence",
                "com.netflix.conductor:conductor-rest"
            ],
            "project": true
        },
        "com.netflix.conductor:conductor-es6-persistence": {
            "project": true
        },
        "com.netflix.conductor:conductor-grpc": {
            "firstLevelTransitive": [
                "com.netflix.conductor:conductor-grpc-server"
            ],
            "project": true
        },
        "com.netflix.conductor:conductor-grpc-server": {
            "project": true
        },
        "com.netflix.conductor:conductor-http-task": {
            "project": true
        },
        "com.netflix.conductor:conductor-json-jq-task": {
            "project": true
        },
        "com.netflix.conductor:conductor-redis-concurrency-limit": {
            "project": true
        },
        "com.netflix.conductor:conductor-redis-lock": {
            "project": true
        },
        "com.netflix.conductor:conductor-redis-persistence": {
            "project": true
        },
        "com.netflix.conductor:conductor-rest": {
            "project": true
        },
        "com.netflix.dyno-queues:dyno-queues-redis": {
            "firstLevelTransitive": [
                "com.netflix.conductor:conductor-redis-persistence"
            ],
            "locked": "2.0.20"
        },
        "com.netflix.runtime:health-api": {
            "firstLevelTransitive": [
                "com.netflix.conductor:conductor-rest"
            ],
            "locked": "1.1.4"
        },
        "com.netflix.spectator:spectator-api": {
            "firstLevelTransitive": [
                "com.netflix.conductor:conductor-core"
            ],
            "locked": "0.122.0"
        },
        "com.spotify:completable-futures": {
            "firstLevelTransitive": [
                "com.netflix.conductor:conductor-core"
            ],
            "locked": "0.3.3"
        },
        "com.thoughtworks.xstream:xstream": {
            "firstLevelTransitive": [
                "com.netflix.conductor:conductor-redis-persistence"
            ],
            "locked": "1.4.20"
        },
        "commons-io:commons-io": {
            "firstLevelTransitive": [
                "com.netflix.conductor:conductor-core",
                "com.netflix.conductor:conductor-es6-persistence"
            ],
            "locked": "2.7"
        },
        "io.grpc:grpc-netty": {
            "firstLevelTransitive": [
                "com.netflix.conductor:conductor-grpc-server"
            ],
<<<<<<< HEAD
            "locked": "1.59.0"
=======
            "locked": "1.57.1"
>>>>>>> d1645314
        },
        "io.grpc:grpc-protobuf": {
            "firstLevelTransitive": [
                "com.netflix.conductor:conductor-grpc"
            ],
<<<<<<< HEAD
            "locked": "1.59.0"
=======
            "locked": "1.57.1"
>>>>>>> d1645314
        },
        "io.grpc:grpc-services": {
            "firstLevelTransitive": [
                "com.netflix.conductor:conductor-grpc-server"
            ],
<<<<<<< HEAD
            "locked": "1.59.0"
=======
            "locked": "1.57.1"
>>>>>>> d1645314
        },
        "io.grpc:grpc-stub": {
            "firstLevelTransitive": [
                "com.netflix.conductor:conductor-grpc"
            ],
<<<<<<< HEAD
            "locked": "1.59.0"
=======
            "locked": "1.57.1"
>>>>>>> d1645314
        },
        "io.orkes.queues:orkes-conductor-queues": {
            "locked": "1.0.3"
        },
        "io.reactivex:rxjava": {
            "firstLevelTransitive": [
                "com.netflix.conductor:conductor-awssqs-event-queue",
                "com.netflix.conductor:conductor-core"
            ],
            "locked": "1.2.2"
        },
        "jakarta.activation:jakarta.activation-api": {
            "firstLevelTransitive": [
                "com.netflix.conductor:conductor-core"
            ],
            "locked": "2.1.2"
        },
        "jakarta.xml.bind:jakarta.xml.bind-api": {
            "firstLevelTransitive": [
                "com.netflix.conductor:conductor-core"
            ],
            "locked": "4.0.1"
        },
        "javax.annotation:javax.annotation-api": {
            "firstLevelTransitive": [
                "com.netflix.conductor:conductor-grpc"
            ],
            "locked": "1.3.2"
        },
        "javax.ws.rs:jsr311-api": {
            "firstLevelTransitive": [
                "com.netflix.conductor:conductor-http-task"
            ],
            "locked": "1.1.1"
        },
        "net.thisptr:jackson-jq": {
            "firstLevelTransitive": [
                "com.netflix.conductor:conductor-json-jq-task"
            ],
            "locked": "0.0.13"
        },
        "org.apache.bval:bval-jsr": {
            "firstLevelTransitive": [
                "com.netflix.conductor:conductor-common",
                "com.netflix.conductor:conductor-core"
            ],
            "locked": "2.0.5"
        },
        "org.apache.commons:commons-lang3": {
            "firstLevelTransitive": [
                "com.netflix.conductor:conductor-awss3-storage",
                "com.netflix.conductor:conductor-awssqs-event-queue",
                "com.netflix.conductor:conductor-cassandra-persistence",
                "com.netflix.conductor:conductor-common",
                "com.netflix.conductor:conductor-core",
                "com.netflix.conductor:conductor-es6-persistence",
                "com.netflix.conductor:conductor-grpc-server",
                "com.netflix.conductor:conductor-redis-concurrency-limit",
                "com.netflix.conductor:conductor-redis-lock"
            ],
            "locked": "3.12.0"
        },
        "org.apache.logging.log4j:log4j-api": {
            "firstLevelTransitive": [
                "com.netflix.conductor:conductor-annotations",
                "com.netflix.conductor:conductor-awss3-storage",
                "com.netflix.conductor:conductor-awssqs-event-queue",
                "com.netflix.conductor:conductor-cassandra-persistence",
                "com.netflix.conductor:conductor-common",
                "com.netflix.conductor:conductor-core",
                "com.netflix.conductor:conductor-es6-persistence",
                "com.netflix.conductor:conductor-grpc",
                "com.netflix.conductor:conductor-grpc-server",
                "com.netflix.conductor:conductor-http-task",
                "com.netflix.conductor:conductor-json-jq-task",
                "com.netflix.conductor:conductor-redis-concurrency-limit",
                "com.netflix.conductor:conductor-redis-lock",
                "com.netflix.conductor:conductor-redis-persistence",
                "com.netflix.conductor:conductor-rest"
            ],
            "locked": "2.20.0"
        },
        "org.apache.logging.log4j:log4j-core": {
            "firstLevelTransitive": [
                "com.netflix.conductor:conductor-annotations",
                "com.netflix.conductor:conductor-awss3-storage",
                "com.netflix.conductor:conductor-awssqs-event-queue",
                "com.netflix.conductor:conductor-cassandra-persistence",
                "com.netflix.conductor:conductor-common",
                "com.netflix.conductor:conductor-core",
                "com.netflix.conductor:conductor-es6-persistence",
                "com.netflix.conductor:conductor-grpc",
                "com.netflix.conductor:conductor-grpc-server",
                "com.netflix.conductor:conductor-http-task",
                "com.netflix.conductor:conductor-json-jq-task",
                "com.netflix.conductor:conductor-redis-concurrency-limit",
                "com.netflix.conductor:conductor-redis-lock",
                "com.netflix.conductor:conductor-redis-persistence",
                "com.netflix.conductor:conductor-rest"
            ],
            "locked": "2.20.0"
        },
        "org.apache.logging.log4j:log4j-jul": {
            "firstLevelTransitive": [
                "com.netflix.conductor:conductor-annotations",
                "com.netflix.conductor:conductor-awss3-storage",
                "com.netflix.conductor:conductor-awssqs-event-queue",
                "com.netflix.conductor:conductor-cassandra-persistence",
                "com.netflix.conductor:conductor-common",
                "com.netflix.conductor:conductor-core",
                "com.netflix.conductor:conductor-es6-persistence",
                "com.netflix.conductor:conductor-grpc",
                "com.netflix.conductor:conductor-grpc-server",
                "com.netflix.conductor:conductor-http-task",
                "com.netflix.conductor:conductor-json-jq-task",
                "com.netflix.conductor:conductor-redis-concurrency-limit",
                "com.netflix.conductor:conductor-redis-lock",
                "com.netflix.conductor:conductor-redis-persistence",
                "com.netflix.conductor:conductor-rest"
            ],
            "locked": "2.20.0"
        },
        "org.apache.logging.log4j:log4j-slf4j-impl": {
            "firstLevelTransitive": [
                "com.netflix.conductor:conductor-annotations",
                "com.netflix.conductor:conductor-awss3-storage",
                "com.netflix.conductor:conductor-awssqs-event-queue",
                "com.netflix.conductor:conductor-cassandra-persistence",
                "com.netflix.conductor:conductor-common",
                "com.netflix.conductor:conductor-core",
                "com.netflix.conductor:conductor-es6-persistence",
                "com.netflix.conductor:conductor-grpc",
                "com.netflix.conductor:conductor-grpc-server",
                "com.netflix.conductor:conductor-http-task",
                "com.netflix.conductor:conductor-json-jq-task",
                "com.netflix.conductor:conductor-redis-concurrency-limit",
                "com.netflix.conductor:conductor-redis-lock",
                "com.netflix.conductor:conductor-redis-persistence",
                "com.netflix.conductor:conductor-rest"
            ],
            "locked": "2.20.0"
        },
        "org.apache.logging.log4j:log4j-web": {
            "firstLevelTransitive": [
                "com.netflix.conductor:conductor-annotations",
                "com.netflix.conductor:conductor-awss3-storage",
                "com.netflix.conductor:conductor-awssqs-event-queue",
                "com.netflix.conductor:conductor-cassandra-persistence",
                "com.netflix.conductor:conductor-common",
                "com.netflix.conductor:conductor-core",
                "com.netflix.conductor:conductor-es6-persistence",
                "com.netflix.conductor:conductor-grpc",
                "com.netflix.conductor:conductor-grpc-server",
                "com.netflix.conductor:conductor-http-task",
                "com.netflix.conductor:conductor-json-jq-task",
                "com.netflix.conductor:conductor-redis-concurrency-limit",
                "com.netflix.conductor:conductor-redis-lock",
                "com.netflix.conductor:conductor-redis-persistence",
                "com.netflix.conductor:conductor-rest"
            ],
            "locked": "2.20.0"
        },
        "org.elasticsearch.client:elasticsearch-rest-client": {
            "firstLevelTransitive": [
                "com.netflix.conductor:conductor-es6-persistence"
            ],
            "locked": "8.7.1"
        },
        "org.elasticsearch.client:elasticsearch-rest-high-level-client": {
            "firstLevelTransitive": [
                "com.netflix.conductor:conductor-es6-persistence"
            ],
            "locked": "6.8.12"
        },
        "org.elasticsearch.client:transport": {
            "firstLevelTransitive": [
                "com.netflix.conductor:conductor-es6-persistence"
            ],
            "locked": "6.8.12"
        },
        "org.glassfish.jaxb:jaxb-runtime": {
            "locked": "4.0.1"
        },
        "org.openjdk.nashorn:nashorn-core": {
            "firstLevelTransitive": [
                "com.netflix.conductor:conductor-core"
            ],
            "locked": "15.4"
        },
        "org.openjdk.nashorn:nashorn-core": {
            "firstLevelTransitive": [
                "com.netflix.conductor:conductor-core"
            ],
            "locked": "15.4"
        },
        "org.rarefiedredis.redis:redis-java": {
            "firstLevelTransitive": [
                "com.netflix.conductor:conductor-redis-persistence"
            ],
            "locked": "0.0.17"
        },
        "org.redisson:redisson": {
            "firstLevelTransitive": [
                "com.netflix.conductor:conductor-redis-lock"
            ],
            "locked": "3.13.3"
        },
        "org.springdoc:springdoc-openapi-ui": {
            "firstLevelTransitive": [
                "com.netflix.conductor:conductor-rest"
            ],
            "locked": "1.6.15"
        },
        "org.springframework.boot:spring-boot-starter": {
            "locked": "3.1.4"
        },
        "org.springframework.boot:spring-boot-starter-actuator": {
            "locked": "3.1.4"
        },
        "org.springframework.boot:spring-boot-starter-log4j2": {
            "locked": "3.1.4"
        },
        "org.springframework.boot:spring-boot-starter-validation": {
            "locked": "3.1.4"
        },
        "org.springframework.boot:spring-boot-starter-web": {
            "firstLevelTransitive": [
                "com.netflix.conductor:conductor-rest"
            ],
            "locked": "3.1.4"
        },
        "org.springframework.retry:spring-retry": {
            "locked": "2.0.3"
        },
        "redis.clients:jedis": {
            "firstLevelTransitive": [
                "com.netflix.conductor:conductor-redis-concurrency-limit",
                "com.netflix.conductor:conductor-redis-persistence"
            ],
            "locked": "4.3.2"
        }
    },
    "runtimeClasspath": {
        "com.amazonaws:aws-java-sdk-s3": {
            "firstLevelTransitive": [
                "com.netflix.conductor:conductor-awss3-storage"
            ],
            "locked": "1.11.86"
        },
        "com.amazonaws:aws-java-sdk-sqs": {
            "firstLevelTransitive": [
                "com.netflix.conductor:conductor-awssqs-event-queue"
            ],
            "locked": "1.11.86"
        },
        "com.datastax.cassandra:cassandra-driver-core": {
            "firstLevelTransitive": [
                "com.netflix.conductor:conductor-cassandra-persistence"
            ],
            "locked": "3.10.2"
        },
        "com.fasterxml.jackson.core:jackson-annotations": {
            "firstLevelTransitive": [
                "com.netflix.conductor:conductor-core"
            ],
            "locked": "2.15.2"
        },
        "com.fasterxml.jackson.core:jackson-core": {
            "firstLevelTransitive": [
                "com.netflix.conductor:conductor-common",
                "com.netflix.conductor:conductor-core"
            ],
            "locked": "2.15.2"
        },
        "com.fasterxml.jackson.core:jackson-databind": {
            "firstLevelTransitive": [
                "com.netflix.conductor:conductor-common",
                "com.netflix.conductor:conductor-core"
            ],
            "locked": "2.15.2"
        },
        "com.fasterxml.jackson.module:jackson-module-afterburner": {
            "firstLevelTransitive": [
                "com.netflix.conductor:conductor-common"
            ],
            "locked": "2.15.2"
        },
        "com.github.ben-manes.caffeine:caffeine": {
            "firstLevelTransitive": [
                "com.netflix.conductor:conductor-core",
                "com.netflix.conductor:conductor-json-jq-task"
            ],
            "locked": "3.1.8"
        },
        "com.google.guava:guava": {
            "firstLevelTransitive": [
                "com.netflix.conductor:conductor-awssqs-event-queue",
                "com.netflix.conductor:conductor-es6-persistence"
            ],
            "locked": "32.0.1-jre"
        },
        "com.google.protobuf:protobuf-java": {
            "firstLevelTransitive": [
                "com.netflix.conductor:conductor-common",
                "com.netflix.conductor:conductor-core",
                "com.netflix.conductor:conductor-grpc"
            ],
            "locked": "3.24.0"
        },
        "com.jayway.jsonpath:json-path": {
            "firstLevelTransitive": [
                "com.netflix.conductor:conductor-core"
            ],
            "locked": "2.8.0"
        },
        "com.netflix.conductor:conductor-annotations": {
            "firstLevelTransitive": [
                "com.netflix.conductor:conductor-common"
            ],
            "project": true
        },
        "com.netflix.conductor:conductor-awss3-storage": {
            "project": true
        },
        "com.netflix.conductor:conductor-awssqs-event-queue": {
            "project": true
        },
        "com.netflix.conductor:conductor-cassandra-persistence": {
            "project": true
        },
        "com.netflix.conductor:conductor-common": {
            "firstLevelTransitive": [
                "com.netflix.conductor:conductor-awss3-storage",
                "com.netflix.conductor:conductor-awssqs-event-queue",
                "com.netflix.conductor:conductor-cassandra-persistence",
                "com.netflix.conductor:conductor-core",
                "com.netflix.conductor:conductor-es6-persistence",
                "com.netflix.conductor:conductor-grpc",
                "com.netflix.conductor:conductor-grpc-server",
                "com.netflix.conductor:conductor-http-task",
                "com.netflix.conductor:conductor-json-jq-task",
                "com.netflix.conductor:conductor-redis-concurrency-limit",
                "com.netflix.conductor:conductor-redis-persistence",
                "com.netflix.conductor:conductor-rest"
            ],
            "project": true
        },
        "com.netflix.conductor:conductor-core": {
            "firstLevelTransitive": [
                "com.netflix.conductor:conductor-awss3-storage",
                "com.netflix.conductor:conductor-awssqs-event-queue",
                "com.netflix.conductor:conductor-cassandra-persistence",
                "com.netflix.conductor:conductor-es6-persistence",
                "com.netflix.conductor:conductor-grpc-server",
                "com.netflix.conductor:conductor-http-task",
                "com.netflix.conductor:conductor-json-jq-task",
                "com.netflix.conductor:conductor-redis-concurrency-limit",
                "com.netflix.conductor:conductor-redis-lock",
                "com.netflix.conductor:conductor-redis-persistence",
                "com.netflix.conductor:conductor-rest"
            ],
            "project": true
        },
        "com.netflix.conductor:conductor-es6-persistence": {
            "project": true
        },
        "com.netflix.conductor:conductor-grpc": {
            "firstLevelTransitive": [
                "com.netflix.conductor:conductor-grpc-server"
            ],
            "project": true
        },
        "com.netflix.conductor:conductor-grpc-server": {
            "project": true
        },
        "com.netflix.conductor:conductor-http-task": {
            "project": true
        },
        "com.netflix.conductor:conductor-json-jq-task": {
            "project": true
        },
        "com.netflix.conductor:conductor-redis-concurrency-limit": {
            "project": true
        },
        "com.netflix.conductor:conductor-redis-lock": {
            "project": true
        },
        "com.netflix.conductor:conductor-redis-persistence": {
            "project": true
        },
        "com.netflix.conductor:conductor-rest": {
            "project": true
        },
        "com.netflix.dyno-queues:dyno-queues-redis": {
            "firstLevelTransitive": [
                "com.netflix.conductor:conductor-redis-persistence"
            ],
            "locked": "2.0.20"
        },
        "com.netflix.runtime:health-api": {
            "firstLevelTransitive": [
                "com.netflix.conductor:conductor-rest"
            ],
            "locked": "1.1.4"
        },
        "com.netflix.spectator:spectator-api": {
            "firstLevelTransitive": [
                "com.netflix.conductor:conductor-core"
            ],
            "locked": "0.122.0"
        },
        "com.spotify:completable-futures": {
            "firstLevelTransitive": [
                "com.netflix.conductor:conductor-core"
            ],
            "locked": "0.3.3"
        },
        "com.thoughtworks.xstream:xstream": {
            "firstLevelTransitive": [
                "com.netflix.conductor:conductor-redis-persistence"
            ],
            "locked": "1.4.20"
        },
        "commons-io:commons-io": {
            "firstLevelTransitive": [
                "com.netflix.conductor:conductor-core",
                "com.netflix.conductor:conductor-es6-persistence"
            ],
            "locked": "2.7"
        },
        "io.grpc:grpc-netty": {
            "firstLevelTransitive": [
                "com.netflix.conductor:conductor-grpc-server"
            ],
<<<<<<< HEAD
            "locked": "1.59.0"
=======
            "locked": "1.57.1"
>>>>>>> d1645314
        },
        "io.grpc:grpc-protobuf": {
            "firstLevelTransitive": [
                "com.netflix.conductor:conductor-grpc"
            ],
<<<<<<< HEAD
            "locked": "1.59.0"
=======
            "locked": "1.57.1"
>>>>>>> d1645314
        },
        "io.grpc:grpc-services": {
            "firstLevelTransitive": [
                "com.netflix.conductor:conductor-grpc-server"
            ],
<<<<<<< HEAD
            "locked": "1.59.0"
=======
            "locked": "1.57.1"
>>>>>>> d1645314
        },
        "io.grpc:grpc-stub": {
            "firstLevelTransitive": [
                "com.netflix.conductor:conductor-grpc"
            ],
<<<<<<< HEAD
            "locked": "1.59.0"
=======
            "locked": "1.57.1"
>>>>>>> d1645314
        },
        "io.orkes.queues:orkes-conductor-queues": {
            "locked": "1.0.3"
        },
        "io.reactivex:rxjava": {
            "firstLevelTransitive": [
                "com.netflix.conductor:conductor-awssqs-event-queue",
                "com.netflix.conductor:conductor-core"
            ],
            "locked": "1.2.2"
        },
        "jakarta.activation:jakarta.activation-api": {
            "firstLevelTransitive": [
                "com.netflix.conductor:conductor-core"
            ],
            "locked": "2.1.2"
        },
        "jakarta.xml.bind:jakarta.xml.bind-api": {
            "firstLevelTransitive": [
                "com.netflix.conductor:conductor-core"
            ],
            "locked": "4.0.1"
        },
        "javax.annotation:javax.annotation-api": {
            "firstLevelTransitive": [
                "com.netflix.conductor:conductor-grpc"
            ],
            "locked": "1.3.2"
        },
        "javax.ws.rs:jsr311-api": {
            "firstLevelTransitive": [
                "com.netflix.conductor:conductor-http-task"
            ],
            "locked": "1.1.1"
        },
        "net.thisptr:jackson-jq": {
            "firstLevelTransitive": [
                "com.netflix.conductor:conductor-json-jq-task"
            ],
            "locked": "0.0.13"
        },
        "org.apache.bval:bval-jsr": {
            "firstLevelTransitive": [
                "com.netflix.conductor:conductor-common",
                "com.netflix.conductor:conductor-core"
            ],
            "locked": "2.0.5"
        },
        "org.apache.commons:commons-lang3": {
            "firstLevelTransitive": [
                "com.netflix.conductor:conductor-awss3-storage",
                "com.netflix.conductor:conductor-awssqs-event-queue",
                "com.netflix.conductor:conductor-cassandra-persistence",
                "com.netflix.conductor:conductor-common",
                "com.netflix.conductor:conductor-core",
                "com.netflix.conductor:conductor-es6-persistence",
                "com.netflix.conductor:conductor-grpc-server",
                "com.netflix.conductor:conductor-redis-concurrency-limit",
                "com.netflix.conductor:conductor-redis-lock"
            ],
            "locked": "3.12.0"
        },
        "org.apache.logging.log4j:log4j-api": {
            "firstLevelTransitive": [
                "com.netflix.conductor:conductor-annotations",
                "com.netflix.conductor:conductor-awss3-storage",
                "com.netflix.conductor:conductor-awssqs-event-queue",
                "com.netflix.conductor:conductor-cassandra-persistence",
                "com.netflix.conductor:conductor-common",
                "com.netflix.conductor:conductor-core",
                "com.netflix.conductor:conductor-es6-persistence",
                "com.netflix.conductor:conductor-grpc",
                "com.netflix.conductor:conductor-grpc-server",
                "com.netflix.conductor:conductor-http-task",
                "com.netflix.conductor:conductor-json-jq-task",
                "com.netflix.conductor:conductor-redis-concurrency-limit",
                "com.netflix.conductor:conductor-redis-lock",
                "com.netflix.conductor:conductor-redis-persistence",
                "com.netflix.conductor:conductor-rest"
            ],
            "locked": "2.20.0"
        },
        "org.apache.logging.log4j:log4j-core": {
            "firstLevelTransitive": [
                "com.netflix.conductor:conductor-annotations",
                "com.netflix.conductor:conductor-awss3-storage",
                "com.netflix.conductor:conductor-awssqs-event-queue",
                "com.netflix.conductor:conductor-cassandra-persistence",
                "com.netflix.conductor:conductor-common",
                "com.netflix.conductor:conductor-core",
                "com.netflix.conductor:conductor-es6-persistence",
                "com.netflix.conductor:conductor-grpc",
                "com.netflix.conductor:conductor-grpc-server",
                "com.netflix.conductor:conductor-http-task",
                "com.netflix.conductor:conductor-json-jq-task",
                "com.netflix.conductor:conductor-redis-concurrency-limit",
                "com.netflix.conductor:conductor-redis-lock",
                "com.netflix.conductor:conductor-redis-persistence",
                "com.netflix.conductor:conductor-rest"
            ],
            "locked": "2.20.0"
        },
        "org.apache.logging.log4j:log4j-jul": {
            "firstLevelTransitive": [
                "com.netflix.conductor:conductor-annotations",
                "com.netflix.conductor:conductor-awss3-storage",
                "com.netflix.conductor:conductor-awssqs-event-queue",
                "com.netflix.conductor:conductor-cassandra-persistence",
                "com.netflix.conductor:conductor-common",
                "com.netflix.conductor:conductor-core",
                "com.netflix.conductor:conductor-es6-persistence",
                "com.netflix.conductor:conductor-grpc",
                "com.netflix.conductor:conductor-grpc-server",
                "com.netflix.conductor:conductor-http-task",
                "com.netflix.conductor:conductor-json-jq-task",
                "com.netflix.conductor:conductor-redis-concurrency-limit",
                "com.netflix.conductor:conductor-redis-lock",
                "com.netflix.conductor:conductor-redis-persistence",
                "com.netflix.conductor:conductor-rest"
            ],
            "locked": "2.20.0"
        },
        "org.apache.logging.log4j:log4j-slf4j-impl": {
            "firstLevelTransitive": [
                "com.netflix.conductor:conductor-annotations",
                "com.netflix.conductor:conductor-awss3-storage",
                "com.netflix.conductor:conductor-awssqs-event-queue",
                "com.netflix.conductor:conductor-cassandra-persistence",
                "com.netflix.conductor:conductor-common",
                "com.netflix.conductor:conductor-core",
                "com.netflix.conductor:conductor-es6-persistence",
                "com.netflix.conductor:conductor-grpc",
                "com.netflix.conductor:conductor-grpc-server",
                "com.netflix.conductor:conductor-http-task",
                "com.netflix.conductor:conductor-json-jq-task",
                "com.netflix.conductor:conductor-redis-concurrency-limit",
                "com.netflix.conductor:conductor-redis-lock",
                "com.netflix.conductor:conductor-redis-persistence",
                "com.netflix.conductor:conductor-rest"
            ],
            "locked": "2.20.0"
        },
        "org.apache.logging.log4j:log4j-web": {
            "firstLevelTransitive": [
                "com.netflix.conductor:conductor-annotations",
                "com.netflix.conductor:conductor-awss3-storage",
                "com.netflix.conductor:conductor-awssqs-event-queue",
                "com.netflix.conductor:conductor-cassandra-persistence",
                "com.netflix.conductor:conductor-common",
                "com.netflix.conductor:conductor-core",
                "com.netflix.conductor:conductor-es6-persistence",
                "com.netflix.conductor:conductor-grpc",
                "com.netflix.conductor:conductor-grpc-server",
                "com.netflix.conductor:conductor-http-task",
                "com.netflix.conductor:conductor-json-jq-task",
                "com.netflix.conductor:conductor-redis-concurrency-limit",
                "com.netflix.conductor:conductor-redis-lock",
                "com.netflix.conductor:conductor-redis-persistence",
                "com.netflix.conductor:conductor-rest"
            ],
            "locked": "2.20.0"
        },
        "org.elasticsearch.client:elasticsearch-rest-client": {
            "firstLevelTransitive": [
                "com.netflix.conductor:conductor-es6-persistence"
            ],
            "locked": "8.7.1"
        },
        "org.elasticsearch.client:elasticsearch-rest-high-level-client": {
            "firstLevelTransitive": [
                "com.netflix.conductor:conductor-es6-persistence"
            ],
            "locked": "6.8.12"
        },
        "org.elasticsearch.client:transport": {
            "firstLevelTransitive": [
                "com.netflix.conductor:conductor-es6-persistence"
            ],
            "locked": "6.8.12"
        },
        "org.glassfish.jaxb:jaxb-runtime": {
            "locked": "4.0.1"
        },
        "org.openjdk.nashorn:nashorn-core": {
            "firstLevelTransitive": [
                "com.netflix.conductor:conductor-core"
            ],
            "locked": "15.4"
        },
        "org.openjdk.nashorn:nashorn-core": {
            "firstLevelTransitive": [
                "com.netflix.conductor:conductor-core"
            ],
            "locked": "15.4"
        },
        "org.rarefiedredis.redis:redis-java": {
            "firstLevelTransitive": [
                "com.netflix.conductor:conductor-redis-persistence"
            ],
            "locked": "0.0.17"
        },
        "org.redisson:redisson": {
            "firstLevelTransitive": [
                "com.netflix.conductor:conductor-redis-lock"
            ],
            "locked": "3.13.3"
        },
        "org.springdoc:springdoc-openapi-ui": {
            "firstLevelTransitive": [
                "com.netflix.conductor:conductor-rest"
            ],
            "locked": "1.6.15"
        },
        "org.springframework.boot:spring-boot-starter": {
            "locked": "3.1.4"
        },
        "org.springframework.boot:spring-boot-starter-actuator": {
            "locked": "3.1.4"
        },
        "org.springframework.boot:spring-boot-starter-log4j2": {
            "locked": "3.1.4"
        },
        "org.springframework.boot:spring-boot-starter-validation": {
            "locked": "3.1.4"
        },
        "org.springframework.boot:spring-boot-starter-web": {
            "firstLevelTransitive": [
                "com.netflix.conductor:conductor-rest"
            ],
            "locked": "3.1.4"
        },
        "org.springframework.retry:spring-retry": {
            "locked": "2.0.3"
        },
        "redis.clients:jedis": {
            "firstLevelTransitive": [
                "com.netflix.conductor:conductor-redis-concurrency-limit",
                "com.netflix.conductor:conductor-redis-persistence"
            ],
            "locked": "4.3.2"
        }
    },
    "testCompileClasspath": {
        "com.google.protobuf:protobuf-java": {
            "locked": "3.21.7"
        },
        "com.netflix.conductor:conductor-awss3-storage": {
            "project": true
        },
        "com.netflix.conductor:conductor-awssqs-event-queue": {
            "project": true
        },
        "com.netflix.conductor:conductor-cassandra-persistence": {
            "project": true
        },
        "com.netflix.conductor:conductor-common": {
            "project": true
        },
        "com.netflix.conductor:conductor-core": {
            "project": true
        },
        "com.netflix.conductor:conductor-es6-persistence": {
            "project": true
        },
        "com.netflix.conductor:conductor-grpc-server": {
            "project": true
        },
        "com.netflix.conductor:conductor-http-task": {
            "project": true
        },
        "com.netflix.conductor:conductor-json-jq-task": {
            "project": true
        },
        "com.netflix.conductor:conductor-redis-concurrency-limit": {
            "project": true
        },
        "com.netflix.conductor:conductor-redis-lock": {
            "project": true
        },
        "com.netflix.conductor:conductor-redis-persistence": {
            "project": true
        },
        "com.netflix.conductor:conductor-rest": {
            "project": true
        },
        "io.grpc:grpc-protobuf": {
<<<<<<< HEAD
            "locked": "1.59.0"
        },
        "io.grpc:grpc-stub": {
            "locked": "1.59.0"
        },
        "io.grpc:grpc-testing": {
            "locked": "1.59.0"
=======
            "locked": "1.57.1"
        },
        "io.grpc:grpc-stub": {
            "locked": "1.57.1"
        },
        "io.grpc:grpc-testing": {
            "locked": "1.57.1"
>>>>>>> d1645314
        },
        "io.orkes.queues:orkes-conductor-queues": {
            "locked": "1.0.3"
        },
        "junit:junit": {
            "locked": "4.13.2"
        },
        "org.apache.logging.log4j:log4j-api": {
            "locked": "2.20.0"
        },
        "org.apache.logging.log4j:log4j-core": {
            "locked": "2.20.0"
        },
        "org.apache.logging.log4j:log4j-jul": {
            "locked": "2.20.0"
        },
        "org.apache.logging.log4j:log4j-slf4j-impl": {
            "locked": "2.20.0"
        },
        "org.apache.logging.log4j:log4j-web": {
            "locked": "2.20.0"
        },
        "org.junit.vintage:junit-vintage-engine": {
            "locked": "5.9.3"
        },
        "org.springdoc:springdoc-openapi-ui": {
            "locked": "1.6.15"
        },
        "org.springframework.boot:spring-boot-starter": {
            "locked": "3.1.4"
        },
        "org.springframework.boot:spring-boot-starter-actuator": {
            "locked": "3.1.4"
        },
        "org.springframework.boot:spring-boot-starter-log4j2": {
            "locked": "3.1.4"
        },
        "org.springframework.boot:spring-boot-starter-test": {
            "locked": "3.1.4"
        },
        "org.springframework.boot:spring-boot-starter-validation": {
            "locked": "3.1.4"
        },
        "org.springframework.boot:spring-boot-starter-web": {
            "locked": "3.1.4"
        },
        "org.springframework.retry:spring-retry": {
            "locked": "2.0.3"
        }
    },
    "testRuntimeClasspath": {
        "com.amazonaws:aws-java-sdk-s3": {
            "firstLevelTransitive": [
                "com.netflix.conductor:conductor-awss3-storage"
            ],
            "locked": "1.11.86"
        },
        "com.amazonaws:aws-java-sdk-sqs": {
            "firstLevelTransitive": [
                "com.netflix.conductor:conductor-awssqs-event-queue"
            ],
            "locked": "1.11.86"
        },
        "com.datastax.cassandra:cassandra-driver-core": {
            "firstLevelTransitive": [
                "com.netflix.conductor:conductor-cassandra-persistence"
            ],
            "locked": "3.10.2"
        },
        "com.fasterxml.jackson.core:jackson-annotations": {
            "firstLevelTransitive": [
                "com.netflix.conductor:conductor-core"
            ],
            "locked": "2.15.2"
        },
        "com.fasterxml.jackson.core:jackson-core": {
            "firstLevelTransitive": [
                "com.netflix.conductor:conductor-common",
                "com.netflix.conductor:conductor-core"
            ],
            "locked": "2.15.2"
        },
        "com.fasterxml.jackson.core:jackson-databind": {
            "firstLevelTransitive": [
                "com.netflix.conductor:conductor-common",
                "com.netflix.conductor:conductor-core"
            ],
            "locked": "2.15.2"
        },
        "com.fasterxml.jackson.module:jackson-module-afterburner": {
            "firstLevelTransitive": [
                "com.netflix.conductor:conductor-common"
            ],
            "locked": "2.15.2"
        },
        "com.github.ben-manes.caffeine:caffeine": {
            "firstLevelTransitive": [
                "com.netflix.conductor:conductor-core",
                "com.netflix.conductor:conductor-json-jq-task"
            ],
            "locked": "3.1.8"
        },
        "com.google.guava:guava": {
            "firstLevelTransitive": [
                "com.netflix.conductor:conductor-awssqs-event-queue",
                "com.netflix.conductor:conductor-es6-persistence"
            ],
            "locked": "32.0.1-jre"
        },
        "com.google.protobuf:protobuf-java": {
            "firstLevelTransitive": [
                "com.netflix.conductor:conductor-common",
                "com.netflix.conductor:conductor-core",
                "com.netflix.conductor:conductor-grpc"
            ],
            "locked": "3.21.7"
        },
        "com.jayway.jsonpath:json-path": {
            "firstLevelTransitive": [
                "com.netflix.conductor:conductor-core"
            ],
            "locked": "2.8.0"
        },
        "com.netflix.conductor:conductor-annotations": {
            "firstLevelTransitive": [
                "com.netflix.conductor:conductor-common"
            ],
            "project": true
        },
        "com.netflix.conductor:conductor-awss3-storage": {
            "project": true
        },
        "com.netflix.conductor:conductor-awssqs-event-queue": {
            "project": true
        },
        "com.netflix.conductor:conductor-cassandra-persistence": {
            "project": true
        },
        "com.netflix.conductor:conductor-common": {
            "firstLevelTransitive": [
                "com.netflix.conductor:conductor-awss3-storage",
                "com.netflix.conductor:conductor-awssqs-event-queue",
                "com.netflix.conductor:conductor-cassandra-persistence",
                "com.netflix.conductor:conductor-core",
                "com.netflix.conductor:conductor-es6-persistence",
                "com.netflix.conductor:conductor-grpc",
                "com.netflix.conductor:conductor-grpc-server",
                "com.netflix.conductor:conductor-http-task",
                "com.netflix.conductor:conductor-json-jq-task",
                "com.netflix.conductor:conductor-redis-concurrency-limit",
                "com.netflix.conductor:conductor-redis-persistence",
                "com.netflix.conductor:conductor-rest"
            ],
            "project": true
        },
        "com.netflix.conductor:conductor-core": {
            "firstLevelTransitive": [
                "com.netflix.conductor:conductor-awss3-storage",
                "com.netflix.conductor:conductor-awssqs-event-queue",
                "com.netflix.conductor:conductor-cassandra-persistence",
                "com.netflix.conductor:conductor-es6-persistence",
                "com.netflix.conductor:conductor-grpc-server",
                "com.netflix.conductor:conductor-http-task",
                "com.netflix.conductor:conductor-json-jq-task",
                "com.netflix.conductor:conductor-redis-concurrency-limit",
                "com.netflix.conductor:conductor-redis-lock",
                "com.netflix.conductor:conductor-redis-persistence",
                "com.netflix.conductor:conductor-rest"
            ],
            "project": true
        },
        "com.netflix.conductor:conductor-es6-persistence": {
            "project": true
        },
        "com.netflix.conductor:conductor-grpc": {
            "firstLevelTransitive": [
                "com.netflix.conductor:conductor-grpc-server"
            ],
            "project": true
        },
        "com.netflix.conductor:conductor-grpc-server": {
            "project": true
        },
        "com.netflix.conductor:conductor-http-task": {
            "project": true
        },
        "com.netflix.conductor:conductor-json-jq-task": {
            "project": true
        },
        "com.netflix.conductor:conductor-redis-concurrency-limit": {
            "project": true
        },
        "com.netflix.conductor:conductor-redis-lock": {
            "project": true
        },
        "com.netflix.conductor:conductor-redis-persistence": {
            "project": true
        },
        "com.netflix.conductor:conductor-rest": {
            "project": true
        },
        "com.netflix.dyno-queues:dyno-queues-redis": {
            "firstLevelTransitive": [
                "com.netflix.conductor:conductor-redis-persistence"
            ],
            "locked": "2.0.20"
        },
        "com.netflix.runtime:health-api": {
            "firstLevelTransitive": [
                "com.netflix.conductor:conductor-rest"
            ],
            "locked": "1.1.4"
        },
        "com.netflix.spectator:spectator-api": {
            "firstLevelTransitive": [
                "com.netflix.conductor:conductor-core"
            ],
            "locked": "0.122.0"
        },
        "com.spotify:completable-futures": {
            "firstLevelTransitive": [
                "com.netflix.conductor:conductor-core"
            ],
            "locked": "0.3.3"
        },
        "com.thoughtworks.xstream:xstream": {
            "firstLevelTransitive": [
                "com.netflix.conductor:conductor-redis-persistence"
            ],
            "locked": "1.4.20"
        },
        "commons-io:commons-io": {
            "firstLevelTransitive": [
                "com.netflix.conductor:conductor-core",
                "com.netflix.conductor:conductor-es6-persistence"
            ],
            "locked": "2.7"
        },
        "io.grpc:grpc-netty": {
            "firstLevelTransitive": [
                "com.netflix.conductor:conductor-grpc-server"
            ],
<<<<<<< HEAD
            "locked": "1.59.0"
=======
            "locked": "1.57.1"
>>>>>>> d1645314
        },
        "io.grpc:grpc-protobuf": {
            "firstLevelTransitive": [
                "com.netflix.conductor:conductor-grpc"
            ],
<<<<<<< HEAD
            "locked": "1.59.0"
=======
            "locked": "1.57.1"
>>>>>>> d1645314
        },
        "io.grpc:grpc-services": {
            "firstLevelTransitive": [
                "com.netflix.conductor:conductor-grpc-server"
            ],
<<<<<<< HEAD
            "locked": "1.59.0"
=======
            "locked": "1.57.1"
>>>>>>> d1645314
        },
        "io.grpc:grpc-stub": {
            "firstLevelTransitive": [
                "com.netflix.conductor:conductor-grpc"
            ],
<<<<<<< HEAD
            "locked": "1.59.0"
        },
        "io.grpc:grpc-testing": {
            "locked": "1.59.0"
=======
            "locked": "1.57.1"
        },
        "io.grpc:grpc-testing": {
            "locked": "1.57.1"
>>>>>>> d1645314
        },
        "io.orkes.queues:orkes-conductor-queues": {
            "locked": "1.0.3"
        },
        "io.reactivex:rxjava": {
            "firstLevelTransitive": [
                "com.netflix.conductor:conductor-awssqs-event-queue",
                "com.netflix.conductor:conductor-core"
            ],
            "locked": "1.2.2"
        },
        "jakarta.activation:jakarta.activation-api": {
            "firstLevelTransitive": [
                "com.netflix.conductor:conductor-core"
            ],
            "locked": "2.1.2"
        },
        "jakarta.xml.bind:jakarta.xml.bind-api": {
            "firstLevelTransitive": [
                "com.netflix.conductor:conductor-core"
            ],
            "locked": "4.0.1"
        },
        "javax.annotation:javax.annotation-api": {
            "firstLevelTransitive": [
                "com.netflix.conductor:conductor-grpc"
            ],
            "locked": "1.3.2"
        },
        "javax.ws.rs:jsr311-api": {
            "firstLevelTransitive": [
                "com.netflix.conductor:conductor-http-task"
            ],
            "locked": "1.1.1"
        },
        "junit:junit": {
            "locked": "4.13.2"
        },
        "net.thisptr:jackson-jq": {
            "firstLevelTransitive": [
                "com.netflix.conductor:conductor-json-jq-task"
            ],
            "locked": "0.0.13"
        },
        "org.apache.bval:bval-jsr": {
            "firstLevelTransitive": [
                "com.netflix.conductor:conductor-common",
                "com.netflix.conductor:conductor-core"
            ],
            "locked": "2.0.5"
        },
        "org.apache.commons:commons-lang3": {
            "firstLevelTransitive": [
                "com.netflix.conductor:conductor-awss3-storage",
                "com.netflix.conductor:conductor-awssqs-event-queue",
                "com.netflix.conductor:conductor-cassandra-persistence",
                "com.netflix.conductor:conductor-common",
                "com.netflix.conductor:conductor-core",
                "com.netflix.conductor:conductor-es6-persistence",
                "com.netflix.conductor:conductor-grpc-server",
                "com.netflix.conductor:conductor-redis-concurrency-limit",
                "com.netflix.conductor:conductor-redis-lock"
            ],
            "locked": "3.12.0"
        },
        "org.apache.logging.log4j:log4j-api": {
            "firstLevelTransitive": [
                "com.netflix.conductor:conductor-annotations",
                "com.netflix.conductor:conductor-awss3-storage",
                "com.netflix.conductor:conductor-awssqs-event-queue",
                "com.netflix.conductor:conductor-cassandra-persistence",
                "com.netflix.conductor:conductor-common",
                "com.netflix.conductor:conductor-core",
                "com.netflix.conductor:conductor-es6-persistence",
                "com.netflix.conductor:conductor-grpc",
                "com.netflix.conductor:conductor-grpc-server",
                "com.netflix.conductor:conductor-http-task",
                "com.netflix.conductor:conductor-json-jq-task",
                "com.netflix.conductor:conductor-redis-concurrency-limit",
                "com.netflix.conductor:conductor-redis-lock",
                "com.netflix.conductor:conductor-redis-persistence",
                "com.netflix.conductor:conductor-rest"
            ],
            "locked": "2.20.0"
        },
        "org.apache.logging.log4j:log4j-core": {
            "firstLevelTransitive": [
                "com.netflix.conductor:conductor-annotations",
                "com.netflix.conductor:conductor-awss3-storage",
                "com.netflix.conductor:conductor-awssqs-event-queue",
                "com.netflix.conductor:conductor-cassandra-persistence",
                "com.netflix.conductor:conductor-common",
                "com.netflix.conductor:conductor-core",
                "com.netflix.conductor:conductor-es6-persistence",
                "com.netflix.conductor:conductor-grpc",
                "com.netflix.conductor:conductor-grpc-server",
                "com.netflix.conductor:conductor-http-task",
                "com.netflix.conductor:conductor-json-jq-task",
                "com.netflix.conductor:conductor-redis-concurrency-limit",
                "com.netflix.conductor:conductor-redis-lock",
                "com.netflix.conductor:conductor-redis-persistence",
                "com.netflix.conductor:conductor-rest"
            ],
            "locked": "2.20.0"
        },
        "org.apache.logging.log4j:log4j-jul": {
            "firstLevelTransitive": [
                "com.netflix.conductor:conductor-annotations",
                "com.netflix.conductor:conductor-awss3-storage",
                "com.netflix.conductor:conductor-awssqs-event-queue",
                "com.netflix.conductor:conductor-cassandra-persistence",
                "com.netflix.conductor:conductor-common",
                "com.netflix.conductor:conductor-core",
                "com.netflix.conductor:conductor-es6-persistence",
                "com.netflix.conductor:conductor-grpc",
                "com.netflix.conductor:conductor-grpc-server",
                "com.netflix.conductor:conductor-http-task",
                "com.netflix.conductor:conductor-json-jq-task",
                "com.netflix.conductor:conductor-redis-concurrency-limit",
                "com.netflix.conductor:conductor-redis-lock",
                "com.netflix.conductor:conductor-redis-persistence",
                "com.netflix.conductor:conductor-rest"
            ],
            "locked": "2.20.0"
        },
        "org.apache.logging.log4j:log4j-slf4j-impl": {
            "firstLevelTransitive": [
                "com.netflix.conductor:conductor-annotations",
                "com.netflix.conductor:conductor-awss3-storage",
                "com.netflix.conductor:conductor-awssqs-event-queue",
                "com.netflix.conductor:conductor-cassandra-persistence",
                "com.netflix.conductor:conductor-common",
                "com.netflix.conductor:conductor-core",
                "com.netflix.conductor:conductor-es6-persistence",
                "com.netflix.conductor:conductor-grpc",
                "com.netflix.conductor:conductor-grpc-server",
                "com.netflix.conductor:conductor-http-task",
                "com.netflix.conductor:conductor-json-jq-task",
                "com.netflix.conductor:conductor-redis-concurrency-limit",
                "com.netflix.conductor:conductor-redis-lock",
                "com.netflix.conductor:conductor-redis-persistence",
                "com.netflix.conductor:conductor-rest"
            ],
            "locked": "2.20.0"
        },
        "org.apache.logging.log4j:log4j-web": {
            "firstLevelTransitive": [
                "com.netflix.conductor:conductor-annotations",
                "com.netflix.conductor:conductor-awss3-storage",
                "com.netflix.conductor:conductor-awssqs-event-queue",
                "com.netflix.conductor:conductor-cassandra-persistence",
                "com.netflix.conductor:conductor-common",
                "com.netflix.conductor:conductor-core",
                "com.netflix.conductor:conductor-es6-persistence",
                "com.netflix.conductor:conductor-grpc",
                "com.netflix.conductor:conductor-grpc-server",
                "com.netflix.conductor:conductor-http-task",
                "com.netflix.conductor:conductor-json-jq-task",
                "com.netflix.conductor:conductor-redis-concurrency-limit",
                "com.netflix.conductor:conductor-redis-lock",
                "com.netflix.conductor:conductor-redis-persistence",
                "com.netflix.conductor:conductor-rest"
            ],
            "locked": "2.20.0"
        },
        "org.elasticsearch.client:elasticsearch-rest-client": {
            "firstLevelTransitive": [
                "com.netflix.conductor:conductor-es6-persistence"
            ],
            "locked": "8.7.1"
        },
        "org.elasticsearch.client:elasticsearch-rest-high-level-client": {
            "firstLevelTransitive": [
                "com.netflix.conductor:conductor-es6-persistence"
            ],
            "locked": "6.8.12"
        },
        "org.elasticsearch.client:transport": {
            "firstLevelTransitive": [
                "com.netflix.conductor:conductor-es6-persistence"
            ],
            "locked": "6.8.12"
        },
        "org.glassfish.jaxb:jaxb-runtime": {
            "locked": "4.0.1"
        },
        "org.junit.vintage:junit-vintage-engine": {
            "locked": "5.9.3"
        },
        "org.openjdk.nashorn:nashorn-core": {
            "firstLevelTransitive": [
                "com.netflix.conductor:conductor-core"
            ],
            "locked": "15.4"
        },
        "org.openjdk.nashorn:nashorn-core": {
            "firstLevelTransitive": [
                "com.netflix.conductor:conductor-core"
            ],
            "locked": "15.4"
        },
        "org.rarefiedredis.redis:redis-java": {
            "firstLevelTransitive": [
                "com.netflix.conductor:conductor-redis-persistence"
            ],
            "locked": "0.0.17"
        },
        "org.redisson:redisson": {
            "firstLevelTransitive": [
                "com.netflix.conductor:conductor-redis-lock"
            ],
            "locked": "3.13.3"
        },
        "org.springdoc:springdoc-openapi-ui": {
            "firstLevelTransitive": [
                "com.netflix.conductor:conductor-rest"
            ],
            "locked": "1.6.15"
        },
        "org.springframework.boot:spring-boot-starter": {
            "locked": "3.1.4"
        },
        "org.springframework.boot:spring-boot-starter-actuator": {
            "locked": "3.1.4"
        },
        "org.springframework.boot:spring-boot-starter-log4j2": {
            "locked": "3.1.4"
        },
        "org.springframework.boot:spring-boot-starter-test": {
            "locked": "3.1.4"
        },
        "org.springframework.boot:spring-boot-starter-validation": {
            "locked": "3.1.4"
        },
        "org.springframework.boot:spring-boot-starter-web": {
            "firstLevelTransitive": [
                "com.netflix.conductor:conductor-rest"
            ],
            "locked": "3.1.4"
        },
        "org.springframework.retry:spring-retry": {
            "locked": "2.0.3"
        },
        "redis.clients:jedis": {
            "firstLevelTransitive": [
                "com.netflix.conductor:conductor-redis-concurrency-limit",
                "com.netflix.conductor:conductor-redis-persistence"
            ],
            "locked": "4.3.2"
        }
    }
}<|MERGE_RESOLUTION|>--- conflicted
+++ resolved
@@ -273,41 +273,25 @@
             "firstLevelTransitive": [
                 "com.netflix.conductor:conductor-grpc-server"
             ],
-<<<<<<< HEAD
             "locked": "1.59.0"
-=======
-            "locked": "1.57.1"
->>>>>>> d1645314
         },
         "io.grpc:grpc-protobuf": {
             "firstLevelTransitive": [
                 "com.netflix.conductor:conductor-grpc"
             ],
-<<<<<<< HEAD
             "locked": "1.59.0"
-=======
-            "locked": "1.57.1"
->>>>>>> d1645314
         },
         "io.grpc:grpc-services": {
             "firstLevelTransitive": [
                 "com.netflix.conductor:conductor-grpc-server"
             ],
-<<<<<<< HEAD
             "locked": "1.59.0"
-=======
-            "locked": "1.57.1"
->>>>>>> d1645314
         },
         "io.grpc:grpc-stub": {
             "firstLevelTransitive": [
                 "com.netflix.conductor:conductor-grpc"
             ],
-<<<<<<< HEAD
             "locked": "1.59.0"
-=======
-            "locked": "1.57.1"
->>>>>>> d1645314
         },
         "io.orkes.queues:orkes-conductor-queues": {
             "locked": "1.0.3"
@@ -742,41 +726,25 @@
             "firstLevelTransitive": [
                 "com.netflix.conductor:conductor-grpc-server"
             ],
-<<<<<<< HEAD
             "locked": "1.59.0"
-=======
-            "locked": "1.57.1"
->>>>>>> d1645314
         },
         "io.grpc:grpc-protobuf": {
             "firstLevelTransitive": [
                 "com.netflix.conductor:conductor-grpc"
             ],
-<<<<<<< HEAD
             "locked": "1.59.0"
-=======
-            "locked": "1.57.1"
->>>>>>> d1645314
         },
         "io.grpc:grpc-services": {
             "firstLevelTransitive": [
                 "com.netflix.conductor:conductor-grpc-server"
             ],
-<<<<<<< HEAD
             "locked": "1.59.0"
-=======
-            "locked": "1.57.1"
->>>>>>> d1645314
         },
         "io.grpc:grpc-stub": {
             "firstLevelTransitive": [
                 "com.netflix.conductor:conductor-grpc"
             ],
-<<<<<<< HEAD
             "locked": "1.59.0"
-=======
-            "locked": "1.57.1"
->>>>>>> d1645314
         },
         "io.orkes.queues:orkes-conductor-queues": {
             "locked": "1.0.3"
@@ -1063,7 +1031,6 @@
             "project": true
         },
         "io.grpc:grpc-protobuf": {
-<<<<<<< HEAD
             "locked": "1.59.0"
         },
         "io.grpc:grpc-stub": {
@@ -1071,15 +1038,6 @@
         },
         "io.grpc:grpc-testing": {
             "locked": "1.59.0"
-=======
-            "locked": "1.57.1"
-        },
-        "io.grpc:grpc-stub": {
-            "locked": "1.57.1"
-        },
-        "io.grpc:grpc-testing": {
-            "locked": "1.57.1"
->>>>>>> d1645314
         },
         "io.orkes.queues:orkes-conductor-queues": {
             "locked": "1.0.3"
@@ -1322,47 +1280,28 @@
             "firstLevelTransitive": [
                 "com.netflix.conductor:conductor-grpc-server"
             ],
-<<<<<<< HEAD
             "locked": "1.59.0"
-=======
-            "locked": "1.57.1"
->>>>>>> d1645314
         },
         "io.grpc:grpc-protobuf": {
             "firstLevelTransitive": [
                 "com.netflix.conductor:conductor-grpc"
             ],
-<<<<<<< HEAD
             "locked": "1.59.0"
-=======
-            "locked": "1.57.1"
->>>>>>> d1645314
         },
         "io.grpc:grpc-services": {
             "firstLevelTransitive": [
                 "com.netflix.conductor:conductor-grpc-server"
             ],
-<<<<<<< HEAD
             "locked": "1.59.0"
-=======
-            "locked": "1.57.1"
->>>>>>> d1645314
         },
         "io.grpc:grpc-stub": {
             "firstLevelTransitive": [
                 "com.netflix.conductor:conductor-grpc"
             ],
-<<<<<<< HEAD
             "locked": "1.59.0"
         },
         "io.grpc:grpc-testing": {
             "locked": "1.59.0"
-=======
-            "locked": "1.57.1"
-        },
-        "io.grpc:grpc-testing": {
-            "locked": "1.57.1"
->>>>>>> d1645314
         },
         "io.orkes.queues:orkes-conductor-queues": {
             "locked": "1.0.3"
