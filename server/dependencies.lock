{
    "annotationProcessor": {
        "org.springframework.boot:spring-boot-configuration-processor": {
<<<<<<< HEAD
            "locked": "3.1.4"
=======
            "locked": "2.7.16"
>>>>>>> 03cf0c1f
        }
    },
    "compileClasspath": {
        "com.netflix.conductor:conductor-awss3-storage": {
            "project": true
        },
        "com.netflix.conductor:conductor-awssqs-event-queue": {
            "project": true
        },
        "com.netflix.conductor:conductor-cassandra-persistence": {
            "project": true
        },
        "com.netflix.conductor:conductor-core": {
            "project": true
        },
        "com.netflix.conductor:conductor-es6-persistence": {
            "project": true
        },
        "com.netflix.conductor:conductor-grpc-server": {
            "project": true
        },
        "com.netflix.conductor:conductor-http-task": {
            "project": true
        },
        "com.netflix.conductor:conductor-json-jq-task": {
            "project": true
        },
        "com.netflix.conductor:conductor-redis-concurrency-limit": {
            "project": true
        },
        "com.netflix.conductor:conductor-redis-lock": {
            "project": true
        },
        "com.netflix.conductor:conductor-redis-persistence": {
            "project": true
        },
        "com.netflix.conductor:conductor-rest": {
            "project": true
        },
        "io.orkes.queues:orkes-conductor-queues": {
            "locked": "1.0.7"
        },
        "org.apache.logging.log4j:log4j-api": {
            "locked": "2.20.0"
        },
        "org.apache.logging.log4j:log4j-core": {
            "locked": "2.20.0"
        },
        "org.apache.logging.log4j:log4j-jul": {
            "locked": "2.20.0"
        },
        "org.apache.logging.log4j:log4j-slf4j-impl": {
            "locked": "2.20.0"
        },
        "org.apache.logging.log4j:log4j-web": {
            "locked": "2.20.0"
        },
        "org.springdoc:springdoc-openapi-ui": {
            "locked": "1.6.15"
        },
        "org.springframework.boot:spring-boot-starter": {
<<<<<<< HEAD
            "locked": "3.1.4"
        },
        "org.springframework.boot:spring-boot-starter-actuator": {
            "locked": "3.1.4"
        },
        "org.springframework.boot:spring-boot-starter-log4j2": {
            "locked": "3.1.4"
        },
        "org.springframework.boot:spring-boot-starter-validation": {
            "locked": "3.1.4"
        },
        "org.springframework.boot:spring-boot-starter-web": {
            "locked": "3.1.4"
        },
        "org.springframework.retry:spring-retry": {
            "locked": "2.0.3"
        },
        "redis.clients:jedis": {
            "locked": "3.3.0"
=======
            "locked": "2.7.16"
        },
        "org.springframework.boot:spring-boot-starter-actuator": {
            "locked": "2.7.16"
        },
        "org.springframework.boot:spring-boot-starter-log4j2": {
            "locked": "2.7.16"
        },
        "org.springframework.boot:spring-boot-starter-validation": {
            "locked": "2.7.16"
        },
        "org.springframework.boot:spring-boot-starter-web": {
            "locked": "2.7.16"
        },
        "org.springframework.retry:spring-retry": {
            "locked": "1.3.4"
>>>>>>> 03cf0c1f
        }
    },
    "productionRuntimeClasspath": {
        "com.amazonaws:aws-java-sdk-s3": {
            "firstLevelTransitive": [
                "com.netflix.conductor:conductor-awss3-storage"
            ],
            "locked": "1.11.86"
        },
        "com.amazonaws:aws-java-sdk-sqs": {
            "firstLevelTransitive": [
                "com.netflix.conductor:conductor-awssqs-event-queue"
            ],
            "locked": "1.11.86"
        },
        "com.datastax.cassandra:cassandra-driver-core": {
            "firstLevelTransitive": [
                "com.netflix.conductor:conductor-cassandra-persistence"
            ],
            "locked": "3.10.2"
        },
        "com.fasterxml.jackson.core:jackson-annotations": {
            "firstLevelTransitive": [
                "com.netflix.conductor:conductor-core"
            ],
<<<<<<< HEAD
            "locked": "2.15.2"
=======
            "locked": "2.13.5"
>>>>>>> 03cf0c1f
        },
        "com.fasterxml.jackson.core:jackson-core": {
            "firstLevelTransitive": [
                "com.netflix.conductor:conductor-common",
                "com.netflix.conductor:conductor-core"
            ],
<<<<<<< HEAD
            "locked": "2.15.2"
=======
            "locked": "2.13.5"
>>>>>>> 03cf0c1f
        },
        "com.fasterxml.jackson.core:jackson-databind": {
            "firstLevelTransitive": [
                "com.netflix.conductor:conductor-common",
                "com.netflix.conductor:conductor-core"
            ],
<<<<<<< HEAD
            "locked": "2.15.2"
=======
            "locked": "2.13.5"
>>>>>>> 03cf0c1f
        },
        "com.fasterxml.jackson.module:jackson-module-afterburner": {
            "firstLevelTransitive": [
                "com.netflix.conductor:conductor-common"
            ],
<<<<<<< HEAD
            "locked": "2.15.2"
=======
            "locked": "2.13.5"
>>>>>>> 03cf0c1f
        },
        "com.github.ben-manes.caffeine:caffeine": {
            "firstLevelTransitive": [
                "com.netflix.conductor:conductor-core",
                "com.netflix.conductor:conductor-json-jq-task"
            ],
            "locked": "3.1.8"
        },
        "com.google.guava:guava": {
            "firstLevelTransitive": [
                "com.netflix.conductor:conductor-awssqs-event-queue",
                "com.netflix.conductor:conductor-es6-persistence"
            ],
            "locked": "32.1.2-jre"
        },
        "com.google.protobuf:protobuf-java": {
            "firstLevelTransitive": [
                "com.netflix.conductor:conductor-common",
                "com.netflix.conductor:conductor-core",
                "com.netflix.conductor:conductor-grpc"
            ],
            "locked": "3.24.0"
        },
        "com.jayway.jsonpath:json-path": {
            "firstLevelTransitive": [
                "com.netflix.conductor:conductor-core"
            ],
            "locked": "2.8.0"
        },
        "com.netflix.conductor:conductor-annotations": {
            "firstLevelTransitive": [
                "com.netflix.conductor:conductor-common"
            ],
            "project": true
        },
        "com.netflix.conductor:conductor-awss3-storage": {
            "project": true
        },
        "com.netflix.conductor:conductor-awssqs-event-queue": {
            "project": true
        },
        "com.netflix.conductor:conductor-cassandra-persistence": {
            "project": true
        },
        "com.netflix.conductor:conductor-common": {
            "firstLevelTransitive": [
                "com.netflix.conductor:conductor-awss3-storage",
                "com.netflix.conductor:conductor-awssqs-event-queue",
                "com.netflix.conductor:conductor-cassandra-persistence",
                "com.netflix.conductor:conductor-core",
                "com.netflix.conductor:conductor-es6-persistence",
                "com.netflix.conductor:conductor-grpc",
                "com.netflix.conductor:conductor-grpc-server",
                "com.netflix.conductor:conductor-http-task",
                "com.netflix.conductor:conductor-json-jq-task",
                "com.netflix.conductor:conductor-redis-concurrency-limit",
                "com.netflix.conductor:conductor-redis-persistence",
                "com.netflix.conductor:conductor-rest"
            ],
            "project": true
        },
        "com.netflix.conductor:conductor-core": {
            "firstLevelTransitive": [
                "com.netflix.conductor:conductor-awss3-storage",
                "com.netflix.conductor:conductor-awssqs-event-queue",
                "com.netflix.conductor:conductor-cassandra-persistence",
                "com.netflix.conductor:conductor-es6-persistence",
                "com.netflix.conductor:conductor-grpc-server",
                "com.netflix.conductor:conductor-http-task",
                "com.netflix.conductor:conductor-json-jq-task",
                "com.netflix.conductor:conductor-redis-concurrency-limit",
                "com.netflix.conductor:conductor-redis-lock",
                "com.netflix.conductor:conductor-redis-persistence",
                "com.netflix.conductor:conductor-rest"
            ],
            "project": true
        },
        "com.netflix.conductor:conductor-es6-persistence": {
            "project": true
        },
        "com.netflix.conductor:conductor-grpc": {
            "firstLevelTransitive": [
                "com.netflix.conductor:conductor-grpc-server"
            ],
            "project": true
        },
        "com.netflix.conductor:conductor-grpc-server": {
            "project": true
        },
        "com.netflix.conductor:conductor-http-task": {
            "project": true
        },
        "com.netflix.conductor:conductor-json-jq-task": {
            "project": true
        },
        "com.netflix.conductor:conductor-redis-concurrency-limit": {
            "project": true
        },
        "com.netflix.conductor:conductor-redis-lock": {
            "project": true
        },
        "com.netflix.conductor:conductor-redis-persistence": {
            "project": true
        },
        "com.netflix.conductor:conductor-rest": {
            "project": true
        },
        "com.netflix.dyno-queues:dyno-queues-redis": {
            "firstLevelTransitive": [
                "com.netflix.conductor:conductor-redis-persistence"
            ],
            "locked": "2.0.20"
        },
        "com.netflix.runtime:health-api": {
            "firstLevelTransitive": [
                "com.netflix.conductor:conductor-rest"
            ],
            "locked": "1.1.4"
        },
        "com.netflix.spectator:spectator-api": {
            "firstLevelTransitive": [
                "com.netflix.conductor:conductor-core"
            ],
            "locked": "0.122.0"
        },
        "com.spotify:completable-futures": {
            "firstLevelTransitive": [
                "com.netflix.conductor:conductor-core"
            ],
            "locked": "0.3.3"
        },
        "com.thoughtworks.xstream:xstream": {
            "firstLevelTransitive": [
                "com.netflix.conductor:conductor-redis-persistence"
            ],
            "locked": "1.4.20"
        },
        "commons-io:commons-io": {
            "firstLevelTransitive": [
                "com.netflix.conductor:conductor-core",
                "com.netflix.conductor:conductor-es6-persistence"
            ],
            "locked": "2.7"
        },
        "io.grpc:grpc-netty": {
            "firstLevelTransitive": [
                "com.netflix.conductor:conductor-grpc-server"
            ],
            "locked": "1.57.2"
        },
        "io.grpc:grpc-protobuf": {
            "firstLevelTransitive": [
                "com.netflix.conductor:conductor-grpc",
                "com.netflix.conductor:conductor-grpc-server"
            ],
            "locked": "1.57.2"
        },
        "io.grpc:grpc-services": {
            "firstLevelTransitive": [
                "com.netflix.conductor:conductor-grpc-server"
            ],
            "locked": "1.57.2"
        },
        "io.grpc:grpc-stub": {
            "firstLevelTransitive": [
                "com.netflix.conductor:conductor-grpc"
            ],
            "locked": "1.57.2"
        },
        "io.orkes.queues:orkes-conductor-queues": {
            "locked": "1.0.7"
        },
        "io.reactivex:rxjava": {
            "firstLevelTransitive": [
                "com.netflix.conductor:conductor-awssqs-event-queue",
                "com.netflix.conductor:conductor-core"
            ],
            "locked": "1.2.2"
        },
        "jakarta.activation:jakarta.activation-api": {
            "firstLevelTransitive": [
                "com.netflix.conductor:conductor-core"
            ],
            "locked": "2.1.2"
        },
        "jakarta.xml.bind:jakarta.xml.bind-api": {
            "firstLevelTransitive": [
                "com.netflix.conductor:conductor-core"
            ],
            "locked": "4.0.1"
        },
        "jakarta.annotation:jakarta.annotation-api": {
            "firstLevelTransitive": [
                "com.netflix.conductor:conductor-grpc"
            ],
            "locked": "2.1.1"
        },
        "javax.ws.rs:jsr311-api": {
            "firstLevelTransitive": [
                "com.netflix.conductor:conductor-http-task"
            ],
            "locked": "1.1.1"
        },
        "net.thisptr:jackson-jq": {
            "firstLevelTransitive": [
                "com.netflix.conductor:conductor-json-jq-task"
            ],
            "locked": "0.0.13"
        },
        "org.apache.bval:bval-jsr": {
            "firstLevelTransitive": [
                "com.netflix.conductor:conductor-common",
                "com.netflix.conductor:conductor-core"
            ],
            "locked": "2.0.6"
        },
        "org.apache.commons:commons-lang3": {
            "firstLevelTransitive": [
                "com.netflix.conductor:conductor-awss3-storage",
                "com.netflix.conductor:conductor-awssqs-event-queue",
                "com.netflix.conductor:conductor-cassandra-persistence",
                "com.netflix.conductor:conductor-common",
                "com.netflix.conductor:conductor-core",
                "com.netflix.conductor:conductor-es6-persistence",
                "com.netflix.conductor:conductor-grpc-server",
                "com.netflix.conductor:conductor-redis-concurrency-limit",
                "com.netflix.conductor:conductor-redis-lock"
            ],
            "locked": "3.12.0"
        },
        "org.apache.logging.log4j:log4j-api": {
            "firstLevelTransitive": [
                "com.netflix.conductor:conductor-annotations",
                "com.netflix.conductor:conductor-awss3-storage",
                "com.netflix.conductor:conductor-awssqs-event-queue",
                "com.netflix.conductor:conductor-cassandra-persistence",
                "com.netflix.conductor:conductor-common",
                "com.netflix.conductor:conductor-core",
                "com.netflix.conductor:conductor-es6-persistence",
                "com.netflix.conductor:conductor-grpc",
                "com.netflix.conductor:conductor-grpc-server",
                "com.netflix.conductor:conductor-http-task",
                "com.netflix.conductor:conductor-json-jq-task",
                "com.netflix.conductor:conductor-redis-concurrency-limit",
                "com.netflix.conductor:conductor-redis-lock",
                "com.netflix.conductor:conductor-redis-persistence",
                "com.netflix.conductor:conductor-rest"
            ],
            "locked": "2.20.0"
        },
        "org.apache.logging.log4j:log4j-core": {
            "firstLevelTransitive": [
                "com.netflix.conductor:conductor-annotations",
                "com.netflix.conductor:conductor-awss3-storage",
                "com.netflix.conductor:conductor-awssqs-event-queue",
                "com.netflix.conductor:conductor-cassandra-persistence",
                "com.netflix.conductor:conductor-common",
                "com.netflix.conductor:conductor-core",
                "com.netflix.conductor:conductor-es6-persistence",
                "com.netflix.conductor:conductor-grpc",
                "com.netflix.conductor:conductor-grpc-server",
                "com.netflix.conductor:conductor-http-task",
                "com.netflix.conductor:conductor-json-jq-task",
                "com.netflix.conductor:conductor-redis-concurrency-limit",
                "com.netflix.conductor:conductor-redis-lock",
                "com.netflix.conductor:conductor-redis-persistence",
                "com.netflix.conductor:conductor-rest"
            ],
            "locked": "2.20.0"
        },
        "org.apache.logging.log4j:log4j-jul": {
            "firstLevelTransitive": [
                "com.netflix.conductor:conductor-annotations",
                "com.netflix.conductor:conductor-awss3-storage",
                "com.netflix.conductor:conductor-awssqs-event-queue",
                "com.netflix.conductor:conductor-cassandra-persistence",
                "com.netflix.conductor:conductor-common",
                "com.netflix.conductor:conductor-core",
                "com.netflix.conductor:conductor-es6-persistence",
                "com.netflix.conductor:conductor-grpc",
                "com.netflix.conductor:conductor-grpc-server",
                "com.netflix.conductor:conductor-http-task",
                "com.netflix.conductor:conductor-json-jq-task",
                "com.netflix.conductor:conductor-redis-concurrency-limit",
                "com.netflix.conductor:conductor-redis-lock",
                "com.netflix.conductor:conductor-redis-persistence",
                "com.netflix.conductor:conductor-rest"
            ],
            "locked": "2.20.0"
        },
        "org.apache.logging.log4j:log4j-slf4j-impl": {
            "firstLevelTransitive": [
                "com.netflix.conductor:conductor-annotations",
                "com.netflix.conductor:conductor-awss3-storage",
                "com.netflix.conductor:conductor-awssqs-event-queue",
                "com.netflix.conductor:conductor-cassandra-persistence",
                "com.netflix.conductor:conductor-common",
                "com.netflix.conductor:conductor-core",
                "com.netflix.conductor:conductor-es6-persistence",
                "com.netflix.conductor:conductor-grpc",
                "com.netflix.conductor:conductor-grpc-server",
                "com.netflix.conductor:conductor-http-task",
                "com.netflix.conductor:conductor-json-jq-task",
                "com.netflix.conductor:conductor-redis-concurrency-limit",
                "com.netflix.conductor:conductor-redis-lock",
                "com.netflix.conductor:conductor-redis-persistence",
                "com.netflix.conductor:conductor-rest"
            ],
            "locked": "2.20.0"
        },
        "org.apache.logging.log4j:log4j-web": {
            "firstLevelTransitive": [
                "com.netflix.conductor:conductor-annotations",
                "com.netflix.conductor:conductor-awss3-storage",
                "com.netflix.conductor:conductor-awssqs-event-queue",
                "com.netflix.conductor:conductor-cassandra-persistence",
                "com.netflix.conductor:conductor-common",
                "com.netflix.conductor:conductor-core",
                "com.netflix.conductor:conductor-es6-persistence",
                "com.netflix.conductor:conductor-grpc",
                "com.netflix.conductor:conductor-grpc-server",
                "com.netflix.conductor:conductor-http-task",
                "com.netflix.conductor:conductor-json-jq-task",
                "com.netflix.conductor:conductor-redis-concurrency-limit",
                "com.netflix.conductor:conductor-redis-lock",
                "com.netflix.conductor:conductor-redis-persistence",
                "com.netflix.conductor:conductor-rest"
            ],
            "locked": "2.20.0"
        },
        "org.elasticsearch.client:elasticsearch-rest-client": {
            "firstLevelTransitive": [
                "com.netflix.conductor:conductor-es6-persistence"
            ],
            "locked": "8.7.1"
        },
        "org.elasticsearch.client:elasticsearch-rest-high-level-client": {
            "firstLevelTransitive": [
                "com.netflix.conductor:conductor-es6-persistence"
            ],
            "locked": "6.8.12"
        },
        "org.elasticsearch.client:transport": {
            "firstLevelTransitive": [
                "com.netflix.conductor:conductor-es6-persistence"
            ],
            "locked": "6.8.12"
        },
        "org.glassfish.jaxb:jaxb-runtime": {
            "locked": "4.0.1"
        },
        "org.openjdk.nashorn:nashorn-core": {
            "firstLevelTransitive": [
                "com.netflix.conductor:conductor-core"
            ],
            "locked": "15.4"
        },
        "org.rarefiedredis.redis:redis-java": {
            "firstLevelTransitive": [
                "com.netflix.conductor:conductor-redis-persistence"
            ],
            "locked": "0.0.17"
        },
        "org.redisson:redisson": {
            "firstLevelTransitive": [
                "com.netflix.conductor:conductor-redis-lock"
            ],
            "locked": "3.13.3"
        },
        "org.springdoc:springdoc-openapi-ui": {
            "firstLevelTransitive": [
                "com.netflix.conductor:conductor-rest"
            ],
            "locked": "1.6.15"
        },
        "org.springframework.boot:spring-boot-starter": {
<<<<<<< HEAD
            "locked": "3.1.4"
        },
        "org.springframework.boot:spring-boot-starter-actuator": {
            "locked": "3.1.4"
        },
        "org.springframework.boot:spring-boot-starter-log4j2": {
            "locked": "3.1.4"
        },
        "org.springframework.boot:spring-boot-starter-validation": {
            "locked": "3.1.4"
=======
            "locked": "2.7.16"
        },
        "org.springframework.boot:spring-boot-starter-actuator": {
            "locked": "2.7.16"
        },
        "org.springframework.boot:spring-boot-starter-log4j2": {
            "locked": "2.7.16"
        },
        "org.springframework.boot:spring-boot-starter-validation": {
            "locked": "2.7.16"
>>>>>>> 03cf0c1f
        },
        "org.springframework.boot:spring-boot-starter-web": {
            "firstLevelTransitive": [
                "com.netflix.conductor:conductor-rest"
            ],
<<<<<<< HEAD
            "locked": "3.1.4"
        },
        "org.springframework.retry:spring-retry": {
            "locked": "2.0.3"
=======
            "locked": "2.7.16"
        },
        "org.springframework.retry:spring-retry": {
            "locked": "1.3.4"
>>>>>>> 03cf0c1f
        },
        "redis.clients:jedis": {
            "firstLevelTransitive": [
                "com.netflix.conductor:conductor-redis-concurrency-limit",
                "com.netflix.conductor:conductor-redis-persistence"
            ],
            "locked": "3.3.0"
        }
    },
    "runtimeClasspath": {
        "com.amazonaws:aws-java-sdk-s3": {
            "firstLevelTransitive": [
                "com.netflix.conductor:conductor-awss3-storage"
            ],
            "locked": "1.11.86"
        },
        "com.amazonaws:aws-java-sdk-sqs": {
            "firstLevelTransitive": [
                "com.netflix.conductor:conductor-awssqs-event-queue"
            ],
            "locked": "1.11.86"
        },
        "com.datastax.cassandra:cassandra-driver-core": {
            "firstLevelTransitive": [
                "com.netflix.conductor:conductor-cassandra-persistence"
            ],
            "locked": "3.10.2"
        },
        "com.fasterxml.jackson.core:jackson-annotations": {
            "firstLevelTransitive": [
                "com.netflix.conductor:conductor-core"
            ],
<<<<<<< HEAD
            "locked": "2.15.2"
=======
            "locked": "2.13.5"
>>>>>>> 03cf0c1f
        },
        "com.fasterxml.jackson.core:jackson-core": {
            "firstLevelTransitive": [
                "com.netflix.conductor:conductor-common",
                "com.netflix.conductor:conductor-core"
            ],
<<<<<<< HEAD
            "locked": "2.15.2"
=======
            "locked": "2.13.5"
>>>>>>> 03cf0c1f
        },
        "com.fasterxml.jackson.core:jackson-databind": {
            "firstLevelTransitive": [
                "com.netflix.conductor:conductor-common",
                "com.netflix.conductor:conductor-core"
            ],
<<<<<<< HEAD
            "locked": "2.15.2"
=======
            "locked": "2.13.5"
>>>>>>> 03cf0c1f
        },
        "com.fasterxml.jackson.module:jackson-module-afterburner": {
            "firstLevelTransitive": [
                "com.netflix.conductor:conductor-common"
            ],
<<<<<<< HEAD
            "locked": "2.15.2"
=======
            "locked": "2.13.5"
>>>>>>> 03cf0c1f
        },
        "com.github.ben-manes.caffeine:caffeine": {
            "firstLevelTransitive": [
                "com.netflix.conductor:conductor-core",
                "com.netflix.conductor:conductor-json-jq-task"
            ],
            "locked": "3.1.8"
        },
        "com.google.guava:guava": {
            "firstLevelTransitive": [
                "com.netflix.conductor:conductor-awssqs-event-queue",
                "com.netflix.conductor:conductor-es6-persistence"
            ],
            "locked": "32.1.2-jre"
        },
        "com.google.protobuf:protobuf-java": {
            "firstLevelTransitive": [
                "com.netflix.conductor:conductor-common",
                "com.netflix.conductor:conductor-core",
                "com.netflix.conductor:conductor-grpc"
            ],
            "locked": "3.24.0"
        },
        "com.jayway.jsonpath:json-path": {
            "firstLevelTransitive": [
                "com.netflix.conductor:conductor-core"
            ],
            "locked": "2.8.0"
        },
        "com.netflix.conductor:conductor-annotations": {
            "firstLevelTransitive": [
                "com.netflix.conductor:conductor-common"
            ],
            "project": true
        },
        "com.netflix.conductor:conductor-awss3-storage": {
            "project": true
        },
        "com.netflix.conductor:conductor-awssqs-event-queue": {
            "project": true
        },
        "com.netflix.conductor:conductor-cassandra-persistence": {
            "project": true
        },
        "com.netflix.conductor:conductor-common": {
            "firstLevelTransitive": [
                "com.netflix.conductor:conductor-awss3-storage",
                "com.netflix.conductor:conductor-awssqs-event-queue",
                "com.netflix.conductor:conductor-cassandra-persistence",
                "com.netflix.conductor:conductor-core",
                "com.netflix.conductor:conductor-es6-persistence",
                "com.netflix.conductor:conductor-grpc",
                "com.netflix.conductor:conductor-grpc-server",
                "com.netflix.conductor:conductor-http-task",
                "com.netflix.conductor:conductor-json-jq-task",
                "com.netflix.conductor:conductor-redis-concurrency-limit",
                "com.netflix.conductor:conductor-redis-persistence",
                "com.netflix.conductor:conductor-rest"
            ],
            "project": true
        },
        "com.netflix.conductor:conductor-core": {
            "firstLevelTransitive": [
                "com.netflix.conductor:conductor-awss3-storage",
                "com.netflix.conductor:conductor-awssqs-event-queue",
                "com.netflix.conductor:conductor-cassandra-persistence",
                "com.netflix.conductor:conductor-es6-persistence",
                "com.netflix.conductor:conductor-grpc-server",
                "com.netflix.conductor:conductor-http-task",
                "com.netflix.conductor:conductor-json-jq-task",
                "com.netflix.conductor:conductor-redis-concurrency-limit",
                "com.netflix.conductor:conductor-redis-lock",
                "com.netflix.conductor:conductor-redis-persistence",
                "com.netflix.conductor:conductor-rest"
            ],
            "project": true
        },
        "com.netflix.conductor:conductor-es6-persistence": {
            "project": true
        },
        "com.netflix.conductor:conductor-grpc": {
            "firstLevelTransitive": [
                "com.netflix.conductor:conductor-grpc-server"
            ],
            "project": true
        },
        "com.netflix.conductor:conductor-grpc-server": {
            "project": true
        },
        "com.netflix.conductor:conductor-http-task": {
            "project": true
        },
        "com.netflix.conductor:conductor-json-jq-task": {
            "project": true
        },
        "com.netflix.conductor:conductor-redis-concurrency-limit": {
            "project": true
        },
        "com.netflix.conductor:conductor-redis-lock": {
            "project": true
        },
        "com.netflix.conductor:conductor-redis-persistence": {
            "project": true
        },
        "com.netflix.conductor:conductor-rest": {
            "project": true
        },
        "com.netflix.dyno-queues:dyno-queues-redis": {
            "firstLevelTransitive": [
                "com.netflix.conductor:conductor-redis-persistence"
            ],
            "locked": "2.0.20"
        },
        "com.netflix.runtime:health-api": {
            "firstLevelTransitive": [
                "com.netflix.conductor:conductor-rest"
            ],
            "locked": "1.1.4"
        },
        "com.netflix.spectator:spectator-api": {
            "firstLevelTransitive": [
                "com.netflix.conductor:conductor-core"
            ],
            "locked": "0.122.0"
        },
        "com.spotify:completable-futures": {
            "firstLevelTransitive": [
                "com.netflix.conductor:conductor-core"
            ],
            "locked": "0.3.3"
        },
        "com.thoughtworks.xstream:xstream": {
            "firstLevelTransitive": [
                "com.netflix.conductor:conductor-redis-persistence"
            ],
            "locked": "1.4.20"
        },
        "commons-io:commons-io": {
            "firstLevelTransitive": [
                "com.netflix.conductor:conductor-core",
                "com.netflix.conductor:conductor-es6-persistence"
            ],
            "locked": "2.7"
        },
        "io.grpc:grpc-netty": {
            "firstLevelTransitive": [
                "com.netflix.conductor:conductor-grpc-server"
            ],
            "locked": "1.57.2"
        },
        "io.grpc:grpc-protobuf": {
            "firstLevelTransitive": [
                "com.netflix.conductor:conductor-grpc",
                "com.netflix.conductor:conductor-grpc-server"
            ],
            "locked": "1.57.2"
        },
        "io.grpc:grpc-services": {
            "firstLevelTransitive": [
                "com.netflix.conductor:conductor-grpc-server"
            ],
            "locked": "1.57.2"
        },
        "io.grpc:grpc-stub": {
            "firstLevelTransitive": [
                "com.netflix.conductor:conductor-grpc"
            ],
            "locked": "1.57.2"
        },
        "io.orkes.queues:orkes-conductor-queues": {
            "locked": "1.0.7"
        },
        "io.reactivex:rxjava": {
            "firstLevelTransitive": [
                "com.netflix.conductor:conductor-awssqs-event-queue",
                "com.netflix.conductor:conductor-core"
            ],
            "locked": "1.2.2"
        },
        "jakarta.activation:jakarta.activation-api": {
            "firstLevelTransitive": [
                "com.netflix.conductor:conductor-core"
            ],
            "locked": "2.1.2"
        },
        "jakarta.xml.bind:jakarta.xml.bind-api": {
            "firstLevelTransitive": [
                "com.netflix.conductor:conductor-core"
            ],
            "locked": "4.0.1"
        },
        "jakarta.annotation:jakarta.annotation-api": {
            "firstLevelTransitive": [
                "com.netflix.conductor:conductor-grpc"
            ],
            "locked": "2.1.1"
        },
        "javax.ws.rs:jsr311-api": {
            "firstLevelTransitive": [
                "com.netflix.conductor:conductor-http-task"
            ],
            "locked": "1.1.1"
        },
        "net.thisptr:jackson-jq": {
            "firstLevelTransitive": [
                "com.netflix.conductor:conductor-json-jq-task"
            ],
            "locked": "0.0.13"
        },
        "org.apache.bval:bval-jsr": {
            "firstLevelTransitive": [
                "com.netflix.conductor:conductor-common",
                "com.netflix.conductor:conductor-core"
            ],
            "locked": "2.0.6"
        },
        "org.apache.commons:commons-lang3": {
            "firstLevelTransitive": [
                "com.netflix.conductor:conductor-awss3-storage",
                "com.netflix.conductor:conductor-awssqs-event-queue",
                "com.netflix.conductor:conductor-cassandra-persistence",
                "com.netflix.conductor:conductor-common",
                "com.netflix.conductor:conductor-core",
                "com.netflix.conductor:conductor-es6-persistence",
                "com.netflix.conductor:conductor-grpc-server",
                "com.netflix.conductor:conductor-redis-concurrency-limit",
                "com.netflix.conductor:conductor-redis-lock"
            ],
            "locked": "3.12.0"
        },
        "org.apache.logging.log4j:log4j-api": {
            "firstLevelTransitive": [
                "com.netflix.conductor:conductor-annotations",
                "com.netflix.conductor:conductor-awss3-storage",
                "com.netflix.conductor:conductor-awssqs-event-queue",
                "com.netflix.conductor:conductor-cassandra-persistence",
                "com.netflix.conductor:conductor-common",
                "com.netflix.conductor:conductor-core",
                "com.netflix.conductor:conductor-es6-persistence",
                "com.netflix.conductor:conductor-grpc",
                "com.netflix.conductor:conductor-grpc-server",
                "com.netflix.conductor:conductor-http-task",
                "com.netflix.conductor:conductor-json-jq-task",
                "com.netflix.conductor:conductor-redis-concurrency-limit",
                "com.netflix.conductor:conductor-redis-lock",
                "com.netflix.conductor:conductor-redis-persistence",
                "com.netflix.conductor:conductor-rest"
            ],
            "locked": "2.20.0"
        },
        "org.apache.logging.log4j:log4j-core": {
            "firstLevelTransitive": [
                "com.netflix.conductor:conductor-annotations",
                "com.netflix.conductor:conductor-awss3-storage",
                "com.netflix.conductor:conductor-awssqs-event-queue",
                "com.netflix.conductor:conductor-cassandra-persistence",
                "com.netflix.conductor:conductor-common",
                "com.netflix.conductor:conductor-core",
                "com.netflix.conductor:conductor-es6-persistence",
                "com.netflix.conductor:conductor-grpc",
                "com.netflix.conductor:conductor-grpc-server",
                "com.netflix.conductor:conductor-http-task",
                "com.netflix.conductor:conductor-json-jq-task",
                "com.netflix.conductor:conductor-redis-concurrency-limit",
                "com.netflix.conductor:conductor-redis-lock",
                "com.netflix.conductor:conductor-redis-persistence",
                "com.netflix.conductor:conductor-rest"
            ],
            "locked": "2.20.0"
        },
        "org.apache.logging.log4j:log4j-jul": {
            "firstLevelTransitive": [
                "com.netflix.conductor:conductor-annotations",
                "com.netflix.conductor:conductor-awss3-storage",
                "com.netflix.conductor:conductor-awssqs-event-queue",
                "com.netflix.conductor:conductor-cassandra-persistence",
                "com.netflix.conductor:conductor-common",
                "com.netflix.conductor:conductor-core",
                "com.netflix.conductor:conductor-es6-persistence",
                "com.netflix.conductor:conductor-grpc",
                "com.netflix.conductor:conductor-grpc-server",
                "com.netflix.conductor:conductor-http-task",
                "com.netflix.conductor:conductor-json-jq-task",
                "com.netflix.conductor:conductor-redis-concurrency-limit",
                "com.netflix.conductor:conductor-redis-lock",
                "com.netflix.conductor:conductor-redis-persistence",
                "com.netflix.conductor:conductor-rest"
            ],
            "locked": "2.20.0"
        },
        "org.apache.logging.log4j:log4j-slf4j-impl": {
            "firstLevelTransitive": [
                "com.netflix.conductor:conductor-annotations",
                "com.netflix.conductor:conductor-awss3-storage",
                "com.netflix.conductor:conductor-awssqs-event-queue",
                "com.netflix.conductor:conductor-cassandra-persistence",
                "com.netflix.conductor:conductor-common",
                "com.netflix.conductor:conductor-core",
                "com.netflix.conductor:conductor-es6-persistence",
                "com.netflix.conductor:conductor-grpc",
                "com.netflix.conductor:conductor-grpc-server",
                "com.netflix.conductor:conductor-http-task",
                "com.netflix.conductor:conductor-json-jq-task",
                "com.netflix.conductor:conductor-redis-concurrency-limit",
                "com.netflix.conductor:conductor-redis-lock",
                "com.netflix.conductor:conductor-redis-persistence",
                "com.netflix.conductor:conductor-rest"
            ],
            "locked": "2.20.0"
        },
        "org.apache.logging.log4j:log4j-web": {
            "firstLevelTransitive": [
                "com.netflix.conductor:conductor-annotations",
                "com.netflix.conductor:conductor-awss3-storage",
                "com.netflix.conductor:conductor-awssqs-event-queue",
                "com.netflix.conductor:conductor-cassandra-persistence",
                "com.netflix.conductor:conductor-common",
                "com.netflix.conductor:conductor-core",
                "com.netflix.conductor:conductor-es6-persistence",
                "com.netflix.conductor:conductor-grpc",
                "com.netflix.conductor:conductor-grpc-server",
                "com.netflix.conductor:conductor-http-task",
                "com.netflix.conductor:conductor-json-jq-task",
                "com.netflix.conductor:conductor-redis-concurrency-limit",
                "com.netflix.conductor:conductor-redis-lock",
                "com.netflix.conductor:conductor-redis-persistence",
                "com.netflix.conductor:conductor-rest"
            ],
            "locked": "2.20.0"
        },
        "org.elasticsearch.client:elasticsearch-rest-client": {
            "firstLevelTransitive": [
                "com.netflix.conductor:conductor-es6-persistence"
            ],
            "locked": "8.7.1"
        },
        "org.elasticsearch.client:elasticsearch-rest-high-level-client": {
            "firstLevelTransitive": [
                "com.netflix.conductor:conductor-es6-persistence"
            ],
            "locked": "6.8.12"
        },
        "org.elasticsearch.client:transport": {
            "firstLevelTransitive": [
                "com.netflix.conductor:conductor-es6-persistence"
            ],
            "locked": "6.8.12"
        },
        "org.glassfish.jaxb:jaxb-runtime": {
            "locked": "4.0.1"
        },
        "org.openjdk.nashorn:nashorn-core": {
            "firstLevelTransitive": [
                "com.netflix.conductor:conductor-core"
            ],
            "locked": "15.4"
        },
        "org.rarefiedredis.redis:redis-java": {
            "firstLevelTransitive": [
                "com.netflix.conductor:conductor-redis-persistence"
            ],
            "locked": "0.0.17"
        },
        "org.redisson:redisson": {
            "firstLevelTransitive": [
                "com.netflix.conductor:conductor-redis-lock"
            ],
            "locked": "3.13.3"
        },
        "org.springdoc:springdoc-openapi-ui": {
            "firstLevelTransitive": [
                "com.netflix.conductor:conductor-rest"
            ],
            "locked": "1.6.15"
        },
        "org.springframework.boot:spring-boot-starter": {
<<<<<<< HEAD
            "locked": "3.1.4"
        },
        "org.springframework.boot:spring-boot-starter-actuator": {
            "locked": "3.1.4"
        },
        "org.springframework.boot:spring-boot-starter-log4j2": {
            "locked": "3.1.4"
        },
        "org.springframework.boot:spring-boot-starter-validation": {
            "locked": "3.1.4"
=======
            "locked": "2.7.16"
        },
        "org.springframework.boot:spring-boot-starter-actuator": {
            "locked": "2.7.16"
        },
        "org.springframework.boot:spring-boot-starter-log4j2": {
            "locked": "2.7.16"
        },
        "org.springframework.boot:spring-boot-starter-validation": {
            "locked": "2.7.16"
>>>>>>> 03cf0c1f
        },
        "org.springframework.boot:spring-boot-starter-web": {
            "firstLevelTransitive": [
                "com.netflix.conductor:conductor-rest"
            ],
<<<<<<< HEAD
            "locked": "3.1.4"
        },
        "org.springframework.retry:spring-retry": {
            "locked": "2.0.3"
=======
            "locked": "2.7.16"
        },
        "org.springframework.retry:spring-retry": {
            "locked": "1.3.4"
>>>>>>> 03cf0c1f
        },
        "redis.clients:jedis": {
            "firstLevelTransitive": [
                "com.netflix.conductor:conductor-redis-concurrency-limit",
                "com.netflix.conductor:conductor-redis-persistence"
            ],
            "locked": "3.3.0"
        }
    },
    "testCompileClasspath": {
        "com.google.protobuf:protobuf-java": {
            "locked": "3.21.12"
        },
        "com.netflix.conductor:conductor-awss3-storage": {
            "project": true
        },
        "com.netflix.conductor:conductor-awssqs-event-queue": {
            "project": true
        },
        "com.netflix.conductor:conductor-cassandra-persistence": {
            "project": true
        },
        "com.netflix.conductor:conductor-common": {
            "project": true
        },
        "com.netflix.conductor:conductor-core": {
            "project": true
        },
        "com.netflix.conductor:conductor-es6-persistence": {
            "project": true
        },
        "com.netflix.conductor:conductor-grpc-server": {
            "project": true
        },
        "com.netflix.conductor:conductor-http-task": {
            "project": true
        },
        "com.netflix.conductor:conductor-json-jq-task": {
            "project": true
        },
        "com.netflix.conductor:conductor-redis-concurrency-limit": {
            "project": true
        },
        "com.netflix.conductor:conductor-redis-lock": {
            "project": true
        },
        "com.netflix.conductor:conductor-redis-persistence": {
            "project": true
        },
        "com.netflix.conductor:conductor-rest": {
            "project": true
        },
        "io.grpc:grpc-protobuf": {
            "locked": "1.57.2"
        },
        "io.grpc:grpc-stub": {
            "locked": "1.57.2"
        },
        "io.grpc:grpc-testing": {
            "locked": "1.57.2"
        },
        "io.orkes.queues:orkes-conductor-queues": {
            "locked": "1.0.7"
        },
        "junit:junit": {
            "locked": "4.13.2"
        },
        "org.apache.logging.log4j:log4j-api": {
            "locked": "2.20.0"
        },
        "org.apache.logging.log4j:log4j-core": {
            "locked": "2.20.0"
        },
        "org.apache.logging.log4j:log4j-jul": {
            "locked": "2.20.0"
        },
        "org.apache.logging.log4j:log4j-slf4j-impl": {
            "locked": "2.20.0"
        },
        "org.apache.logging.log4j:log4j-web": {
            "locked": "2.20.0"
        },
        "org.junit.vintage:junit-vintage-engine": {
            "locked": "5.9.3"
        },
        "org.springdoc:springdoc-openapi-ui": {
            "locked": "1.6.15"
        },
        "org.springframework.boot:spring-boot-starter": {
<<<<<<< HEAD
            "locked": "3.1.4"
        },
        "org.springframework.boot:spring-boot-starter-actuator": {
            "locked": "3.1.4"
        },
        "org.springframework.boot:spring-boot-starter-log4j2": {
            "locked": "3.1.4"
        },
        "org.springframework.boot:spring-boot-starter-test": {
            "locked": "3.1.4"
        },
        "org.springframework.boot:spring-boot-starter-validation": {
            "locked": "3.1.4"
        },
        "org.springframework.boot:spring-boot-starter-web": {
            "locked": "3.1.4"
        },
        "org.springframework.retry:spring-retry": {
            "locked": "2.0.3"
        },
        "redis.clients:jedis": {
            "locked": "3.3.0"
=======
            "locked": "2.7.16"
        },
        "org.springframework.boot:spring-boot-starter-actuator": {
            "locked": "2.7.16"
        },
        "org.springframework.boot:spring-boot-starter-log4j2": {
            "locked": "2.7.16"
        },
        "org.springframework.boot:spring-boot-starter-test": {
            "locked": "2.7.16"
        },
        "org.springframework.boot:spring-boot-starter-validation": {
            "locked": "2.7.16"
        },
        "org.springframework.boot:spring-boot-starter-web": {
            "locked": "2.7.16"
        },
        "org.springframework.retry:spring-retry": {
            "locked": "1.3.4"
>>>>>>> 03cf0c1f
        }
    },
    "testRuntimeClasspath": {
        "com.amazonaws:aws-java-sdk-s3": {
            "firstLevelTransitive": [
                "com.netflix.conductor:conductor-awss3-storage"
            ],
            "locked": "1.11.86"
        },
        "com.amazonaws:aws-java-sdk-sqs": {
            "firstLevelTransitive": [
                "com.netflix.conductor:conductor-awssqs-event-queue"
            ],
            "locked": "1.11.86"
        },
        "com.datastax.cassandra:cassandra-driver-core": {
            "firstLevelTransitive": [
                "com.netflix.conductor:conductor-cassandra-persistence"
            ],
            "locked": "3.10.2"
        },
        "com.fasterxml.jackson.core:jackson-annotations": {
            "firstLevelTransitive": [
                "com.netflix.conductor:conductor-core"
            ],
<<<<<<< HEAD
            "locked": "2.15.2"
=======
            "locked": "2.13.5"
>>>>>>> 03cf0c1f
        },
        "com.fasterxml.jackson.core:jackson-core": {
            "firstLevelTransitive": [
                "com.netflix.conductor:conductor-common",
                "com.netflix.conductor:conductor-core"
            ],
<<<<<<< HEAD
            "locked": "2.15.2"
=======
            "locked": "2.13.5"
>>>>>>> 03cf0c1f
        },
        "com.fasterxml.jackson.core:jackson-databind": {
            "firstLevelTransitive": [
                "com.netflix.conductor:conductor-common",
                "com.netflix.conductor:conductor-core"
            ],
<<<<<<< HEAD
            "locked": "2.15.2"
=======
            "locked": "2.13.5"
>>>>>>> 03cf0c1f
        },
        "com.fasterxml.jackson.module:jackson-module-afterburner": {
            "firstLevelTransitive": [
                "com.netflix.conductor:conductor-common"
            ],
<<<<<<< HEAD
            "locked": "2.15.2"
=======
            "locked": "2.13.5"
>>>>>>> 03cf0c1f
        },
        "com.github.ben-manes.caffeine:caffeine": {
            "firstLevelTransitive": [
                "com.netflix.conductor:conductor-core",
                "com.netflix.conductor:conductor-json-jq-task"
            ],
            "locked": "3.1.8"
        },
        "com.google.guava:guava": {
            "firstLevelTransitive": [
                "com.netflix.conductor:conductor-awssqs-event-queue",
                "com.netflix.conductor:conductor-es6-persistence"
            ],
            "locked": "32.1.2-jre"
        },
        "com.google.protobuf:protobuf-java": {
            "firstLevelTransitive": [
                "com.netflix.conductor:conductor-common",
                "com.netflix.conductor:conductor-core",
                "com.netflix.conductor:conductor-grpc"
            ],
            "locked": "3.21.12"
        },
        "com.jayway.jsonpath:json-path": {
            "firstLevelTransitive": [
                "com.netflix.conductor:conductor-core"
            ],
            "locked": "2.8.0"
        },
        "com.netflix.conductor:conductor-annotations": {
            "firstLevelTransitive": [
                "com.netflix.conductor:conductor-common"
            ],
            "project": true
        },
        "com.netflix.conductor:conductor-awss3-storage": {
            "project": true
        },
        "com.netflix.conductor:conductor-awssqs-event-queue": {
            "project": true
        },
        "com.netflix.conductor:conductor-cassandra-persistence": {
            "project": true
        },
        "com.netflix.conductor:conductor-common": {
            "firstLevelTransitive": [
                "com.netflix.conductor:conductor-awss3-storage",
                "com.netflix.conductor:conductor-awssqs-event-queue",
                "com.netflix.conductor:conductor-cassandra-persistence",
                "com.netflix.conductor:conductor-core",
                "com.netflix.conductor:conductor-es6-persistence",
                "com.netflix.conductor:conductor-grpc",
                "com.netflix.conductor:conductor-grpc-server",
                "com.netflix.conductor:conductor-http-task",
                "com.netflix.conductor:conductor-json-jq-task",
                "com.netflix.conductor:conductor-redis-concurrency-limit",
                "com.netflix.conductor:conductor-redis-persistence",
                "com.netflix.conductor:conductor-rest"
            ],
            "project": true
        },
        "com.netflix.conductor:conductor-core": {
            "firstLevelTransitive": [
                "com.netflix.conductor:conductor-awss3-storage",
                "com.netflix.conductor:conductor-awssqs-event-queue",
                "com.netflix.conductor:conductor-cassandra-persistence",
                "com.netflix.conductor:conductor-es6-persistence",
                "com.netflix.conductor:conductor-grpc-server",
                "com.netflix.conductor:conductor-http-task",
                "com.netflix.conductor:conductor-json-jq-task",
                "com.netflix.conductor:conductor-redis-concurrency-limit",
                "com.netflix.conductor:conductor-redis-lock",
                "com.netflix.conductor:conductor-redis-persistence",
                "com.netflix.conductor:conductor-rest"
            ],
            "project": true
        },
        "com.netflix.conductor:conductor-es6-persistence": {
            "project": true
        },
        "com.netflix.conductor:conductor-grpc": {
            "firstLevelTransitive": [
                "com.netflix.conductor:conductor-grpc-server"
            ],
            "project": true
        },
        "com.netflix.conductor:conductor-grpc-server": {
            "project": true
        },
        "com.netflix.conductor:conductor-http-task": {
            "project": true
        },
        "com.netflix.conductor:conductor-json-jq-task": {
            "project": true
        },
        "com.netflix.conductor:conductor-redis-concurrency-limit": {
            "project": true
        },
        "com.netflix.conductor:conductor-redis-lock": {
            "project": true
        },
        "com.netflix.conductor:conductor-redis-persistence": {
            "project": true
        },
        "com.netflix.conductor:conductor-rest": {
            "project": true
        },
        "com.netflix.dyno-queues:dyno-queues-redis": {
            "firstLevelTransitive": [
                "com.netflix.conductor:conductor-redis-persistence"
            ],
            "locked": "2.0.20"
        },
        "com.netflix.runtime:health-api": {
            "firstLevelTransitive": [
                "com.netflix.conductor:conductor-rest"
            ],
            "locked": "1.1.4"
        },
        "com.netflix.spectator:spectator-api": {
            "firstLevelTransitive": [
                "com.netflix.conductor:conductor-core"
            ],
            "locked": "0.122.0"
        },
        "com.spotify:completable-futures": {
            "firstLevelTransitive": [
                "com.netflix.conductor:conductor-core"
            ],
            "locked": "0.3.3"
        },
        "com.thoughtworks.xstream:xstream": {
            "firstLevelTransitive": [
                "com.netflix.conductor:conductor-redis-persistence"
            ],
            "locked": "1.4.20"
        },
        "commons-io:commons-io": {
            "firstLevelTransitive": [
                "com.netflix.conductor:conductor-core",
                "com.netflix.conductor:conductor-es6-persistence"
            ],
            "locked": "2.7"
        },
        "io.grpc:grpc-netty": {
            "firstLevelTransitive": [
                "com.netflix.conductor:conductor-grpc-server"
            ],
            "locked": "1.57.2"
        },
        "io.grpc:grpc-protobuf": {
            "firstLevelTransitive": [
                "com.netflix.conductor:conductor-grpc",
                "com.netflix.conductor:conductor-grpc-server"
            ],
            "locked": "1.57.2"
        },
        "io.grpc:grpc-services": {
            "firstLevelTransitive": [
                "com.netflix.conductor:conductor-grpc-server"
            ],
            "locked": "1.57.2"
        },
        "io.grpc:grpc-stub": {
            "firstLevelTransitive": [
                "com.netflix.conductor:conductor-grpc"
            ],
            "locked": "1.57.2"
        },
        "io.grpc:grpc-testing": {
            "locked": "1.57.2"
        },
        "io.orkes.queues:orkes-conductor-queues": {
            "locked": "1.0.7"
        },
        "io.reactivex:rxjava": {
            "firstLevelTransitive": [
                "com.netflix.conductor:conductor-awssqs-event-queue",
                "com.netflix.conductor:conductor-core"
            ],
            "locked": "1.2.2"
        },
        "jakarta.activation:jakarta.activation-api": {
            "firstLevelTransitive": [
                "com.netflix.conductor:conductor-core"
            ],
            "locked": "2.1.2"
        },
        "jakarta.xml.bind:jakarta.xml.bind-api": {
            "firstLevelTransitive": [
                "com.netflix.conductor:conductor-core"
            ],
            "locked": "4.0.1"
        },
        "jakarta.annotation:jakarta.annotation-api": {
            "firstLevelTransitive": [
                "com.netflix.conductor:conductor-grpc"
            ],
            "locked": "2.1.1"
        },
        "javax.ws.rs:jsr311-api": {
            "firstLevelTransitive": [
                "com.netflix.conductor:conductor-http-task"
            ],
            "locked": "1.1.1"
        },
        "junit:junit": {
            "locked": "4.13.2"
        },
        "net.thisptr:jackson-jq": {
            "firstLevelTransitive": [
                "com.netflix.conductor:conductor-json-jq-task"
            ],
            "locked": "0.0.13"
        },
        "org.apache.bval:bval-jsr": {
            "firstLevelTransitive": [
                "com.netflix.conductor:conductor-common",
                "com.netflix.conductor:conductor-core"
            ],
            "locked": "2.0.6"
        },
        "org.apache.commons:commons-lang3": {
            "firstLevelTransitive": [
                "com.netflix.conductor:conductor-awss3-storage",
                "com.netflix.conductor:conductor-awssqs-event-queue",
                "com.netflix.conductor:conductor-cassandra-persistence",
                "com.netflix.conductor:conductor-common",
                "com.netflix.conductor:conductor-core",
                "com.netflix.conductor:conductor-es6-persistence",
                "com.netflix.conductor:conductor-grpc-server",
                "com.netflix.conductor:conductor-redis-concurrency-limit",
                "com.netflix.conductor:conductor-redis-lock"
            ],
            "locked": "3.12.0"
        },
        "org.apache.logging.log4j:log4j-api": {
            "firstLevelTransitive": [
                "com.netflix.conductor:conductor-annotations",
                "com.netflix.conductor:conductor-awss3-storage",
                "com.netflix.conductor:conductor-awssqs-event-queue",
                "com.netflix.conductor:conductor-cassandra-persistence",
                "com.netflix.conductor:conductor-common",
                "com.netflix.conductor:conductor-core",
                "com.netflix.conductor:conductor-es6-persistence",
                "com.netflix.conductor:conductor-grpc",
                "com.netflix.conductor:conductor-grpc-server",
                "com.netflix.conductor:conductor-http-task",
                "com.netflix.conductor:conductor-json-jq-task",
                "com.netflix.conductor:conductor-redis-concurrency-limit",
                "com.netflix.conductor:conductor-redis-lock",
                "com.netflix.conductor:conductor-redis-persistence",
                "com.netflix.conductor:conductor-rest"
            ],
            "locked": "2.20.0"
        },
        "org.apache.logging.log4j:log4j-core": {
            "firstLevelTransitive": [
                "com.netflix.conductor:conductor-annotations",
                "com.netflix.conductor:conductor-awss3-storage",
                "com.netflix.conductor:conductor-awssqs-event-queue",
                "com.netflix.conductor:conductor-cassandra-persistence",
                "com.netflix.conductor:conductor-common",
                "com.netflix.conductor:conductor-core",
                "com.netflix.conductor:conductor-es6-persistence",
                "com.netflix.conductor:conductor-grpc",
                "com.netflix.conductor:conductor-grpc-server",
                "com.netflix.conductor:conductor-http-task",
                "com.netflix.conductor:conductor-json-jq-task",
                "com.netflix.conductor:conductor-redis-concurrency-limit",
                "com.netflix.conductor:conductor-redis-lock",
                "com.netflix.conductor:conductor-redis-persistence",
                "com.netflix.conductor:conductor-rest"
            ],
            "locked": "2.20.0"
        },
        "org.apache.logging.log4j:log4j-jul": {
            "firstLevelTransitive": [
                "com.netflix.conductor:conductor-annotations",
                "com.netflix.conductor:conductor-awss3-storage",
                "com.netflix.conductor:conductor-awssqs-event-queue",
                "com.netflix.conductor:conductor-cassandra-persistence",
                "com.netflix.conductor:conductor-common",
                "com.netflix.conductor:conductor-core",
                "com.netflix.conductor:conductor-es6-persistence",
                "com.netflix.conductor:conductor-grpc",
                "com.netflix.conductor:conductor-grpc-server",
                "com.netflix.conductor:conductor-http-task",
                "com.netflix.conductor:conductor-json-jq-task",
                "com.netflix.conductor:conductor-redis-concurrency-limit",
                "com.netflix.conductor:conductor-redis-lock",
                "com.netflix.conductor:conductor-redis-persistence",
                "com.netflix.conductor:conductor-rest"
            ],
            "locked": "2.20.0"
        },
        "org.apache.logging.log4j:log4j-slf4j-impl": {
            "firstLevelTransitive": [
                "com.netflix.conductor:conductor-annotations",
                "com.netflix.conductor:conductor-awss3-storage",
                "com.netflix.conductor:conductor-awssqs-event-queue",
                "com.netflix.conductor:conductor-cassandra-persistence",
                "com.netflix.conductor:conductor-common",
                "com.netflix.conductor:conductor-core",
                "com.netflix.conductor:conductor-es6-persistence",
                "com.netflix.conductor:conductor-grpc",
                "com.netflix.conductor:conductor-grpc-server",
                "com.netflix.conductor:conductor-http-task",
                "com.netflix.conductor:conductor-json-jq-task",
                "com.netflix.conductor:conductor-redis-concurrency-limit",
                "com.netflix.conductor:conductor-redis-lock",
                "com.netflix.conductor:conductor-redis-persistence",
                "com.netflix.conductor:conductor-rest"
            ],
            "locked": "2.20.0"
        },
        "org.apache.logging.log4j:log4j-web": {
            "firstLevelTransitive": [
                "com.netflix.conductor:conductor-annotations",
                "com.netflix.conductor:conductor-awss3-storage",
                "com.netflix.conductor:conductor-awssqs-event-queue",
                "com.netflix.conductor:conductor-cassandra-persistence",
                "com.netflix.conductor:conductor-common",
                "com.netflix.conductor:conductor-core",
                "com.netflix.conductor:conductor-es6-persistence",
                "com.netflix.conductor:conductor-grpc",
                "com.netflix.conductor:conductor-grpc-server",
                "com.netflix.conductor:conductor-http-task",
                "com.netflix.conductor:conductor-json-jq-task",
                "com.netflix.conductor:conductor-redis-concurrency-limit",
                "com.netflix.conductor:conductor-redis-lock",
                "com.netflix.conductor:conductor-redis-persistence",
                "com.netflix.conductor:conductor-rest"
            ],
            "locked": "2.20.0"
        },
        "org.elasticsearch.client:elasticsearch-rest-client": {
            "firstLevelTransitive": [
                "com.netflix.conductor:conductor-es6-persistence"
            ],
            "locked": "8.7.1"
        },
        "org.elasticsearch.client:elasticsearch-rest-high-level-client": {
            "firstLevelTransitive": [
                "com.netflix.conductor:conductor-es6-persistence"
            ],
            "locked": "6.8.12"
        },
        "org.elasticsearch.client:transport": {
            "firstLevelTransitive": [
                "com.netflix.conductor:conductor-es6-persistence"
            ],
            "locked": "6.8.12"
        },
        "org.glassfish.jaxb:jaxb-runtime": {
            "locked": "4.0.1"
        },
        "org.junit.vintage:junit-vintage-engine": {
            "locked": "5.9.3"
        },
        "org.openjdk.nashorn:nashorn-core": {
            "firstLevelTransitive": [
                "com.netflix.conductor:conductor-core"
            ],
            "locked": "15.4"
        },
        "org.rarefiedredis.redis:redis-java": {
            "firstLevelTransitive": [
                "com.netflix.conductor:conductor-redis-persistence"
            ],
            "locked": "0.0.17"
        },
        "org.redisson:redisson": {
            "firstLevelTransitive": [
                "com.netflix.conductor:conductor-redis-lock"
            ],
            "locked": "3.13.3"
        },
        "org.springdoc:springdoc-openapi-ui": {
            "firstLevelTransitive": [
                "com.netflix.conductor:conductor-rest"
            ],
            "locked": "1.6.15"
        },
        "org.springframework.boot:spring-boot-starter": {
<<<<<<< HEAD
            "locked": "3.1.4"
        },
        "org.springframework.boot:spring-boot-starter-actuator": {
            "locked": "3.1.4"
        },
        "org.springframework.boot:spring-boot-starter-log4j2": {
            "locked": "3.1.4"
        },
        "org.springframework.boot:spring-boot-starter-test": {
            "locked": "3.1.4"
        },
        "org.springframework.boot:spring-boot-starter-validation": {
            "locked": "3.1.4"
=======
            "locked": "2.7.16"
        },
        "org.springframework.boot:spring-boot-starter-actuator": {
            "locked": "2.7.16"
        },
        "org.springframework.boot:spring-boot-starter-log4j2": {
            "locked": "2.7.16"
        },
        "org.springframework.boot:spring-boot-starter-test": {
            "locked": "2.7.16"
        },
        "org.springframework.boot:spring-boot-starter-validation": {
            "locked": "2.7.16"
>>>>>>> 03cf0c1f
        },
        "org.springframework.boot:spring-boot-starter-web": {
            "firstLevelTransitive": [
                "com.netflix.conductor:conductor-rest"
            ],
<<<<<<< HEAD
            "locked": "3.1.4"
        },
        "org.springframework.retry:spring-retry": {
            "locked": "2.0.3"
=======
            "locked": "2.7.16"
        },
        "org.springframework.retry:spring-retry": {
            "locked": "1.3.4"
>>>>>>> 03cf0c1f
        },
        "redis.clients:jedis": {
            "firstLevelTransitive": [
                "com.netflix.conductor:conductor-redis-concurrency-limit",
                "com.netflix.conductor:conductor-redis-persistence"
            ],
            "locked": "3.3.0"
        }
    }
}<|MERGE_RESOLUTION|>--- conflicted
+++ resolved
@@ -1,11 +1,7 @@
 {
     "annotationProcessor": {
         "org.springframework.boot:spring-boot-configuration-processor": {
-<<<<<<< HEAD
-            "locked": "3.1.4"
-=======
-            "locked": "2.7.16"
->>>>>>> 03cf0c1f
+            "locked": "3.1.4"
         }
     },
     "compileClasspath": {
@@ -67,7 +63,6 @@
             "locked": "1.6.15"
         },
         "org.springframework.boot:spring-boot-starter": {
-<<<<<<< HEAD
             "locked": "3.1.4"
         },
         "org.springframework.boot:spring-boot-starter-actuator": {
@@ -87,24 +82,6 @@
         },
         "redis.clients:jedis": {
             "locked": "3.3.0"
-=======
-            "locked": "2.7.16"
-        },
-        "org.springframework.boot:spring-boot-starter-actuator": {
-            "locked": "2.7.16"
-        },
-        "org.springframework.boot:spring-boot-starter-log4j2": {
-            "locked": "2.7.16"
-        },
-        "org.springframework.boot:spring-boot-starter-validation": {
-            "locked": "2.7.16"
-        },
-        "org.springframework.boot:spring-boot-starter-web": {
-            "locked": "2.7.16"
-        },
-        "org.springframework.retry:spring-retry": {
-            "locked": "1.3.4"
->>>>>>> 03cf0c1f
         }
     },
     "productionRuntimeClasspath": {
@@ -130,43 +107,27 @@
             "firstLevelTransitive": [
                 "com.netflix.conductor:conductor-core"
             ],
-<<<<<<< HEAD
             "locked": "2.15.2"
-=======
-            "locked": "2.13.5"
->>>>>>> 03cf0c1f
         },
         "com.fasterxml.jackson.core:jackson-core": {
             "firstLevelTransitive": [
                 "com.netflix.conductor:conductor-common",
                 "com.netflix.conductor:conductor-core"
             ],
-<<<<<<< HEAD
             "locked": "2.15.2"
-=======
-            "locked": "2.13.5"
->>>>>>> 03cf0c1f
         },
         "com.fasterxml.jackson.core:jackson-databind": {
             "firstLevelTransitive": [
                 "com.netflix.conductor:conductor-common",
                 "com.netflix.conductor:conductor-core"
             ],
-<<<<<<< HEAD
             "locked": "2.15.2"
-=======
-            "locked": "2.13.5"
->>>>>>> 03cf0c1f
         },
         "com.fasterxml.jackson.module:jackson-module-afterburner": {
             "firstLevelTransitive": [
                 "com.netflix.conductor:conductor-common"
             ],
-<<<<<<< HEAD
             "locked": "2.15.2"
-=======
-            "locked": "2.13.5"
->>>>>>> 03cf0c1f
         },
         "com.github.ben-manes.caffeine:caffeine": {
             "firstLevelTransitive": [
@@ -543,7 +504,6 @@
             "locked": "1.6.15"
         },
         "org.springframework.boot:spring-boot-starter": {
-<<<<<<< HEAD
             "locked": "3.1.4"
         },
         "org.springframework.boot:spring-boot-starter-actuator": {
@@ -554,34 +514,15 @@
         },
         "org.springframework.boot:spring-boot-starter-validation": {
             "locked": "3.1.4"
-=======
-            "locked": "2.7.16"
-        },
-        "org.springframework.boot:spring-boot-starter-actuator": {
-            "locked": "2.7.16"
-        },
-        "org.springframework.boot:spring-boot-starter-log4j2": {
-            "locked": "2.7.16"
-        },
-        "org.springframework.boot:spring-boot-starter-validation": {
-            "locked": "2.7.16"
->>>>>>> 03cf0c1f
         },
         "org.springframework.boot:spring-boot-starter-web": {
             "firstLevelTransitive": [
                 "com.netflix.conductor:conductor-rest"
             ],
-<<<<<<< HEAD
             "locked": "3.1.4"
         },
         "org.springframework.retry:spring-retry": {
             "locked": "2.0.3"
-=======
-            "locked": "2.7.16"
-        },
-        "org.springframework.retry:spring-retry": {
-            "locked": "1.3.4"
->>>>>>> 03cf0c1f
         },
         "redis.clients:jedis": {
             "firstLevelTransitive": [
@@ -614,43 +555,27 @@
             "firstLevelTransitive": [
                 "com.netflix.conductor:conductor-core"
             ],
-<<<<<<< HEAD
             "locked": "2.15.2"
-=======
-            "locked": "2.13.5"
->>>>>>> 03cf0c1f
         },
         "com.fasterxml.jackson.core:jackson-core": {
             "firstLevelTransitive": [
                 "com.netflix.conductor:conductor-common",
                 "com.netflix.conductor:conductor-core"
             ],
-<<<<<<< HEAD
             "locked": "2.15.2"
-=======
-            "locked": "2.13.5"
->>>>>>> 03cf0c1f
         },
         "com.fasterxml.jackson.core:jackson-databind": {
             "firstLevelTransitive": [
                 "com.netflix.conductor:conductor-common",
                 "com.netflix.conductor:conductor-core"
             ],
-<<<<<<< HEAD
             "locked": "2.15.2"
-=======
-            "locked": "2.13.5"
->>>>>>> 03cf0c1f
         },
         "com.fasterxml.jackson.module:jackson-module-afterburner": {
             "firstLevelTransitive": [
                 "com.netflix.conductor:conductor-common"
             ],
-<<<<<<< HEAD
             "locked": "2.15.2"
-=======
-            "locked": "2.13.5"
->>>>>>> 03cf0c1f
         },
         "com.github.ben-manes.caffeine:caffeine": {
             "firstLevelTransitive": [
@@ -1027,7 +952,6 @@
             "locked": "1.6.15"
         },
         "org.springframework.boot:spring-boot-starter": {
-<<<<<<< HEAD
             "locked": "3.1.4"
         },
         "org.springframework.boot:spring-boot-starter-actuator": {
@@ -1038,34 +962,15 @@
         },
         "org.springframework.boot:spring-boot-starter-validation": {
             "locked": "3.1.4"
-=======
-            "locked": "2.7.16"
-        },
-        "org.springframework.boot:spring-boot-starter-actuator": {
-            "locked": "2.7.16"
-        },
-        "org.springframework.boot:spring-boot-starter-log4j2": {
-            "locked": "2.7.16"
-        },
-        "org.springframework.boot:spring-boot-starter-validation": {
-            "locked": "2.7.16"
->>>>>>> 03cf0c1f
         },
         "org.springframework.boot:spring-boot-starter-web": {
             "firstLevelTransitive": [
                 "com.netflix.conductor:conductor-rest"
             ],
-<<<<<<< HEAD
             "locked": "3.1.4"
         },
         "org.springframework.retry:spring-retry": {
             "locked": "2.0.3"
-=======
-            "locked": "2.7.16"
-        },
-        "org.springframework.retry:spring-retry": {
-            "locked": "1.3.4"
->>>>>>> 03cf0c1f
         },
         "redis.clients:jedis": {
             "firstLevelTransitive": [
@@ -1155,7 +1060,6 @@
             "locked": "1.6.15"
         },
         "org.springframework.boot:spring-boot-starter": {
-<<<<<<< HEAD
             "locked": "3.1.4"
         },
         "org.springframework.boot:spring-boot-starter-actuator": {
@@ -1178,27 +1082,6 @@
         },
         "redis.clients:jedis": {
             "locked": "3.3.0"
-=======
-            "locked": "2.7.16"
-        },
-        "org.springframework.boot:spring-boot-starter-actuator": {
-            "locked": "2.7.16"
-        },
-        "org.springframework.boot:spring-boot-starter-log4j2": {
-            "locked": "2.7.16"
-        },
-        "org.springframework.boot:spring-boot-starter-test": {
-            "locked": "2.7.16"
-        },
-        "org.springframework.boot:spring-boot-starter-validation": {
-            "locked": "2.7.16"
-        },
-        "org.springframework.boot:spring-boot-starter-web": {
-            "locked": "2.7.16"
-        },
-        "org.springframework.retry:spring-retry": {
-            "locked": "1.3.4"
->>>>>>> 03cf0c1f
         }
     },
     "testRuntimeClasspath": {
@@ -1224,43 +1107,27 @@
             "firstLevelTransitive": [
                 "com.netflix.conductor:conductor-core"
             ],
-<<<<<<< HEAD
             "locked": "2.15.2"
-=======
-            "locked": "2.13.5"
->>>>>>> 03cf0c1f
         },
         "com.fasterxml.jackson.core:jackson-core": {
             "firstLevelTransitive": [
                 "com.netflix.conductor:conductor-common",
                 "com.netflix.conductor:conductor-core"
             ],
-<<<<<<< HEAD
             "locked": "2.15.2"
-=======
-            "locked": "2.13.5"
->>>>>>> 03cf0c1f
         },
         "com.fasterxml.jackson.core:jackson-databind": {
             "firstLevelTransitive": [
                 "com.netflix.conductor:conductor-common",
                 "com.netflix.conductor:conductor-core"
             ],
-<<<<<<< HEAD
             "locked": "2.15.2"
-=======
-            "locked": "2.13.5"
->>>>>>> 03cf0c1f
         },
         "com.fasterxml.jackson.module:jackson-module-afterburner": {
             "firstLevelTransitive": [
                 "com.netflix.conductor:conductor-common"
             ],
-<<<<<<< HEAD
             "locked": "2.15.2"
-=======
-            "locked": "2.13.5"
->>>>>>> 03cf0c1f
         },
         "com.github.ben-manes.caffeine:caffeine": {
             "firstLevelTransitive": [
@@ -1646,7 +1513,6 @@
             "locked": "1.6.15"
         },
         "org.springframework.boot:spring-boot-starter": {
-<<<<<<< HEAD
             "locked": "3.1.4"
         },
         "org.springframework.boot:spring-boot-starter-actuator": {
@@ -1660,37 +1526,15 @@
         },
         "org.springframework.boot:spring-boot-starter-validation": {
             "locked": "3.1.4"
-=======
-            "locked": "2.7.16"
-        },
-        "org.springframework.boot:spring-boot-starter-actuator": {
-            "locked": "2.7.16"
-        },
-        "org.springframework.boot:spring-boot-starter-log4j2": {
-            "locked": "2.7.16"
-        },
-        "org.springframework.boot:spring-boot-starter-test": {
-            "locked": "2.7.16"
-        },
-        "org.springframework.boot:spring-boot-starter-validation": {
-            "locked": "2.7.16"
->>>>>>> 03cf0c1f
         },
         "org.springframework.boot:spring-boot-starter-web": {
             "firstLevelTransitive": [
                 "com.netflix.conductor:conductor-rest"
             ],
-<<<<<<< HEAD
             "locked": "3.1.4"
         },
         "org.springframework.retry:spring-retry": {
             "locked": "2.0.3"
-=======
-            "locked": "2.7.16"
-        },
-        "org.springframework.retry:spring-retry": {
-            "locked": "1.3.4"
->>>>>>> 03cf0c1f
         },
         "redis.clients:jedis": {
             "firstLevelTransitive": [
