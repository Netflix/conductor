# Community projects related to Conductor


## Microservices operations

* https://github.com/flaviostutz/schellar - Schellar is a scheduler tool for instantiating Conductor workflows from time to time, mostly like a cron job, but with transport of input/output variables between calls.

* https://github.com/flaviostutz/backtor - Backtor is a backup scheduler tool that uses Conductor workers to handle backup operations and decide when to expire backups (ex.: keep backup 3 days, 2 weeks, 2 months, 1 semester)

* https://github.com/cquon/conductor-tools - Conductor CLI for launching workflows, polling tasks, listing running tasks etc


## Conductor deployment

* https://github.com/flaviostutz/conductor-server - Docker container for running Conductor with  Prometheus metrics plugin installed and some tweaks to ease provisioning of workflows from json files embedded to the container

* https://github.com/flaviostutz/conductor-ui - Docker container for running Conductor UI so that you can easily scale UI independently

* https://github.com/flaviostutz/elasticblast - "Elasticsearch to Bleve" bridge tailored for running Conductor on top of Bleve indexer. The footprint of Elasticsearch may cost too much for small deployments on Cloud environment.

* https://github.com/mohelsaka/conductor-prometheus-metrics - Conductor plugin for exposing Prometheus metrics over path '/metrics'

## OAuth2.0 Security Configuration
Forked Repository - [Conductor (Secure)](https://github.com/maheshyaddanapudi/conductor/tree/oauth2)

[OAuth2.0 Role Based Security!](https://github.com/maheshyaddanapudi/conductor/blob/oauth2/SECURITY.md) - Spring Security with easy configuration to secure the Conductor server APIs.

Docker image published to [Docker Hub](https://hub.docker.com/repository/docker/conductorboot/server)

## Conductor Worker utilities

* https://github.com/ggrcha/conductor-go-client - Conductor Golang client for writing Workers in Golang

* https://github.com/courosh12/conductor-dotnet-client - Conductor DOTNET client for writing Workers in DOTNET
  * https://github.com/TwoUnderscorez/serilog-sinks-conductor-task-log - Serilog sink for sending worker log events to Netflix Conductor

* https://github.com/davidwadden/conductor-workers - Various ready made Conductor workers for common operations on some platforms (ex.: Jira, Github, Concourse)

## Conductor Web UI

* https://github.com/maheshyaddanapudi/conductor-ng-ui - Angular based - Conductor Workflow Management UI

## Conductor Persistence

<<<<<<< HEAD
### Oracle Persistence

* https://github.com/maheshyaddanapudi/conductor/tree/oracle_persistence - With option to use Oracle Database as persistence unit.
  * Oracle Persistence / Option to use Oracle Database as persistence unit : version > 12.2 - Tested well with 19C
  * Docker Compose example with Oracle Container.
=======
### Mongo Persistence

* https://github.com/maheshyaddanapudi/conductor/tree/mongo_persistence - With option to use Mongo Database as persistence unit.
  * Mongo Persistence / Option to use Mongo Database as persistence unit.
  * Docker Compose example with MongoDB Container.
>>>>>>> c09ba129
<|MERGE_RESOLUTION|>--- conflicted
+++ resolved
@@ -42,16 +42,14 @@
 
 ## Conductor Persistence
 
-<<<<<<< HEAD
-### Oracle Persistence
-
-* https://github.com/maheshyaddanapudi/conductor/tree/oracle_persistence - With option to use Oracle Database as persistence unit.
-  * Oracle Persistence / Option to use Oracle Database as persistence unit : version > 12.2 - Tested well with 19C
-  * Docker Compose example with Oracle Container.
-=======
 ### Mongo Persistence
 
 * https://github.com/maheshyaddanapudi/conductor/tree/mongo_persistence - With option to use Mongo Database as persistence unit.
   * Mongo Persistence / Option to use Mongo Database as persistence unit.
   * Docker Compose example with MongoDB Container.
->>>>>>> c09ba129
+
+### Oracle Persistence
+
+* https://github.com/maheshyaddanapudi/conductor/tree/oracle_persistence - With option to use Oracle Database as persistence unit.
+  * Oracle Persistence / Option to use Oracle Database as persistence unit : version > 12.2 - Tested well with 19C
+  * Docker Compose example with Oracle Container.