{
    "annotationProcessor": {
        "org.springframework.boot:spring-boot-configuration-processor": {
            "locked": "2.7.16"
        }
    },
    "compileClasspath": {
        "com.fasterxml.jackson.core:jackson-annotations": {
            "locked": "2.15.0"
        },
        "com.fasterxml.jackson.core:jackson-core": {
            "locked": "2.15.0"
        },
        "com.fasterxml.jackson.core:jackson-databind": {
            "locked": "2.15.0"
        },
        "com.fasterxml.jackson.dataformat:jackson-dataformat-cbor": {
            "locked": "2.15.0"
        },
        "com.fasterxml.jackson.dataformat:jackson-dataformat-smile": {
            "locked": "2.15.0"
        },
        "com.fasterxml.jackson.dataformat:jackson-dataformat-yaml": {
            "locked": "2.15.0"
        },
        "com.fasterxml.jackson.datatype:jackson-datatype-jdk8": {
            "locked": "2.15.0"
        },
        "com.fasterxml.jackson.datatype:jackson-datatype-joda": {
            "locked": "2.15.0"
        },
        "com.fasterxml.jackson.datatype:jackson-datatype-jsr310": {
            "locked": "2.15.0"
        },
        "com.fasterxml.jackson.jaxrs:jackson-jaxrs-json-provider": {
            "locked": "2.15.0"
        },
        "com.fasterxml.jackson.module:jackson-module-afterburner": {
            "locked": "2.15.0"
        },
        "com.google.guava:guava": {
            "locked": "32.0.0-jre"
        },
        "com.netflix.conductor:conductor-common": {
            "project": true
        },
        "com.netflix.conductor:conductor-core": {
            "project": true
        },
        "com.netflix.conductor:conductor-grpc": {
            "project": true
        },
        "io.grpc:grpc-netty": {
<<<<<<< HEAD
            "locked": "1.58.0"
        },
        "io.grpc:grpc-services": {
            "locked": "1.58.0"
=======
            "locked": "1.57.2"
        },
        "io.grpc:grpc-protobuf": {
            "locked": "1.57.2"
        },
        "io.grpc:grpc-services": {
            "locked": "1.57.2"
>>>>>>> 9669d469
        },
        "org.apache.commons:commons-lang3": {
            "locked": "3.12.0"
        },
        "org.apache.logging.log4j:log4j-api": {
            "locked": "2.17.2"
        },
        "org.apache.logging.log4j:log4j-core": {
            "locked": "2.17.2"
        },
        "org.apache.logging.log4j:log4j-jul": {
            "locked": "2.17.2"
        },
        "org.apache.logging.log4j:log4j-slf4j-impl": {
            "locked": "2.17.2"
        },
        "org.apache.logging.log4j:log4j-web": {
            "locked": "2.17.2"
        },
        "org.springframework.boot:spring-boot-starter": {
            "locked": "2.7.16"
<<<<<<< HEAD
        },
        "org.yaml:snakeyaml": {
            "locked": "2.0"
=======
>>>>>>> 9669d469
        }
    },
    "runtimeClasspath": {
        "com.fasterxml.jackson.core:jackson-annotations": {
            "firstLevelTransitive": [
                "com.netflix.conductor:conductor-annotations",
                "com.netflix.conductor:conductor-common",
                "com.netflix.conductor:conductor-core",
                "com.netflix.conductor:conductor-grpc"
            ],
<<<<<<< HEAD
            "locked": "2.15.0"
=======
            "locked": "2.13.5"
>>>>>>> 9669d469
        },
        "com.fasterxml.jackson.core:jackson-core": {
            "firstLevelTransitive": [
                "com.netflix.conductor:conductor-annotations",
                "com.netflix.conductor:conductor-common",
                "com.netflix.conductor:conductor-core",
                "com.netflix.conductor:conductor-grpc"
            ],
<<<<<<< HEAD
            "locked": "2.15.0"
=======
            "locked": "2.13.5"
>>>>>>> 9669d469
        },
        "com.fasterxml.jackson.core:jackson-databind": {
            "firstLevelTransitive": [
                "com.netflix.conductor:conductor-annotations",
                "com.netflix.conductor:conductor-common",
                "com.netflix.conductor:conductor-core",
                "com.netflix.conductor:conductor-grpc"
            ],
<<<<<<< HEAD
            "locked": "2.15.0"
        },
        "com.fasterxml.jackson.dataformat:jackson-dataformat-cbor": {
            "firstLevelTransitive": [
                "com.netflix.conductor:conductor-annotations",
                "com.netflix.conductor:conductor-common",
                "com.netflix.conductor:conductor-core",
                "com.netflix.conductor:conductor-grpc"
            ],
            "locked": "2.15.0"
        },
        "com.fasterxml.jackson.dataformat:jackson-dataformat-smile": {
            "firstLevelTransitive": [
                "com.netflix.conductor:conductor-annotations",
                "com.netflix.conductor:conductor-common",
                "com.netflix.conductor:conductor-core",
                "com.netflix.conductor:conductor-grpc"
            ],
            "locked": "2.15.0"
        },
        "com.fasterxml.jackson.dataformat:jackson-dataformat-yaml": {
            "firstLevelTransitive": [
                "com.netflix.conductor:conductor-annotations",
                "com.netflix.conductor:conductor-common",
                "com.netflix.conductor:conductor-core",
                "com.netflix.conductor:conductor-grpc"
            ],
            "locked": "2.15.0"
        },
        "com.fasterxml.jackson.datatype:jackson-datatype-jdk8": {
            "firstLevelTransitive": [
                "com.netflix.conductor:conductor-annotations",
                "com.netflix.conductor:conductor-common",
                "com.netflix.conductor:conductor-core",
                "com.netflix.conductor:conductor-grpc"
            ],
            "locked": "2.15.0"
        },
        "com.fasterxml.jackson.datatype:jackson-datatype-joda": {
            "firstLevelTransitive": [
                "com.netflix.conductor:conductor-annotations",
                "com.netflix.conductor:conductor-common",
                "com.netflix.conductor:conductor-core",
                "com.netflix.conductor:conductor-grpc"
            ],
            "locked": "2.15.0"
        },
        "com.fasterxml.jackson.datatype:jackson-datatype-jsr310": {
            "firstLevelTransitive": [
                "com.netflix.conductor:conductor-annotations",
                "com.netflix.conductor:conductor-common",
                "com.netflix.conductor:conductor-core",
                "com.netflix.conductor:conductor-grpc"
            ],
            "locked": "2.15.0"
        },
        "com.fasterxml.jackson.jaxrs:jackson-jaxrs-json-provider": {
            "firstLevelTransitive": [
                "com.netflix.conductor:conductor-annotations",
                "com.netflix.conductor:conductor-common",
                "com.netflix.conductor:conductor-core",
                "com.netflix.conductor:conductor-grpc"
            ],
            "locked": "2.15.0"
=======
            "locked": "2.13.5"
>>>>>>> 9669d469
        },
        "com.fasterxml.jackson.module:jackson-module-afterburner": {
            "firstLevelTransitive": [
                "com.netflix.conductor:conductor-annotations",
                "com.netflix.conductor:conductor-common",
                "com.netflix.conductor:conductor-core",
                "com.netflix.conductor:conductor-grpc"
            ],
<<<<<<< HEAD
            "locked": "2.15.0"
=======
            "locked": "2.13.5"
>>>>>>> 9669d469
        },
        "com.github.ben-manes.caffeine:caffeine": {
            "firstLevelTransitive": [
                "com.netflix.conductor:conductor-core"
            ],
            "locked": "2.9.3"
        },
        "com.google.guava:guava": {
            "firstLevelTransitive": [
                "com.netflix.conductor:conductor-annotations",
                "com.netflix.conductor:conductor-common",
                "com.netflix.conductor:conductor-core",
                "com.netflix.conductor:conductor-grpc"
            ],
            "locked": "32.0.0-jre"
        },
        "com.google.protobuf:protobuf-java": {
            "firstLevelTransitive": [
                "com.netflix.conductor:conductor-common",
                "com.netflix.conductor:conductor-core",
                "com.netflix.conductor:conductor-grpc"
            ],
            "locked": "3.24.3"
        },
        "com.jayway.jsonpath:json-path": {
            "firstLevelTransitive": [
                "com.netflix.conductor:conductor-core"
            ],
            "locked": "2.7.0"
        },
        "com.netflix.conductor:conductor-annotations": {
            "firstLevelTransitive": [
                "com.netflix.conductor:conductor-common"
            ],
            "project": true
        },
        "com.netflix.conductor:conductor-common": {
            "firstLevelTransitive": [
                "com.netflix.conductor:conductor-core",
                "com.netflix.conductor:conductor-grpc"
            ],
            "project": true
        },
        "com.netflix.conductor:conductor-core": {
            "project": true
        },
        "com.netflix.conductor:conductor-grpc": {
            "project": true
        },
        "com.netflix.spectator:spectator-api": {
            "firstLevelTransitive": [
                "com.netflix.conductor:conductor-core"
            ],
            "locked": "0.122.0"
        },
        "com.spotify:completable-futures": {
            "firstLevelTransitive": [
                "com.netflix.conductor:conductor-core"
            ],
            "locked": "0.3.3"
        },
        "commons-io:commons-io": {
            "firstLevelTransitive": [
                "com.netflix.conductor:conductor-core"
            ],
            "locked": "2.7"
        },
        "io.grpc:grpc-netty": {
<<<<<<< HEAD
            "locked": "1.58.0"
=======
            "locked": "1.57.2"
>>>>>>> 9669d469
        },
        "io.grpc:grpc-protobuf": {
            "firstLevelTransitive": [
                "com.netflix.conductor:conductor-grpc"
            ],
<<<<<<< HEAD
            "locked": "1.58.0"
        },
        "io.grpc:grpc-services": {
            "locked": "1.58.0"
=======
            "locked": "1.57.2"
        },
        "io.grpc:grpc-services": {
            "locked": "1.57.2"
>>>>>>> 9669d469
        },
        "io.grpc:grpc-stub": {
            "firstLevelTransitive": [
                "com.netflix.conductor:conductor-grpc"
            ],
<<<<<<< HEAD
            "locked": "1.58.0"
=======
            "locked": "1.57.2"
>>>>>>> 9669d469
        },
        "io.reactivex:rxjava": {
            "firstLevelTransitive": [
                "com.netflix.conductor:conductor-core"
            ],
            "locked": "1.3.8"
        },
        "jakarta.activation:jakarta.activation-api": {
            "firstLevelTransitive": [
                "com.netflix.conductor:conductor-core"
            ],
            "locked": "1.2.2"
        },
        "jakarta.xml.bind:jakarta.xml.bind-api": {
            "firstLevelTransitive": [
                "com.netflix.conductor:conductor-core"
            ],
            "locked": "2.3.3"
        },
        "javax.annotation:javax.annotation-api": {
            "firstLevelTransitive": [
                "com.netflix.conductor:conductor-grpc"
            ],
            "locked": "1.3.2"
        },
        "org.apache.bval:bval-jsr": {
            "firstLevelTransitive": [
                "com.netflix.conductor:conductor-common",
                "com.netflix.conductor:conductor-core"
            ],
            "locked": "2.0.6"
        },
        "org.apache.commons:commons-lang3": {
            "firstLevelTransitive": [
                "com.netflix.conductor:conductor-common",
                "com.netflix.conductor:conductor-core"
            ],
            "locked": "3.12.0"
        },
        "org.apache.logging.log4j:log4j-api": {
            "firstLevelTransitive": [
                "com.netflix.conductor:conductor-annotations",
                "com.netflix.conductor:conductor-common",
                "com.netflix.conductor:conductor-core",
                "com.netflix.conductor:conductor-grpc"
            ],
            "locked": "2.17.2"
        },
        "org.apache.logging.log4j:log4j-core": {
            "firstLevelTransitive": [
                "com.netflix.conductor:conductor-annotations",
                "com.netflix.conductor:conductor-common",
                "com.netflix.conductor:conductor-core",
                "com.netflix.conductor:conductor-grpc"
            ],
            "locked": "2.17.2"
        },
        "org.apache.logging.log4j:log4j-jul": {
            "firstLevelTransitive": [
                "com.netflix.conductor:conductor-annotations",
                "com.netflix.conductor:conductor-common",
                "com.netflix.conductor:conductor-core",
                "com.netflix.conductor:conductor-grpc"
            ],
            "locked": "2.17.2"
        },
        "org.apache.logging.log4j:log4j-slf4j-impl": {
            "firstLevelTransitive": [
                "com.netflix.conductor:conductor-annotations",
                "com.netflix.conductor:conductor-common",
                "com.netflix.conductor:conductor-core",
                "com.netflix.conductor:conductor-grpc"
            ],
            "locked": "2.17.2"
        },
        "org.apache.logging.log4j:log4j-web": {
            "firstLevelTransitive": [
                "com.netflix.conductor:conductor-annotations",
                "com.netflix.conductor:conductor-common",
                "com.netflix.conductor:conductor-core",
                "com.netflix.conductor:conductor-grpc"
            ],
            "locked": "2.17.2"
        },
        "org.openjdk.nashorn:nashorn-core": {
            "firstLevelTransitive": [
                "com.netflix.conductor:conductor-core"
            ],
            "locked": "15.4"
        },
        "org.yaml:snakeyaml": {
            "firstLevelTransitive": [
                "com.netflix.conductor:conductor-annotations",
                "com.netflix.conductor:conductor-common",
                "com.netflix.conductor:conductor-core",
                "com.netflix.conductor:conductor-grpc"
            ],
            "locked": "2.0"
        }
    },
    "testCompileClasspath": {
        "com.fasterxml.jackson.core:jackson-annotations": {
            "locked": "2.15.0"
        },
        "com.fasterxml.jackson.core:jackson-core": {
            "locked": "2.15.0"
        },
        "com.fasterxml.jackson.core:jackson-databind": {
            "locked": "2.15.0"
        },
        "com.fasterxml.jackson.dataformat:jackson-dataformat-cbor": {
            "locked": "2.15.0"
        },
        "com.fasterxml.jackson.dataformat:jackson-dataformat-smile": {
            "locked": "2.15.0"
        },
        "com.fasterxml.jackson.dataformat:jackson-dataformat-yaml": {
            "locked": "2.15.0"
        },
        "com.fasterxml.jackson.datatype:jackson-datatype-jdk8": {
            "locked": "2.15.0"
        },
        "com.fasterxml.jackson.datatype:jackson-datatype-joda": {
            "locked": "2.15.0"
        },
        "com.fasterxml.jackson.datatype:jackson-datatype-jsr310": {
            "locked": "2.15.0"
        },
        "com.fasterxml.jackson.jaxrs:jackson-jaxrs-json-provider": {
            "locked": "2.15.0"
        },
        "com.fasterxml.jackson.module:jackson-module-afterburner": {
            "locked": "2.15.0"
        },
        "com.google.guava:guava": {
            "locked": "32.0.0-jre"
        },
        "com.netflix.conductor:conductor-common": {
            "project": true
        },
        "com.netflix.conductor:conductor-core": {
            "project": true
        },
        "com.netflix.conductor:conductor-grpc": {
            "project": true
        },
        "io.grpc:grpc-netty": {
<<<<<<< HEAD
            "locked": "1.58.0"
        },
        "io.grpc:grpc-services": {
            "locked": "1.58.0"
        },
        "io.grpc:grpc-testing": {
            "locked": "1.58.0"
=======
            "locked": "1.57.2"
        },
        "io.grpc:grpc-protobuf": {
            "locked": "1.57.2"
        },
        "io.grpc:grpc-services": {
            "locked": "1.57.2"
        },
        "io.grpc:grpc-testing": {
            "locked": "1.57.2"
>>>>>>> 9669d469
        },
        "junit:junit": {
            "locked": "4.13.2"
        },
        "net.java.dev.jna:jna": {
            "locked": "5.13.0"
        },
        "org.apache.commons:commons-lang3": {
            "locked": "3.12.0"
        },
        "org.apache.logging.log4j:log4j-api": {
            "locked": "2.17.2"
        },
        "org.apache.logging.log4j:log4j-core": {
            "locked": "2.17.2"
        },
        "org.apache.logging.log4j:log4j-jul": {
            "locked": "2.17.2"
        },
        "org.apache.logging.log4j:log4j-slf4j-impl": {
            "locked": "2.17.2"
        },
        "org.apache.logging.log4j:log4j-web": {
            "locked": "2.17.2"
        },
        "org.junit.vintage:junit-vintage-engine": {
            "locked": "5.8.2"
        },
        "org.springframework.boot:spring-boot-starter-log4j2": {
            "locked": "2.7.16"
        },
        "org.springframework.boot:spring-boot-starter-test": {
            "locked": "2.7.16"
        },
        "org.testinfected.hamcrest-matchers:all-matchers": {
            "locked": "1.8"
        },
        "org.yaml:snakeyaml": {
            "locked": "2.0"
        }
    },
    "testRuntimeClasspath": {
        "com.fasterxml.jackson.core:jackson-annotations": {
            "firstLevelTransitive": [
                "com.netflix.conductor:conductor-annotations",
                "com.netflix.conductor:conductor-common",
                "com.netflix.conductor:conductor-core",
                "com.netflix.conductor:conductor-grpc"
            ],
<<<<<<< HEAD
            "locked": "2.15.0"
=======
            "locked": "2.13.5"
>>>>>>> 9669d469
        },
        "com.fasterxml.jackson.core:jackson-core": {
            "firstLevelTransitive": [
                "com.netflix.conductor:conductor-annotations",
                "com.netflix.conductor:conductor-common",
                "com.netflix.conductor:conductor-core",
                "com.netflix.conductor:conductor-grpc"
            ],
<<<<<<< HEAD
            "locked": "2.15.0"
=======
            "locked": "2.13.5"
>>>>>>> 9669d469
        },
        "com.fasterxml.jackson.core:jackson-databind": {
            "firstLevelTransitive": [
                "com.netflix.conductor:conductor-annotations",
                "com.netflix.conductor:conductor-common",
                "com.netflix.conductor:conductor-core",
                "com.netflix.conductor:conductor-grpc"
            ],
<<<<<<< HEAD
            "locked": "2.15.0"
        },
        "com.fasterxml.jackson.dataformat:jackson-dataformat-cbor": {
            "firstLevelTransitive": [
                "com.netflix.conductor:conductor-annotations",
                "com.netflix.conductor:conductor-common",
                "com.netflix.conductor:conductor-core",
                "com.netflix.conductor:conductor-grpc"
            ],
            "locked": "2.15.0"
        },
        "com.fasterxml.jackson.dataformat:jackson-dataformat-smile": {
            "firstLevelTransitive": [
                "com.netflix.conductor:conductor-annotations",
                "com.netflix.conductor:conductor-common",
                "com.netflix.conductor:conductor-core",
                "com.netflix.conductor:conductor-grpc"
            ],
            "locked": "2.15.0"
        },
        "com.fasterxml.jackson.dataformat:jackson-dataformat-yaml": {
            "firstLevelTransitive": [
                "com.netflix.conductor:conductor-annotations",
                "com.netflix.conductor:conductor-common",
                "com.netflix.conductor:conductor-core",
                "com.netflix.conductor:conductor-grpc"
            ],
            "locked": "2.15.0"
        },
        "com.fasterxml.jackson.datatype:jackson-datatype-jdk8": {
            "firstLevelTransitive": [
                "com.netflix.conductor:conductor-annotations",
                "com.netflix.conductor:conductor-common",
                "com.netflix.conductor:conductor-core",
                "com.netflix.conductor:conductor-grpc"
            ],
            "locked": "2.15.0"
        },
        "com.fasterxml.jackson.datatype:jackson-datatype-joda": {
            "firstLevelTransitive": [
                "com.netflix.conductor:conductor-annotations",
                "com.netflix.conductor:conductor-common",
                "com.netflix.conductor:conductor-core",
                "com.netflix.conductor:conductor-grpc"
            ],
            "locked": "2.15.0"
        },
        "com.fasterxml.jackson.datatype:jackson-datatype-jsr310": {
            "firstLevelTransitive": [
                "com.netflix.conductor:conductor-annotations",
                "com.netflix.conductor:conductor-common",
                "com.netflix.conductor:conductor-core",
                "com.netflix.conductor:conductor-grpc"
            ],
            "locked": "2.15.0"
        },
        "com.fasterxml.jackson.jaxrs:jackson-jaxrs-json-provider": {
            "firstLevelTransitive": [
                "com.netflix.conductor:conductor-annotations",
                "com.netflix.conductor:conductor-common",
                "com.netflix.conductor:conductor-core",
                "com.netflix.conductor:conductor-grpc"
            ],
            "locked": "2.15.0"
=======
            "locked": "2.13.5"
>>>>>>> 9669d469
        },
        "com.fasterxml.jackson.module:jackson-module-afterburner": {
            "firstLevelTransitive": [
                "com.netflix.conductor:conductor-annotations",
                "com.netflix.conductor:conductor-common",
                "com.netflix.conductor:conductor-core",
                "com.netflix.conductor:conductor-grpc"
            ],
<<<<<<< HEAD
            "locked": "2.15.0"
=======
            "locked": "2.13.5"
>>>>>>> 9669d469
        },
        "com.github.ben-manes.caffeine:caffeine": {
            "firstLevelTransitive": [
                "com.netflix.conductor:conductor-core"
            ],
            "locked": "2.9.3"
        },
        "com.google.guava:guava": {
            "firstLevelTransitive": [
                "com.netflix.conductor:conductor-annotations",
                "com.netflix.conductor:conductor-common",
                "com.netflix.conductor:conductor-core",
                "com.netflix.conductor:conductor-grpc"
            ],
            "locked": "32.0.0-jre"
        },
        "com.google.protobuf:protobuf-java": {
            "firstLevelTransitive": [
                "com.netflix.conductor:conductor-common",
                "com.netflix.conductor:conductor-core",
                "com.netflix.conductor:conductor-grpc"
            ],
            "locked": "3.24.3"
        },
        "com.jayway.jsonpath:json-path": {
            "firstLevelTransitive": [
                "com.netflix.conductor:conductor-core"
            ],
            "locked": "2.7.0"
        },
        "com.netflix.conductor:conductor-annotations": {
            "firstLevelTransitive": [
                "com.netflix.conductor:conductor-common"
            ],
            "project": true
        },
        "com.netflix.conductor:conductor-common": {
            "firstLevelTransitive": [
                "com.netflix.conductor:conductor-core",
                "com.netflix.conductor:conductor-grpc"
            ],
            "project": true
        },
        "com.netflix.conductor:conductor-core": {
            "project": true
        },
        "com.netflix.conductor:conductor-grpc": {
            "project": true
        },
        "com.netflix.spectator:spectator-api": {
            "firstLevelTransitive": [
                "com.netflix.conductor:conductor-core"
            ],
            "locked": "0.122.0"
        },
        "com.spotify:completable-futures": {
            "firstLevelTransitive": [
                "com.netflix.conductor:conductor-core"
            ],
            "locked": "0.3.3"
        },
        "commons-io:commons-io": {
            "firstLevelTransitive": [
                "com.netflix.conductor:conductor-core"
            ],
            "locked": "2.7"
        },
        "io.grpc:grpc-netty": {
<<<<<<< HEAD
            "locked": "1.58.0"
=======
            "locked": "1.57.2"
>>>>>>> 9669d469
        },
        "io.grpc:grpc-protobuf": {
            "firstLevelTransitive": [
                "com.netflix.conductor:conductor-grpc"
            ],
<<<<<<< HEAD
            "locked": "1.58.0"
        },
        "io.grpc:grpc-services": {
            "locked": "1.58.0"
=======
            "locked": "1.57.2"
        },
        "io.grpc:grpc-services": {
            "locked": "1.57.2"
>>>>>>> 9669d469
        },
        "io.grpc:grpc-stub": {
            "firstLevelTransitive": [
                "com.netflix.conductor:conductor-grpc"
            ],
<<<<<<< HEAD
            "locked": "1.58.0"
        },
        "io.grpc:grpc-testing": {
            "locked": "1.58.0"
=======
            "locked": "1.57.2"
        },
        "io.grpc:grpc-testing": {
            "locked": "1.57.2"
>>>>>>> 9669d469
        },
        "io.reactivex:rxjava": {
            "firstLevelTransitive": [
                "com.netflix.conductor:conductor-core"
            ],
            "locked": "1.3.8"
        },
        "jakarta.activation:jakarta.activation-api": {
            "firstLevelTransitive": [
                "com.netflix.conductor:conductor-core"
            ],
            "locked": "1.2.2"
        },
        "jakarta.xml.bind:jakarta.xml.bind-api": {
            "firstLevelTransitive": [
                "com.netflix.conductor:conductor-core"
            ],
            "locked": "2.3.3"
        },
        "javax.annotation:javax.annotation-api": {
            "firstLevelTransitive": [
                "com.netflix.conductor:conductor-grpc"
            ],
            "locked": "1.3.2"
        },
        "junit:junit": {
            "locked": "4.13.2"
        },
        "net.java.dev.jna:jna": {
            "locked": "5.13.0"
        },
        "org.apache.bval:bval-jsr": {
            "firstLevelTransitive": [
                "com.netflix.conductor:conductor-common",
                "com.netflix.conductor:conductor-core"
            ],
            "locked": "2.0.6"
        },
        "org.apache.commons:commons-lang3": {
            "firstLevelTransitive": [
                "com.netflix.conductor:conductor-common",
                "com.netflix.conductor:conductor-core"
            ],
            "locked": "3.12.0"
        },
        "org.apache.logging.log4j:log4j-api": {
            "firstLevelTransitive": [
                "com.netflix.conductor:conductor-annotations",
                "com.netflix.conductor:conductor-common",
                "com.netflix.conductor:conductor-core",
                "com.netflix.conductor:conductor-grpc"
            ],
            "locked": "2.17.2"
        },
        "org.apache.logging.log4j:log4j-core": {
            "firstLevelTransitive": [
                "com.netflix.conductor:conductor-annotations",
                "com.netflix.conductor:conductor-common",
                "com.netflix.conductor:conductor-core",
                "com.netflix.conductor:conductor-grpc"
            ],
            "locked": "2.17.2"
        },
        "org.apache.logging.log4j:log4j-jul": {
            "firstLevelTransitive": [
                "com.netflix.conductor:conductor-annotations",
                "com.netflix.conductor:conductor-common",
                "com.netflix.conductor:conductor-core",
                "com.netflix.conductor:conductor-grpc"
            ],
            "locked": "2.17.2"
        },
        "org.apache.logging.log4j:log4j-slf4j-impl": {
            "firstLevelTransitive": [
                "com.netflix.conductor:conductor-annotations",
                "com.netflix.conductor:conductor-common",
                "com.netflix.conductor:conductor-core",
                "com.netflix.conductor:conductor-grpc"
            ],
            "locked": "2.17.2"
        },
        "org.apache.logging.log4j:log4j-web": {
            "firstLevelTransitive": [
                "com.netflix.conductor:conductor-annotations",
                "com.netflix.conductor:conductor-common",
                "com.netflix.conductor:conductor-core",
                "com.netflix.conductor:conductor-grpc"
            ],
            "locked": "2.17.2"
        },
        "org.junit.vintage:junit-vintage-engine": {
            "locked": "5.8.2"
        },
        "org.openjdk.nashorn:nashorn-core": {
            "firstLevelTransitive": [
                "com.netflix.conductor:conductor-core"
            ],
            "locked": "15.4"
        },
        "org.springframework.boot:spring-boot-starter-log4j2": {
            "locked": "2.7.16"
        },
        "org.springframework.boot:spring-boot-starter-test": {
            "locked": "2.7.16"
        },
        "org.testinfected.hamcrest-matchers:all-matchers": {
            "locked": "1.8"
        },
        "org.yaml:snakeyaml": {
            "firstLevelTransitive": [
                "com.netflix.conductor:conductor-annotations",
                "com.netflix.conductor:conductor-common",
                "com.netflix.conductor:conductor-core",
                "com.netflix.conductor:conductor-grpc"
            ],
            "locked": "2.0"
        }
    }
}<|MERGE_RESOLUTION|>--- conflicted
+++ resolved
@@ -38,9 +38,6 @@
         "com.fasterxml.jackson.module:jackson-module-afterburner": {
             "locked": "2.15.0"
         },
-        "com.google.guava:guava": {
-            "locked": "32.0.0-jre"
-        },
         "com.netflix.conductor:conductor-common": {
             "project": true
         },
@@ -51,20 +48,13 @@
             "project": true
         },
         "io.grpc:grpc-netty": {
-<<<<<<< HEAD
-            "locked": "1.58.0"
+            "locked": "1.57.2"
+        },
+        "io.grpc:grpc-protobuf": {
+            "locked": "1.57.2"
         },
         "io.grpc:grpc-services": {
-            "locked": "1.58.0"
-=======
-            "locked": "1.57.2"
-        },
-        "io.grpc:grpc-protobuf": {
-            "locked": "1.57.2"
-        },
-        "io.grpc:grpc-services": {
-            "locked": "1.57.2"
->>>>>>> 9669d469
+            "locked": "1.57.2"
         },
         "org.apache.commons:commons-lang3": {
             "locked": "3.12.0"
@@ -86,12 +76,9 @@
         },
         "org.springframework.boot:spring-boot-starter": {
             "locked": "2.7.16"
-<<<<<<< HEAD
         },
         "org.yaml:snakeyaml": {
             "locked": "2.0"
-=======
->>>>>>> 9669d469
         }
     },
     "runtimeClasspath": {
@@ -102,11 +89,7 @@
                 "com.netflix.conductor:conductor-core",
                 "com.netflix.conductor:conductor-grpc"
             ],
-<<<<<<< HEAD
-            "locked": "2.15.0"
-=======
-            "locked": "2.13.5"
->>>>>>> 9669d469
+            "locked": "2.15.0"
         },
         "com.fasterxml.jackson.core:jackson-core": {
             "firstLevelTransitive": [
@@ -115,11 +98,7 @@
                 "com.netflix.conductor:conductor-core",
                 "com.netflix.conductor:conductor-grpc"
             ],
-<<<<<<< HEAD
-            "locked": "2.15.0"
-=======
-            "locked": "2.13.5"
->>>>>>> 9669d469
+            "locked": "2.15.0"
         },
         "com.fasterxml.jackson.core:jackson-databind": {
             "firstLevelTransitive": [
@@ -128,7 +107,6 @@
                 "com.netflix.conductor:conductor-core",
                 "com.netflix.conductor:conductor-grpc"
             ],
-<<<<<<< HEAD
             "locked": "2.15.0"
         },
         "com.fasterxml.jackson.dataformat:jackson-dataformat-cbor": {
@@ -193,9 +171,6 @@
                 "com.netflix.conductor:conductor-grpc"
             ],
             "locked": "2.15.0"
-=======
-            "locked": "2.13.5"
->>>>>>> 9669d469
         },
         "com.fasterxml.jackson.module:jackson-module-afterburner": {
             "firstLevelTransitive": [
@@ -204,11 +179,7 @@
                 "com.netflix.conductor:conductor-core",
                 "com.netflix.conductor:conductor-grpc"
             ],
-<<<<<<< HEAD
-            "locked": "2.15.0"
-=======
-            "locked": "2.13.5"
->>>>>>> 9669d469
+            "locked": "2.15.0"
         },
         "com.github.ben-manes.caffeine:caffeine": {
             "firstLevelTransitive": [
@@ -216,15 +187,6 @@
             ],
             "locked": "2.9.3"
         },
-        "com.google.guava:guava": {
-            "firstLevelTransitive": [
-                "com.netflix.conductor:conductor-annotations",
-                "com.netflix.conductor:conductor-common",
-                "com.netflix.conductor:conductor-core",
-                "com.netflix.conductor:conductor-grpc"
-            ],
-            "locked": "32.0.0-jre"
-        },
         "com.google.protobuf:protobuf-java": {
             "firstLevelTransitive": [
                 "com.netflix.conductor:conductor-common",
@@ -277,37 +239,22 @@
             "locked": "2.7"
         },
         "io.grpc:grpc-netty": {
-<<<<<<< HEAD
-            "locked": "1.58.0"
-=======
-            "locked": "1.57.2"
->>>>>>> 9669d469
+            "locked": "1.57.2"
         },
         "io.grpc:grpc-protobuf": {
             "firstLevelTransitive": [
                 "com.netflix.conductor:conductor-grpc"
             ],
-<<<<<<< HEAD
-            "locked": "1.58.0"
+            "locked": "1.57.2"
         },
         "io.grpc:grpc-services": {
-            "locked": "1.58.0"
-=======
-            "locked": "1.57.2"
-        },
-        "io.grpc:grpc-services": {
-            "locked": "1.57.2"
->>>>>>> 9669d469
+            "locked": "1.57.2"
         },
         "io.grpc:grpc-stub": {
             "firstLevelTransitive": [
                 "com.netflix.conductor:conductor-grpc"
             ],
-<<<<<<< HEAD
-            "locked": "1.58.0"
-=======
-            "locked": "1.57.2"
->>>>>>> 9669d469
+            "locked": "1.57.2"
         },
         "io.reactivex:rxjava": {
             "firstLevelTransitive": [
@@ -442,9 +389,6 @@
         "com.fasterxml.jackson.module:jackson-module-afterburner": {
             "locked": "2.15.0"
         },
-        "com.google.guava:guava": {
-            "locked": "32.0.0-jre"
-        },
         "com.netflix.conductor:conductor-common": {
             "project": true
         },
@@ -455,26 +399,16 @@
             "project": true
         },
         "io.grpc:grpc-netty": {
-<<<<<<< HEAD
-            "locked": "1.58.0"
+            "locked": "1.57.2"
+        },
+        "io.grpc:grpc-protobuf": {
+            "locked": "1.57.2"
         },
         "io.grpc:grpc-services": {
-            "locked": "1.58.0"
+            "locked": "1.57.2"
         },
         "io.grpc:grpc-testing": {
-            "locked": "1.58.0"
-=======
-            "locked": "1.57.2"
-        },
-        "io.grpc:grpc-protobuf": {
-            "locked": "1.57.2"
-        },
-        "io.grpc:grpc-services": {
-            "locked": "1.57.2"
-        },
-        "io.grpc:grpc-testing": {
-            "locked": "1.57.2"
->>>>>>> 9669d469
+            "locked": "1.57.2"
         },
         "junit:junit": {
             "locked": "4.13.2"
@@ -524,11 +458,7 @@
                 "com.netflix.conductor:conductor-core",
                 "com.netflix.conductor:conductor-grpc"
             ],
-<<<<<<< HEAD
-            "locked": "2.15.0"
-=======
-            "locked": "2.13.5"
->>>>>>> 9669d469
+            "locked": "2.15.0"
         },
         "com.fasterxml.jackson.core:jackson-core": {
             "firstLevelTransitive": [
@@ -537,11 +467,7 @@
                 "com.netflix.conductor:conductor-core",
                 "com.netflix.conductor:conductor-grpc"
             ],
-<<<<<<< HEAD
-            "locked": "2.15.0"
-=======
-            "locked": "2.13.5"
->>>>>>> 9669d469
+            "locked": "2.15.0"
         },
         "com.fasterxml.jackson.core:jackson-databind": {
             "firstLevelTransitive": [
@@ -550,7 +476,6 @@
                 "com.netflix.conductor:conductor-core",
                 "com.netflix.conductor:conductor-grpc"
             ],
-<<<<<<< HEAD
             "locked": "2.15.0"
         },
         "com.fasterxml.jackson.dataformat:jackson-dataformat-cbor": {
@@ -615,9 +540,6 @@
                 "com.netflix.conductor:conductor-grpc"
             ],
             "locked": "2.15.0"
-=======
-            "locked": "2.13.5"
->>>>>>> 9669d469
         },
         "com.fasterxml.jackson.module:jackson-module-afterburner": {
             "firstLevelTransitive": [
@@ -626,11 +548,7 @@
                 "com.netflix.conductor:conductor-core",
                 "com.netflix.conductor:conductor-grpc"
             ],
-<<<<<<< HEAD
-            "locked": "2.15.0"
-=======
-            "locked": "2.13.5"
->>>>>>> 9669d469
+            "locked": "2.15.0"
         },
         "com.github.ben-manes.caffeine:caffeine": {
             "firstLevelTransitive": [
@@ -638,15 +556,6 @@
             ],
             "locked": "2.9.3"
         },
-        "com.google.guava:guava": {
-            "firstLevelTransitive": [
-                "com.netflix.conductor:conductor-annotations",
-                "com.netflix.conductor:conductor-common",
-                "com.netflix.conductor:conductor-core",
-                "com.netflix.conductor:conductor-grpc"
-            ],
-            "locked": "32.0.0-jre"
-        },
         "com.google.protobuf:protobuf-java": {
             "firstLevelTransitive": [
                 "com.netflix.conductor:conductor-common",
@@ -699,43 +608,25 @@
             "locked": "2.7"
         },
         "io.grpc:grpc-netty": {
-<<<<<<< HEAD
-            "locked": "1.58.0"
-=======
-            "locked": "1.57.2"
->>>>>>> 9669d469
+            "locked": "1.57.2"
         },
         "io.grpc:grpc-protobuf": {
             "firstLevelTransitive": [
                 "com.netflix.conductor:conductor-grpc"
             ],
-<<<<<<< HEAD
-            "locked": "1.58.0"
+            "locked": "1.57.2"
         },
         "io.grpc:grpc-services": {
-            "locked": "1.58.0"
-=======
-            "locked": "1.57.2"
-        },
-        "io.grpc:grpc-services": {
-            "locked": "1.57.2"
->>>>>>> 9669d469
+            "locked": "1.57.2"
         },
         "io.grpc:grpc-stub": {
             "firstLevelTransitive": [
                 "com.netflix.conductor:conductor-grpc"
             ],
-<<<<<<< HEAD
-            "locked": "1.58.0"
+            "locked": "1.57.2"
         },
         "io.grpc:grpc-testing": {
-            "locked": "1.58.0"
-=======
-            "locked": "1.57.2"
-        },
-        "io.grpc:grpc-testing": {
-            "locked": "1.57.2"
->>>>>>> 9669d469
+            "locked": "1.57.2"
         },
         "io.reactivex:rxjava": {
             "firstLevelTransitive": [
