--- conflicted
+++ resolved
@@ -1,11 +1,7 @@
 {
     "annotationProcessor": {
         "org.springframework.boot:spring-boot-configuration-processor": {
-<<<<<<< HEAD
             "locked": "3.1.4"
-=======
-            "locked": "2.7.16"
->>>>>>> 03cf0c1f
         }
     },
     "compileClasspath": {
@@ -20,12 +16,9 @@
         },
         "io.grpc:grpc-netty": {
             "locked": "1.57.2"
-<<<<<<< HEAD
-=======
         },
         "io.grpc:grpc-protobuf": {
             "locked": "1.57.2"
->>>>>>> 03cf0c1f
         },
         "io.grpc:grpc-services": {
             "locked": "1.57.2"
@@ -49,11 +42,7 @@
             "locked": "2.20.0"
         },
         "org.springframework.boot:spring-boot-starter": {
-<<<<<<< HEAD
             "locked": "3.1.4"
-=======
-            "locked": "2.7.16"
->>>>>>> 03cf0c1f
         }
     },
     "runtimeClasspath": {
@@ -61,43 +50,27 @@
             "firstLevelTransitive": [
                 "com.netflix.conductor:conductor-core"
             ],
-<<<<<<< HEAD
-            "locked": "2.15.2"
-=======
-            "locked": "2.13.5"
->>>>>>> 03cf0c1f
+            "locked": "2.15.2"
         },
         "com.fasterxml.jackson.core:jackson-core": {
             "firstLevelTransitive": [
                 "com.netflix.conductor:conductor-common",
                 "com.netflix.conductor:conductor-core"
             ],
-<<<<<<< HEAD
-            "locked": "2.15.2"
-=======
-            "locked": "2.13.5"
->>>>>>> 03cf0c1f
+            "locked": "2.15.2"
         },
         "com.fasterxml.jackson.core:jackson-databind": {
             "firstLevelTransitive": [
                 "com.netflix.conductor:conductor-common",
                 "com.netflix.conductor:conductor-core"
             ],
-<<<<<<< HEAD
-            "locked": "2.15.2"
-=======
-            "locked": "2.13.5"
->>>>>>> 03cf0c1f
+            "locked": "2.15.2"
         },
         "com.fasterxml.jackson.module:jackson-module-afterburner": {
             "firstLevelTransitive": [
                 "com.netflix.conductor:conductor-common"
             ],
-<<<<<<< HEAD
-            "locked": "2.15.2"
-=======
-            "locked": "2.13.5"
->>>>>>> 03cf0c1f
+            "locked": "2.15.2"
         },
         "com.github.ben-manes.caffeine:caffeine": {
             "firstLevelTransitive": [
@@ -276,12 +249,9 @@
         },
         "io.grpc:grpc-netty": {
             "locked": "1.57.2"
-<<<<<<< HEAD
-=======
         },
         "io.grpc:grpc-protobuf": {
             "locked": "1.57.2"
->>>>>>> 03cf0c1f
         },
         "io.grpc:grpc-services": {
             "locked": "1.57.2"
@@ -314,17 +284,10 @@
             "locked": "5.9.3"
         },
         "org.springframework.boot:spring-boot-starter-log4j2": {
-<<<<<<< HEAD
             "locked": "3.1.4"
         },
         "org.springframework.boot:spring-boot-starter-test": {
             "locked": "3.1.4"
-=======
-            "locked": "2.7.16"
-        },
-        "org.springframework.boot:spring-boot-starter-test": {
-            "locked": "2.7.16"
->>>>>>> 03cf0c1f
         },
         "org.testinfected.hamcrest-matchers:all-matchers": {
             "locked": "1.8"
@@ -335,43 +298,27 @@
             "firstLevelTransitive": [
                 "com.netflix.conductor:conductor-core"
             ],
-<<<<<<< HEAD
-            "locked": "2.15.2"
-=======
-            "locked": "2.13.5"
->>>>>>> 03cf0c1f
+            "locked": "2.15.2"
         },
         "com.fasterxml.jackson.core:jackson-core": {
             "firstLevelTransitive": [
                 "com.netflix.conductor:conductor-common",
                 "com.netflix.conductor:conductor-core"
             ],
-<<<<<<< HEAD
-            "locked": "2.15.2"
-=======
-            "locked": "2.13.5"
->>>>>>> 03cf0c1f
+            "locked": "2.15.2"
         },
         "com.fasterxml.jackson.core:jackson-databind": {
             "firstLevelTransitive": [
                 "com.netflix.conductor:conductor-common",
                 "com.netflix.conductor:conductor-core"
             ],
-<<<<<<< HEAD
-            "locked": "2.15.2"
-=======
-            "locked": "2.13.5"
->>>>>>> 03cf0c1f
+            "locked": "2.15.2"
         },
         "com.fasterxml.jackson.module:jackson-module-afterburner": {
             "firstLevelTransitive": [
                 "com.netflix.conductor:conductor-common"
             ],
-<<<<<<< HEAD
-            "locked": "2.15.2"
-=======
-            "locked": "2.13.5"
->>>>>>> 03cf0c1f
+            "locked": "2.15.2"
         },
         "com.github.ben-manes.caffeine:caffeine": {
             "firstLevelTransitive": [
@@ -547,17 +494,10 @@
             "locked": "15.4"
         },
         "org.springframework.boot:spring-boot-starter-log4j2": {
-<<<<<<< HEAD
             "locked": "3.1.4"
         },
         "org.springframework.boot:spring-boot-starter-test": {
             "locked": "3.1.4"
-=======
-            "locked": "2.7.16"
-        },
-        "org.springframework.boot:spring-boot-starter-test": {
-            "locked": "2.7.16"
->>>>>>> 03cf0c1f
         },
         "org.testinfected.hamcrest-matchers:all-matchers": {
             "locked": "1.8"
