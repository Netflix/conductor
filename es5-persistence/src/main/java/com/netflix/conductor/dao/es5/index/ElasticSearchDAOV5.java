/**
 * Copyright 2016 Netflix, Inc.
 *
 * Licensed under the Apache License, Version 2.0 (the "License"); you may not use this file except
 * in compliance with the License. You may obtain a copy of the License at
 *
 * http://www.apache.org/licenses/LICENSE-2.0
 *
 * Unless required by applicable law or agreed to in writing, software distributed under the License
 * is distributed on an "AS IS" BASIS, WITHOUT WARRANTIES OR CONDITIONS OF ANY KIND, either express
 * or implied. See the License for the specific language governing permissions and limitations under
 * the License.
 */
package com.netflix.conductor.dao.es5.index;

import com.fasterxml.jackson.databind.ObjectMapper;
import com.fasterxml.jackson.databind.type.MapType;
import com.fasterxml.jackson.databind.type.TypeFactory;
import com.netflix.conductor.annotations.Trace;
import com.netflix.conductor.common.metadata.events.EventExecution;
import com.netflix.conductor.common.metadata.tasks.Task;
import com.netflix.conductor.common.metadata.tasks.TaskExecLog;
import com.netflix.conductor.common.run.SearchResult;
import com.netflix.conductor.common.run.TaskSummary;
import com.netflix.conductor.common.run.Workflow;
import com.netflix.conductor.common.run.WorkflowSummary;
import com.netflix.conductor.common.utils.RetryUtil;
import com.netflix.conductor.core.events.queue.Message;
import com.netflix.conductor.core.execution.ApplicationException;
import com.netflix.conductor.core.execution.ApplicationException.Code;
import com.netflix.conductor.dao.IndexDAO;
import com.netflix.conductor.dao.es5.index.query.parser.Expression;
import com.netflix.conductor.elasticsearch.ElasticSearchConfiguration;
import com.netflix.conductor.elasticsearch.query.parser.ParserException;
import com.netflix.conductor.metrics.Monitors;
import java.io.IOException;
import java.io.InputStream;
import java.text.SimpleDateFormat;
import java.util.ArrayList;
import java.util.Arrays;
import java.util.Date;
import java.util.HashMap;
import java.util.LinkedList;
import java.util.List;
import java.util.Map;
import java.util.Objects;
import java.util.TimeZone;
import java.util.concurrent.CompletableFuture;
import java.util.concurrent.ExecutorService;
import java.util.concurrent.Executors;
import java.util.concurrent.LinkedBlockingQueue;
import java.util.concurrent.ThreadPoolExecutor;
import java.util.concurrent.TimeUnit;
import java.util.stream.Collectors;
import java.util.stream.IntStream;
import java.util.stream.StreamSupport;
import javax.inject.Inject;
import javax.inject.Singleton;
import org.apache.commons.io.IOUtils;
import org.apache.commons.lang3.StringUtils;
import org.elasticsearch.ResourceAlreadyExistsException;
import org.elasticsearch.action.DocWriteResponse;
import org.elasticsearch.action.admin.indices.mapping.get.GetMappingsResponse;
import org.elasticsearch.action.admin.indices.template.get.GetIndexTemplatesResponse;
import org.elasticsearch.action.bulk.BulkRequestBuilder;
import org.elasticsearch.action.bulk.BulkResponse;
import org.elasticsearch.action.delete.DeleteRequest;
import org.elasticsearch.action.delete.DeleteResponse;
import org.elasticsearch.action.get.GetRequest;
import org.elasticsearch.action.get.GetResponse;
import org.elasticsearch.action.index.IndexRequest;
import org.elasticsearch.action.search.SearchRequestBuilder;
import org.elasticsearch.action.search.SearchResponse;
import org.elasticsearch.action.update.UpdateRequest;
import org.elasticsearch.action.update.UpdateResponse;
import org.elasticsearch.client.Client;
import org.elasticsearch.common.Strings;
import org.elasticsearch.common.xcontent.XContentType;
import org.elasticsearch.index.IndexNotFoundException;
import org.elasticsearch.index.query.BoolQueryBuilder;
import org.elasticsearch.index.query.QueryBuilder;
import org.elasticsearch.index.query.QueryBuilders;
import org.elasticsearch.index.query.QueryStringQueryBuilder;
import org.elasticsearch.search.SearchHit;
import org.elasticsearch.search.SearchHits;
import org.elasticsearch.search.fetch.subphase.FetchSourceContext;
import org.elasticsearch.search.sort.FieldSortBuilder;
import org.elasticsearch.search.sort.SortBuilders;
import org.elasticsearch.search.sort.SortOrder;
import org.joda.time.DateTime;
import org.slf4j.Logger;
import org.slf4j.LoggerFactory;

/**
 * @author Viren
 */
@Trace
@Singleton
public class ElasticSearchDAOV5 implements IndexDAO {

    private static Logger logger = LoggerFactory.getLogger(ElasticSearchDAOV5.class);

    private static final String WORKFLOW_DOC_TYPE = "workflow";
    private static final String TASK_DOC_TYPE = "task";
    private static final String LOG_DOC_TYPE = "task_log";
    private static final String EVENT_DOC_TYPE = "event";
    private static final String MSG_DOC_TYPE = "message";

    private static final String className = ElasticSearchDAOV5.class.getSimpleName();

    private static final SimpleDateFormat SIMPLE_DATE_FORMAT = new SimpleDateFormat("yyyyMMww");
    private static final TimeZone GMT = TimeZone.getTimeZone("GMT");
    private static final int RETRY_COUNT = 3;

    private final String indexName;
    private String logIndexName;
    private final String logIndexPrefix;
    private final ObjectMapper objectMapper;
    private final Client elasticSearchClient;
    private final ExecutorService executorService;
    private final int archiveSearchBatchSize;

    static {
        SIMPLE_DATE_FORMAT.setTimeZone(GMT);
    }

    @Inject
    public ElasticSearchDAOV5(Client elasticSearchClient, ElasticSearchConfiguration config,
        ObjectMapper objectMapper) {
        this.objectMapper = objectMapper;
        this.elasticSearchClient = elasticSearchClient;
        this.indexName = config.getIndexName();
        this.logIndexPrefix = config.getTasklogIndexName();
        this.archiveSearchBatchSize = config.getArchiveSearchBatchSize();

        int corePoolSize = 6;
        int maximumPoolSize = config.getAsyncMaxPoolSize();
        long keepAliveTime = 1L;
        int workerQueueSize = config.getAsyncWorkerQueueSize();
        this.executorService = new ThreadPoolExecutor(corePoolSize,
            maximumPoolSize,
            keepAliveTime,
            TimeUnit.MINUTES,
<<<<<<< HEAD
            new LinkedBlockingQueue<>(workerQueueSize));
=======
            new LinkedBlockingQueue<>(workerQueueSize),
                (runnable, executor) -> {
                    logger.warn("Request  {} to async dao discarded in executor {}", runnable, executor);
                });
>>>>>>> 6902a925
    }

    @Override
    public void setup() throws Exception {
        elasticSearchClient.admin()
            .cluster()
            .prepareHealth()
            .setWaitForGreenStatus()
            .execute()
            .get();

        try {
            initIndex();
            updateLogIndexName();
            Executors.newScheduledThreadPool(1)
                .scheduleAtFixedRate(() -> updateLogIndexName(), 0, 1, TimeUnit.HOURS);
        } catch (Exception e) {
            logger.error("Error creating index templates", e);
        }

        //1. Create the required index
        addIndex(indexName);

        //2. Add Mappings for the workflow document type
        addMappingToIndex(indexName, WORKFLOW_DOC_TYPE, "/mappings_docType_workflow.json");

        //3. Add Mappings for task document type
        addMappingToIndex(indexName, TASK_DOC_TYPE, "/mappings_docType_task.json");
    }

    private void addIndex(String indexName) {
        try {
            elasticSearchClient.admin()
                .indices()
                .prepareGetIndex()
                .addIndices(indexName)
                .execute()
                .actionGet();
        } catch (IndexNotFoundException infe) {
            try {
                elasticSearchClient.admin()
                    .indices()
                    .prepareCreate(indexName)
                    .execute()
                    .actionGet();
            } catch (ResourceAlreadyExistsException done) {
                // no-op
            }
        }
    }

    private void addMappingToIndex(String indexName, String mappingType, String mappingFilename)
        throws IOException {
        GetMappingsResponse getMappingsResponse = elasticSearchClient.admin()
            .indices()
            .prepareGetMappings(indexName)
            .addTypes(mappingType)
            .execute()
            .actionGet();

        if (getMappingsResponse.mappings().isEmpty()) {
            logger.info("Adding the workflow type mappings");
            InputStream stream = ElasticSearchDAOV5.class.getResourceAsStream(mappingFilename);
            byte[] bytes = IOUtils.toByteArray(stream);
            String source = new String(bytes);
            try {
                elasticSearchClient.admin()
                    .indices()
                    .preparePutMapping(indexName)
                    .setType(mappingType)
                    .setSource(source)
                    .execute()
                    .actionGet();
            } catch (Exception e) {
                logger.error("Failed to init index mappings", e);
            }
        }
    }

    private void updateLogIndexName() {
        this.logIndexName = this.logIndexPrefix + "_" + SIMPLE_DATE_FORMAT.format(new Date());

        try {
            elasticSearchClient.admin()
                .indices()
                .prepareGetIndex()
                .addIndices(logIndexName)
                .execute()
                .actionGet();
        } catch (IndexNotFoundException infe) {
            try {
                elasticSearchClient.admin()
                    .indices()
                    .prepareCreate(logIndexName)
                    .execute()
                    .actionGet();
            } catch (ResourceAlreadyExistsException ilee) {
                // no-op
            } catch (Exception e) {
                logger.error("Failed to update log index name: {}", logIndexName, e);
            }
        }
    }

    /**
     * Initializes the index with required templates and mappings.
     */
    private void initIndex() throws Exception {

        // 0. Add the tasklog template
        GetIndexTemplatesResponse result = elasticSearchClient.admin()
            .indices()
            .prepareGetTemplates("tasklog_template")
            .execute()
            .actionGet();

        if (result.getIndexTemplates().isEmpty()) {
            logger.info("Creating the index template 'tasklog_template'");
            InputStream stream = ElasticSearchDAOV5.class
                .getResourceAsStream("/template_tasklog.json");
            byte[] templateSource = IOUtils.toByteArray(stream);

            try {
                elasticSearchClient.admin()
                    .indices()
                    .preparePutTemplate("tasklog_template")
                    .setSource(templateSource, XContentType.JSON)
                    .execute()
                    .actionGet();
            } catch (Exception e) {
                logger.error("Failed to init tasklog_template", e);
            }
        }
    }

    @Override
    public void indexWorkflow(Workflow workflow) {
        try {
            String id = workflow.getWorkflowId();
            WorkflowSummary summary = new WorkflowSummary(workflow);
            byte[] doc = objectMapper.writeValueAsBytes(summary);

            UpdateRequest req = new UpdateRequest(indexName, WORKFLOW_DOC_TYPE, id);
            req.doc(doc, XContentType.JSON);
            req.upsert(doc, XContentType.JSON);
            req.retryOnConflict(5);
            updateWithRetry(req, "Index workflow into doc_type workflow");
        } catch (Exception e) {
            logger.error("Failed to index workflow: {}", workflow.getWorkflowId(), e);
        }
    }

    @Override
    public CompletableFuture<Void> asyncIndexWorkflow(Workflow workflow) {
        return CompletableFuture.runAsync(() -> indexWorkflow(workflow), executorService);
    }

    @Override
    public void indexTask(Task task) {
        try {
            String id = task.getTaskId();
            TaskSummary summary = new TaskSummary(task);
            byte[] doc = objectMapper.writeValueAsBytes(summary);

            UpdateRequest req = new UpdateRequest(indexName, TASK_DOC_TYPE, id);
            req.doc(doc, XContentType.JSON);
            req.upsert(doc, XContentType.JSON);
            updateWithRetry(req, "Index workflow into doc_type workflow");
        } catch (Exception e) {
            logger.error("Failed to index task: {}", task.getTaskId(), e);
        }
    }

    @Override
    public CompletableFuture<Void> asyncIndexTask(Task task) {
        return CompletableFuture.runAsync(() -> indexTask(task), executorService);
    }

    @Override
    public void addTaskExecutionLogs(List<TaskExecLog> taskExecLogs) {
        if (taskExecLogs.isEmpty()) {
            return;
        }

        try {
            BulkRequestBuilder bulkRequestBuilder = elasticSearchClient.prepareBulk();
            for (TaskExecLog log : taskExecLogs) {
                IndexRequest request = new IndexRequest(logIndexName, LOG_DOC_TYPE);
                request.source(objectMapper.writeValueAsBytes(log), XContentType.JSON);
                bulkRequestBuilder.add(request);
            }
            new RetryUtil<BulkResponse>().retryOnException(
                () -> bulkRequestBuilder.execute().actionGet(),
                null,
                BulkResponse::hasFailures,
                RETRY_COUNT,
                "Indexing all execution logs into doc_type task",
                "addTaskExecutionLogs"
            );
        } catch (Exception e) {
            List<String> taskIds = taskExecLogs.stream()
                .map(TaskExecLog::getTaskId)
                .collect(Collectors.toList());
            logger.error("Failed to index task execution logs for tasks: {}", taskIds, e);
        }
    }

    @Override
    public CompletableFuture<Void> asyncAddTaskExecutionLogs(List<TaskExecLog> logs) {
        return CompletableFuture.runAsync(() -> addTaskExecutionLogs(logs), executorService);
    }

    @Override
    public List<TaskExecLog> getTaskExecutionLogs(String taskId) {
        try {
            Expression expression = Expression.fromString("taskId='" + taskId + "'");
            QueryBuilder queryBuilder = expression.getFilterBuilder();

            BoolQueryBuilder filterQuery = QueryBuilders.boolQuery().must(queryBuilder);
            QueryStringQueryBuilder stringQuery = QueryBuilders.queryStringQuery("*");
            BoolQueryBuilder fq = QueryBuilders.boolQuery().must(stringQuery).must(filterQuery);

            FieldSortBuilder sortBuilder = SortBuilders.fieldSort("createdTime")
                .order(SortOrder.ASC);
            final SearchRequestBuilder srb = elasticSearchClient.prepareSearch(logIndexPrefix + "*")
                .setQuery(fq)
                .setTypes(LOG_DOC_TYPE)
                .addSort(sortBuilder);

            SearchResponse response = srb.execute().actionGet();

            return Arrays.stream(response.getHits().getHits())
                .map(hit -> {
                    String source = hit.getSourceAsString();
                    try {
                        return objectMapper.readValue(source, TaskExecLog.class);
                    } catch (IOException e) {
                        logger.error("exception deserializing taskExecLog: {}", source);
                    }
                    return null;
                })
                .filter(taskExecLog -> Objects.nonNull(taskExecLog))
                .collect(Collectors.toList());
        } catch (Exception e) {
            logger.error("Failed to get task execution logs for task: {}", taskId, e);
        }

        return null;
    }

    @Override
    public void addMessage(String queue, Message message) {
        Map<String, Object> doc = new HashMap<>();
        doc.put("messageId", message.getId());
        doc.put("payload", message.getPayload());
        doc.put("queue", queue);
        doc.put("created", System.currentTimeMillis());
        IndexRequest request = new IndexRequest(logIndexName, MSG_DOC_TYPE);
        request.source(doc);
        try {
            new RetryUtil<>().retryOnException(
                () -> elasticSearchClient.index(request).actionGet(),
                null,
                null,
                RETRY_COUNT,
                "Indexing document in  for docType: message", "addMessage"
            );
        } catch (Exception e) {
            logger.error("Failed to index message: {}", message.getId(), e);
        }
    }

    @Override
    public void addEventExecution(EventExecution eventExecution) {
        try {
            byte[] doc = objectMapper.writeValueAsBytes(eventExecution);
            String id =
                eventExecution.getName() + "." + eventExecution.getEvent() + "." + eventExecution
                    .getMessageId() + "." + eventExecution.getId();
            UpdateRequest req = new UpdateRequest(logIndexName, EVENT_DOC_TYPE, id);
            req.doc(doc, XContentType.JSON);
            req.upsert(doc, XContentType.JSON);
            req.retryOnConflict(5);
            updateWithRetry(req, "Update Event execution for doc_type event");
        } catch (Exception e) {
            logger.error("Failed to index event execution: {}", eventExecution.getId(), e);
        }
    }

    @Override
    public CompletableFuture<Void> asyncAddEventExecution(EventExecution eventExecution) {
        return CompletableFuture.runAsync(() -> addEventExecution(eventExecution), executorService);
    }

    private void updateWithRetry(UpdateRequest request, String operationDescription) {
        try {
            new RetryUtil<UpdateResponse>().retryOnException(
                () -> elasticSearchClient.update(request).actionGet(),
                null,
                null,
                RETRY_COUNT,
                operationDescription,
                "updateWithRetry"
            );
        } catch (Exception e) {
            Monitors.error(className, "index");
            logger.error("Failed to index {} for request type: {}", request.index(), request.type(),
                e);
        }
    }

    @Override
    public SearchResult<String> searchWorkflows(String query, String freeText, int start, int count, List<String> sort) {
        return search(indexName, query, start, count, sort, freeText, WORKFLOW_DOC_TYPE);
    }

    @Override
    public SearchResult<String> searchTasks(String query, String freeText, int start, int count, List<String> sort) {
        return search(indexName, query, start, count, sort, freeText, TASK_DOC_TYPE);
    }

    @Override
    public void removeWorkflow(String workflowId) {
        try {
            DeleteRequest request = new DeleteRequest(indexName, WORKFLOW_DOC_TYPE, workflowId);
            DeleteResponse response = elasticSearchClient.delete(request).actionGet();
            if (response.getResult() == DocWriteResponse.Result.DELETED) {
                logger.error("Index removal failed - document not found by id: {}", workflowId);
            }
        } catch (Exception e) {
            logger.error("Failed to remove workflow {} from index", workflowId, e);
            Monitors.error(className, "remove");
        }
    }

    @Override
    public CompletableFuture<Void> asyncRemoveWorkflow(String workflowId) {
        return CompletableFuture.runAsync(() -> removeWorkflow(workflowId), executorService);
    }

    @Override
    public void updateWorkflow(String workflowInstanceId, String[] keys, Object[] values) {
        if (keys.length != values.length) {
            throw new ApplicationException(Code.INVALID_INPUT,
                "Number of keys and values do not match");
        }

        UpdateRequest request = new UpdateRequest(indexName, WORKFLOW_DOC_TYPE, workflowInstanceId);
        Map<String, Object> source = IntStream.range(0, keys.length)
            .boxed()
            .collect(Collectors.toMap(i -> keys[i], i -> values[i]));
        request.doc(source);
        logger.debug("Updating workflow {} with {}", workflowInstanceId, source);
        new RetryUtil<>().retryOnException(
            () -> elasticSearchClient.update(request),
            null,
            null,
            RETRY_COUNT,
            "Updating index for doc_type workflow",
            "updateWorkflow"
        );
    }

    @Override
    public CompletableFuture<Void> asyncUpdateWorkflow(String workflowInstanceId, String[] keys,
        Object[] values) {
        return CompletableFuture.runAsync(() -> updateWorkflow(workflowInstanceId, keys, values), executorService);
    }

    @Override
    public String get(String workflowInstanceId, String fieldToGet) {
        GetRequest request = new GetRequest(indexName, WORKFLOW_DOC_TYPE, workflowInstanceId)
            .fetchSourceContext(
                new FetchSourceContext(true, new String[]{fieldToGet}, Strings.EMPTY_ARRAY));
        GetResponse response = elasticSearchClient.get(request).actionGet();

        if (response.isExists()) {
            Map<String, Object> sourceAsMap = response.getSourceAsMap();
            if (sourceAsMap.containsKey(fieldToGet)) {
                return sourceAsMap.get(fieldToGet).toString();
            }
        }

        logger.debug("Unable to find Workflow: {} in ElasticSearch index: {}.", workflowInstanceId,
            indexName);
        return null;
    }

    private SearchResult<String> search(String indexName, String structuredQuery, int start, int size,
        List<String> sortOptions, String freeTextQuery, String docType) {
        try {
            QueryBuilder queryBuilder = QueryBuilders.matchAllQuery();
            if (StringUtils.isNotEmpty(structuredQuery)) {
                Expression expression = Expression.fromString(structuredQuery);
                queryBuilder = expression.getFilterBuilder();
            }

            BoolQueryBuilder filterQuery = QueryBuilders.boolQuery().must(queryBuilder);
            QueryStringQueryBuilder stringQuery = QueryBuilders.queryStringQuery(freeTextQuery);
            BoolQueryBuilder fq = QueryBuilders.boolQuery().must(stringQuery).must(filterQuery);
            final SearchRequestBuilder srb = elasticSearchClient.prepareSearch(indexName)
                    .setQuery(fq)
                    .setTypes(docType)
                    .storedFields("_id")
                    .setFrom(start)
                    .setSize(size);

            if (sortOptions != null) {
                sortOptions.forEach(sortOption -> addSortOptionToSearchRequest(srb, sortOption));
            }

            SearchResponse response = srb.get();

            LinkedList<String> result = StreamSupport.stream(response.getHits().spliterator(), false)
                    .map(SearchHit::getId)
                    .collect(Collectors.toCollection(LinkedList::new));
            long count = response.getHits().getTotalHits();

            return new SearchResult<String>(count, result);
        } catch (ParserException e) {
            throw new ApplicationException(Code.BACKEND_ERROR, e.getMessage(), e);
        }
    }

    private void addSortOptionToSearchRequest(SearchRequestBuilder searchRequestBuilder,
        String sortOption) {
        SortOrder order = SortOrder.ASC;
        String field = sortOption;
        int indx = sortOption.indexOf(':');
        if (indx > 0) {    // Can't be 0, need the field name at-least
            field = sortOption.substring(0, indx);
            order = SortOrder.valueOf(sortOption.substring(indx + 1));
        }
        searchRequestBuilder.addSort(field, order);
    }

    @Override
    public List<String> searchArchivableWorkflows(String indexName, long archiveTtlDays) {
        QueryBuilder q = QueryBuilders.boolQuery()
            .should(QueryBuilders.termQuery("status", "COMPLETED"))
            .should(QueryBuilders.termQuery("status", "FAILED"))
            .should(QueryBuilders.termQuery("status", "TIMED_OUT"))
            .should(QueryBuilders.termQuery("status", "TERMINATED"))
            .mustNot(QueryBuilders.existsQuery("archived"))
            .minimumShouldMatch(1);
        SearchRequestBuilder s = elasticSearchClient.prepareSearch(indexName)
            .setTypes("workflow")
            .setQuery(q)
            .addSort("endTime", SortOrder.ASC)
            .setSize(archiveSearchBatchSize);

        SearchResponse response = s.execute().actionGet();

        SearchHits hits = response.getHits();
        logger.info("Archive search totalHits - {}", hits.getTotalHits());

        return Arrays.stream(hits.getHits())
            .map(hit -> hit.getId())
            .collect(Collectors.toCollection(LinkedList::new));
    }

    @Override
    public List<String> searchRecentRunningWorkflows(int lastModifiedHoursAgoFrom,
        int lastModifiedHoursAgoTo) {
        DateTime dateTime = new DateTime();
        QueryBuilder q = QueryBuilders.boolQuery()
            .must(QueryBuilders.rangeQuery("updateTime")
                .gt(dateTime.minusHours(lastModifiedHoursAgoFrom)))
            .must(QueryBuilders.rangeQuery("updateTime")
                .lt(dateTime.minusHours(lastModifiedHoursAgoTo)))
            .must(QueryBuilders.termQuery("status", "RUNNING"));

        SearchRequestBuilder s = elasticSearchClient.prepareSearch(indexName)
            .setTypes("workflow")
            .setQuery(q)
            .setSize(5000)
            .addSort("updateTime", SortOrder.ASC);

        SearchResponse response = s.execute().actionGet();
        return StreamSupport.stream(response.getHits().spliterator(), false)
            .map(hit -> hit.getId())
            .collect(Collectors.toCollection(LinkedList::new));
    }

    @Override
    public List<Message> getMessages(String queue) {
        try {
            Expression expression = Expression.fromString("queue='" + queue + "'");
            QueryBuilder queryBuilder = expression.getFilterBuilder();

            BoolQueryBuilder filterQuery = QueryBuilders.boolQuery().must(queryBuilder);
            QueryStringQueryBuilder stringQuery = QueryBuilders.queryStringQuery("*");
            BoolQueryBuilder fq = QueryBuilders.boolQuery().must(stringQuery).must(filterQuery);

            final SearchRequestBuilder srb = elasticSearchClient.prepareSearch(logIndexPrefix + "*")
                    .setQuery(fq)
                    .setTypes(MSG_DOC_TYPE)
                    .addSort(SortBuilders.fieldSort("created").order(SortOrder.ASC));

            return mapGetMessagesResponse(srb.execute().actionGet());
        } catch (Exception e) {
            logger.error("Failed to get messages for queue: {}", queue, e);
            throw new ApplicationException(Code.BACKEND_ERROR, e.getMessage(), e);
        }
    }

    private List<Message> mapGetMessagesResponse(SearchResponse response) throws IOException {
        SearchHit[] hits = response.getHits().getHits();
        TypeFactory factory = TypeFactory.defaultInstance();
        MapType type = factory.constructMapType(HashMap.class, String.class, String.class);
        List<Message> messages = new ArrayList<>(hits.length);
        for (SearchHit hit : hits) {
            String source = hit.getSourceAsString();
            Map<String, String> mapSource = objectMapper.readValue(source, type);
            Message msg = new Message(mapSource.get("messageId"), mapSource.get("payload"), null);
            messages.add(msg);
        }
        return messages;
    }

    @Override
    public List<EventExecution> getEventExecutions(String event) {
        try {
            Expression expression = Expression.fromString("event='" + event + "'");
            QueryBuilder queryBuilder = expression.getFilterBuilder();

            BoolQueryBuilder filterQuery = QueryBuilders.boolQuery().must(queryBuilder);
            QueryStringQueryBuilder stringQuery = QueryBuilders.queryStringQuery("*");
            BoolQueryBuilder fq = QueryBuilders.boolQuery().must(stringQuery).must(filterQuery);

            final SearchRequestBuilder srb = elasticSearchClient.prepareSearch(logIndexPrefix + "*")
                    .setQuery(fq).setTypes(EVENT_DOC_TYPE)
                    .addSort(SortBuilders.fieldSort("created")
                            .order(SortOrder.ASC));

            return mapEventExecutionsResponse(srb.execute().actionGet());
        } catch (Exception e) {
            logger.error("Failed to get executions for event: {}", event, e);
            throw new ApplicationException(Code.BACKEND_ERROR, e.getMessage(), e);
        }
    }

    private List<EventExecution> mapEventExecutionsResponse(SearchResponse response) throws IOException {
        SearchHit[] hits = response.getHits().getHits();
        List<EventExecution> executions = new ArrayList<>(hits.length);
        for (SearchHit hit : hits) {
            String source = hit.getSourceAsString();
            EventExecution tel = objectMapper.readValue(source, EventExecution.class);
            executions.add(tel);
        }
        return executions;
    }

}<|MERGE_RESOLUTION|>--- conflicted
+++ resolved
@@ -141,14 +141,10 @@
             maximumPoolSize,
             keepAliveTime,
             TimeUnit.MINUTES,
-<<<<<<< HEAD
-            new LinkedBlockingQueue<>(workerQueueSize));
-=======
             new LinkedBlockingQueue<>(workerQueueSize),
                 (runnable, executor) -> {
                     logger.warn("Request  {} to async dao discarded in executor {}", runnable, executor);
                 });
->>>>>>> 6902a925
     }
 
     @Override
