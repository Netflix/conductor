--- conflicted
+++ resolved
@@ -321,11 +321,8 @@
 
                 setting.set("index", indexSetting);
 
-<<<<<<< HEAD
-                elasticSearchAdminClient.performRequest(HttpMethod.PUT, resourcePath, Collections.EMPTY_MAP,
-=======
+
                 elasticSearchAdminClient.performRequest(HttpMethod.PUT, resourcePath, Collections.emptyMap(),
->>>>>>> 88a04fdd
                                                         new NStringEntity( setting.toString(), ContentType.APPLICATION_JSON));
 
                 logger.info("Added '{}' index", index);
