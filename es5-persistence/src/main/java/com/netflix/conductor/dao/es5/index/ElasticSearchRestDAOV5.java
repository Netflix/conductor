package com.netflix.conductor.dao.es5.index;

import com.fasterxml.jackson.core.JsonProcessingException;
import com.fasterxml.jackson.databind.JsonNode;
import com.fasterxml.jackson.databind.ObjectMapper;
import com.fasterxml.jackson.databind.type.MapType;
import com.fasterxml.jackson.databind.type.TypeFactory;
import com.netflix.conductor.annotations.Trace;
import com.netflix.conductor.common.metadata.events.EventExecution;
import com.netflix.conductor.common.metadata.tasks.Task;
import com.netflix.conductor.common.metadata.tasks.TaskExecLog;
import com.netflix.conductor.common.run.SearchResult;
import com.netflix.conductor.common.run.TaskSummary;
import com.netflix.conductor.common.run.Workflow;
import com.netflix.conductor.common.run.WorkflowSummary;
import com.netflix.conductor.common.utils.RetryUtil;
import com.netflix.conductor.core.events.queue.Message;
import com.netflix.conductor.core.execution.ApplicationException;
import com.netflix.conductor.dao.IndexDAO;
import com.netflix.conductor.dao.es5.index.query.parser.Expression;
import com.netflix.conductor.elasticsearch.ElasticSearchConfiguration;
import com.netflix.conductor.metrics.Monitors;
import org.apache.commons.io.IOUtils;
import org.apache.commons.lang3.StringUtils;
import org.apache.http.HttpEntity;
import org.apache.http.HttpStatus;
import org.apache.http.entity.ContentType;
import org.apache.http.nio.entity.NByteArrayEntity;
import org.apache.http.util.EntityUtils;
import org.elasticsearch.action.DocWriteResponse;
import org.elasticsearch.action.bulk.BulkRequest;
import org.elasticsearch.action.bulk.BulkResponse;
import org.elasticsearch.action.delete.DeleteRequest;
import org.elasticsearch.action.delete.DeleteResponse;
import org.elasticsearch.action.get.GetRequest;
import org.elasticsearch.action.get.GetResponse;
import org.elasticsearch.action.index.IndexRequest;
import org.elasticsearch.action.index.IndexResponse;
import org.elasticsearch.action.search.SearchRequest;
import org.elasticsearch.action.search.SearchResponse;
import org.elasticsearch.action.update.UpdateRequest;
import org.elasticsearch.action.update.UpdateResponse;
import org.elasticsearch.client.Response;
import org.elasticsearch.client.ResponseException;
import org.elasticsearch.client.RestClient;
import org.elasticsearch.client.RestHighLevelClient;
import org.elasticsearch.common.xcontent.XContentType;
import org.elasticsearch.index.query.BoolQueryBuilder;
import org.elasticsearch.index.query.QueryBuilder;
import org.elasticsearch.index.query.QueryBuilders;
import org.elasticsearch.index.query.QueryStringQueryBuilder;
import org.elasticsearch.search.SearchHit;
import org.elasticsearch.search.builder.SearchSourceBuilder;
import org.elasticsearch.search.sort.FieldSortBuilder;
import org.elasticsearch.search.sort.SortOrder;
import org.joda.time.DateTime;
import org.slf4j.Logger;
import org.slf4j.LoggerFactory;

import javax.inject.Inject;
import javax.inject.Singleton;
import java.io.IOException;
import java.io.InputStream;
import java.text.SimpleDateFormat;
import java.time.Instant;
import java.time.LocalDate;
import java.util.*;
import java.util.concurrent.*;
import java.util.stream.Collectors;
import java.util.stream.IntStream;


@Trace
@Singleton
public class ElasticSearchRestDAOV5 implements IndexDAO {

    private static Logger logger = LoggerFactory.getLogger(ElasticSearchRestDAOV5.class);

    private static final int RETRY_COUNT = 3;

    private static final String WORKFLOW_DOC_TYPE = "workflow";
    private static final String TASK_DOC_TYPE = "task";
    private static final String LOG_DOC_TYPE = "task_log";
    private static final String EVENT_DOC_TYPE = "event";
    private static final String MSG_DOC_TYPE = "message";

    private static final TimeZone GMT = TimeZone.getTimeZone("GMT");
    private static final SimpleDateFormat SIMPLE_DATE_FORMAT = new SimpleDateFormat("yyyyMMww");

    private @interface HttpMethod {
        String GET = "GET";
        String POST = "POST";
        String PUT = "PUT";
        String HEAD = "HEAD";
    }

    private static final String className = ElasticSearchRestDAOV5.class.getSimpleName();

    private final String indexName;
    private final String logIndexPrefix;
    private final String clusterHealthColor;
    private String logIndexName;
    private final ObjectMapper objectMapper;
    private final RestHighLevelClient elasticSearchClient;
    private final RestClient elasticSearchAdminClient;
    private final ExecutorService executorService;


    static {
        SIMPLE_DATE_FORMAT.setTimeZone(GMT);
    }

    @Inject
    public ElasticSearchRestDAOV5(RestClient lowLevelRestClient, ElasticSearchConfiguration config, ObjectMapper objectMapper) {

        this.objectMapper = objectMapper;
        this.elasticSearchAdminClient = lowLevelRestClient;
        this.elasticSearchClient = new RestHighLevelClient(lowLevelRestClient);
        this.indexName = config.getIndexName();
        this.logIndexPrefix = config.getTasklogIndexName();
        this.clusterHealthColor = config.getClusterHealthColor();

        // Set up a workerpool for performing async operations.
<<<<<<< HEAD
        int corePoolSize = 1;
=======
        int corePoolSize = 6;
>>>>>>> 6902a925
        int maximumPoolSize = config.getAsyncMaxPoolSize();
        long keepAliveTime = 1L;
        int workerQueueSize = config.getAsyncWorkerQueueSize();
        this.executorService = new ThreadPoolExecutor(corePoolSize,
                maximumPoolSize,
                keepAliveTime,
                TimeUnit.MINUTES,
                new LinkedBlockingQueue<>(workerQueueSize),
<<<<<<< HEAD
                (r, e) -> {
                    logger.warn("Discarding messages to executor service '{}' ,{}, {} ", r, e, e.getQueue().size());
=======
                (runnable, executor) -> {
                    logger.warn("Request  {} to async dao discarded in executor {}", runnable, executor);
>>>>>>> 6902a925
                });

    }

    @Override
    public void setup() throws Exception {
        waitForHealthyCluster();

        try {
            initIndex();
            updateIndexName();
            Executors.newScheduledThreadPool(1).scheduleAtFixedRate(this::updateIndexName, 0, 1, TimeUnit.HOURS);
        } catch (Exception e) {
            logger.error("Error creating index templates", e);
        }

        //1. Create the required index
        try {
            addIndex(indexName);
        } catch (IOException e) {
            logger.error("Failed to initialize index '{}'", indexName, e);
        }

        //2. Add mappings for the workflow document type
        try {
            addMappingToIndex(indexName, WORKFLOW_DOC_TYPE, "/mappings_docType_workflow.json");
        } catch (IOException e) {
            logger.error("Failed to add {} mapping", WORKFLOW_DOC_TYPE);
        }

        //3. Add mappings for task document type
        try {
            addMappingToIndex(indexName, TASK_DOC_TYPE, "/mappings_docType_task.json");
        } catch (IOException e) {
            logger.error("Failed to add {} mapping", TASK_DOC_TYPE);
        }
    }

    /**
     * Waits for the ES cluster to become green.
     * @throws Exception If there is an issue connecting with the ES cluster.
     */
    private void waitForHealthyCluster() throws Exception {
        Map<String, String> params = new HashMap<>();
        params.put("wait_for_status", this.clusterHealthColor);
        params.put("timeout", "30s");

        elasticSearchAdminClient.performRequest("GET", "/_cluster/health", params);
    }

    /**
     * Roll the tasklog index daily.
     */
    private void updateIndexName() {
        this.logIndexName = this.logIndexPrefix + "_" + SIMPLE_DATE_FORMAT.format(new Date());

        try {
            addIndex(logIndexName);
        } catch (IOException e) {
            logger.error("Failed to update log index name: {}", logIndexName, e);
        }
    }

    /**
     * Initializes the index with the required templates and mappings.
     */
    private void initIndex() throws Exception {

        //0. Add the tasklog template
        if (doesResourceNotExist("/_template/tasklog_template")) {
            logger.info("Creating the index template 'tasklog_template'");
            InputStream stream = ElasticSearchDAOV5.class.getResourceAsStream("/template_tasklog.json");
            byte[] templateSource = IOUtils.toByteArray(stream);

            HttpEntity entity = new NByteArrayEntity(templateSource, ContentType.APPLICATION_JSON);
            try {
                elasticSearchAdminClient.performRequest(HttpMethod.PUT, "/_template/tasklog_template", Collections.emptyMap(), entity);
            } catch (IOException e) {
                logger.error("Failed to initialize tasklog_template", e);
            }
        }
    }

    /**
     * Adds an index to elasticsearch if it does not exist.
     *
     * @param index The name of the index to create.
     * @throws IOException If an error occurred during requests to ES.
     */
    private void addIndex(final String index) throws IOException {

        logger.info("Adding index '{}'...", index);

        String resourcePath = "/" + index;

        if (doesResourceNotExist(resourcePath)) {

            try {
                elasticSearchAdminClient.performRequest(HttpMethod.PUT, resourcePath);

                logger.info("Added '{}' index", index);
            } catch (ResponseException e) {

                boolean errorCreatingIndex = true;

                Response errorResponse = e.getResponse();
                if (errorResponse.getStatusLine().getStatusCode() == HttpStatus.SC_BAD_REQUEST) {
                    JsonNode root = objectMapper.readTree(EntityUtils.toString(errorResponse.getEntity()));
                    String errorCode = root.get("error").get("type").asText();
                    if ("index_already_exists_exception".equals(errorCode)) {
                        errorCreatingIndex = false;
                    }
                }

                if (errorCreatingIndex) {
                    throw e;
                }
            }
        } else {
            logger.info("Index '{}' already exists", index);
        }
    }

    /**
     * Adds a mapping type to an index if it does not exist.
     *
     * @param index The name of the index.
     * @param mappingType The name of the mapping type.
     * @param mappingFilename The name of the mapping file to use to add the mapping if it does not exist.
     * @throws IOException If an error occurred during requests to ES.
     */
    private void addMappingToIndex(final String index, final String mappingType, final String mappingFilename) throws IOException {

        logger.info("Adding '{}' mapping to index '{}'...", mappingType, index);

        String resourcePath = "/" + index + "/_mapping/" + mappingType;

        if (doesResourceNotExist(resourcePath)) {
            InputStream stream = ElasticSearchDAOV5.class.getResourceAsStream(mappingFilename);
            byte[] mappingSource = IOUtils.toByteArray(stream);

            HttpEntity entity = new NByteArrayEntity(mappingSource, ContentType.APPLICATION_JSON);
            elasticSearchAdminClient.performRequest(HttpMethod.PUT, resourcePath, Collections.emptyMap(), entity);
            logger.info("Added '{}' mapping", mappingType);
        } else {
            logger.info("Mapping '{}' already exists", mappingType);
        }
    }

    /**
     * Determines whether a resource exists in ES. This will call a GET method to a particular path and
     * return true if status 200; false otherwise.
     *
     * @param resourcePath The path of the resource to get.
     * @return True if it exists; false otherwise.
     * @throws IOException If an error occurred during requests to ES.
     */
    public boolean doesResourceExist(final String resourcePath) throws IOException {
        Response response = elasticSearchAdminClient.performRequest(HttpMethod.HEAD, resourcePath);
        return response.getStatusLine().getStatusCode() == HttpStatus.SC_OK;
    }

    /**
     * The inverse of doesResourceExist.
     *
     * @param resourcePath The path of the resource to check.
     * @return True if it does not exist; false otherwise.
     * @throws IOException If an error occurred during requests to ES.
     */
    public boolean doesResourceNotExist(final String resourcePath) throws IOException {
        return !doesResourceExist(resourcePath);
    }

    @Override
    public void indexWorkflow(Workflow workflow) {

        String workflowId = workflow.getWorkflowId();
        WorkflowSummary summary = new WorkflowSummary(workflow);

        indexObject(indexName, WORKFLOW_DOC_TYPE, workflowId, summary);
    }

    @Override
    public CompletableFuture<Void> asyncIndexWorkflow(Workflow workflow) {
        return CompletableFuture.runAsync(() -> indexWorkflow(workflow), executorService);
    }

    @Override
    public void indexTask(Task task) {

        String taskId = task.getTaskId();
        TaskSummary summary = new TaskSummary(task);

        indexObject(indexName, TASK_DOC_TYPE, taskId, summary);
    }

    @Override
    public CompletableFuture<Void> asyncIndexTask(Task task) {
        return CompletableFuture.runAsync(() -> indexTask(task), executorService);
    }

    @Override
    public void addTaskExecutionLogs(List<TaskExecLog> taskExecLogs) {
        if (taskExecLogs.isEmpty()) {
            return;
        }

        BulkRequest bulkRequest = new BulkRequest();

        for (TaskExecLog log : taskExecLogs) {

            byte[] docBytes;
            try {
                docBytes = objectMapper.writeValueAsBytes(log);
            } catch (JsonProcessingException e) {
                logger.error("Failed to convert task log to JSON for task {}", log.getTaskId());
                continue;
            }

            IndexRequest request = new IndexRequest(logIndexName, LOG_DOC_TYPE);
            request.source(docBytes, XContentType.JSON);
            bulkRequest.add(request);
        }

        try {
            new RetryUtil<BulkResponse>().retryOnException(() -> {
                try {
                    return elasticSearchClient.bulk(bulkRequest);
                } catch (IOException e) {
                    throw new RuntimeException(e);
                }
            }, null, BulkResponse::hasFailures, RETRY_COUNT, "Indexing all execution logs into doc_type task", "addTaskExecutionLogs");
        } catch (Exception e) {
            List<String> taskIds = taskExecLogs.stream().map(TaskExecLog::getTaskId).collect(Collectors.toList());
            logger.error("Failed to index task execution logs for tasks: {}", taskIds, e);
        }
    }

    @Override
    public CompletableFuture<Void> asyncAddTaskExecutionLogs(List<TaskExecLog> logs) {
        return CompletableFuture.runAsync(() -> addTaskExecutionLogs(logs), executorService);
    }

    @Override
    public List<TaskExecLog> getTaskExecutionLogs(String taskId) {

        try {

            // Build Query
            Expression expression = Expression.fromString("taskId='" + taskId + "'");
            QueryBuilder queryBuilder = expression.getFilterBuilder();

            BoolQueryBuilder filterQuery = QueryBuilders.boolQuery().must(queryBuilder);
            QueryStringQueryBuilder stringQuery = QueryBuilders.queryStringQuery("*");
            BoolQueryBuilder fq = QueryBuilders.boolQuery().must(stringQuery).must(filterQuery);

            // Create the searchObjectIdsViaExpression source
            SearchSourceBuilder searchSourceBuilder = new SearchSourceBuilder();
            searchSourceBuilder.query(fq);
            searchSourceBuilder.sort(new FieldSortBuilder("createdTime").order(SortOrder.ASC));

            // Generate the actual request to send to ES.
            SearchRequest searchRequest = new SearchRequest(logIndexPrefix + "*");
            searchRequest.types(LOG_DOC_TYPE);
            searchRequest.source(searchSourceBuilder);

            SearchResponse response = elasticSearchClient.search(searchRequest);

            SearchHit[] hits = response.getHits().getHits();
            List<TaskExecLog> logs = new ArrayList<>(hits.length);
            for(SearchHit hit : hits) {
                String source = hit.getSourceAsString();
                TaskExecLog tel = objectMapper.readValue(source, TaskExecLog.class);
                logs.add(tel);
            }

            return logs;

        }catch(Exception e) {
            logger.error("Failed to get task execution logs for task: {}", taskId, e);
        }

        return null;
    }

    @Override
    public void addMessage(String queue, Message message) {
        Map<String, Object> doc = new HashMap<>();
        doc.put("messageId", message.getId());
        doc.put("payload", message.getPayload());
        doc.put("queue", queue);
        doc.put("created", System.currentTimeMillis());

        indexObject(logIndexName, MSG_DOC_TYPE, doc);
    }

    @Override
    public void addEventExecution(EventExecution eventExecution) {
        String id = eventExecution.getName() + "." + eventExecution.getEvent() + "." + eventExecution.getMessageId() + "." + eventExecution.getId();

        indexObject(logIndexName, EVENT_DOC_TYPE, id, eventExecution);
    }

    @Override
    public CompletableFuture<Void> asyncAddEventExecution(EventExecution eventExecution) {
        return CompletableFuture.runAsync(() -> addEventExecution(eventExecution), executorService);
    }

    @Override
    public SearchResult<String> searchWorkflows(String query, String freeText, int start, int count, List<String> sort) {
        return searchObjectIdsViaExpression(query, start, count, sort, freeText, WORKFLOW_DOC_TYPE);
    }

    @Override
    public SearchResult<String> searchTasks(String query, String freeText, int start, int count, List<String> sort) {
        return searchObjectIdsViaExpression(query, start, count, sort, freeText, TASK_DOC_TYPE);
    }

    @Override
    public void removeWorkflow(String workflowId) {

        DeleteRequest request = new DeleteRequest(indexName, WORKFLOW_DOC_TYPE, workflowId);

        try {
            DeleteResponse response = elasticSearchClient.delete(request);

            if (response.getResult() == DocWriteResponse.Result.NOT_FOUND) {
                logger.error("Index removal failed - document not found by id: {}", workflowId);
            }

        } catch (IOException e) {
            logger.error("Failed to remove workflow {} from index", workflowId, e);
            Monitors.error(className, "remove");
        }
    }

    @Override
    public CompletableFuture<Void> asyncRemoveWorkflow(String workflowId) {
        return CompletableFuture.runAsync(() -> removeWorkflow(workflowId), executorService);
    }

    @Override
    public void updateWorkflow(String workflowInstanceId, String[] keys, Object[] values) {

        if (keys.length != values.length) {
            throw new ApplicationException(ApplicationException.Code.INVALID_INPUT, "Number of keys and values do not match");
        }

        UpdateRequest request = new UpdateRequest(indexName, WORKFLOW_DOC_TYPE, workflowInstanceId);
        Map<String, Object> source = IntStream.range(0, keys.length).boxed()
                .collect(Collectors.toMap(i -> keys[i], i -> values[i]));
        request.doc(source);

        logger.debug("Updating workflow {} with {}", workflowInstanceId, source);

        new RetryUtil<UpdateResponse>().retryOnException(() -> {
            try {
                return elasticSearchClient.update(request);
            } catch (IOException e) {
                throw new RuntimeException(e);
            }
        }, null, null, RETRY_COUNT, "Updating index for doc_type workflow", "updateWorkflow");
    }

    @Override
    public CompletableFuture<Void> asyncUpdateWorkflow(String workflowInstanceId, String[] keys, Object[] values) {
        return CompletableFuture.runAsync(() -> updateWorkflow(workflowInstanceId, keys, values), executorService);
    }

    @Override
    public String get(String workflowInstanceId, String fieldToGet) {

        GetRequest request = new GetRequest(indexName, WORKFLOW_DOC_TYPE, workflowInstanceId);

        GetResponse response;
        try {
            response = elasticSearchClient.get(request);
        } catch (IOException e) {
            logger.error("Unable to get Workflow: {} from ElasticSearch index: {}", workflowInstanceId, indexName, e);
            return null;
        }

        if (response.isExists()){
            Map<String, Object> sourceAsMap = response.getSourceAsMap();
            if (sourceAsMap.containsKey(fieldToGet)){
                return sourceAsMap.get(fieldToGet).toString();
            }
        }

        logger.debug("Unable to find Workflow: {} in ElasticSearch index: {}.", workflowInstanceId, indexName);
        return null;
    }

    private SearchResult<String> searchObjectIdsViaExpression(String structuredQuery, int start, int size, List<String> sortOptions, String freeTextQuery, String docType) {
        try {
            // Build query
            QueryBuilder queryBuilder = QueryBuilders.matchAllQuery();
            if(StringUtils.isNotEmpty(structuredQuery)) {
                Expression expression = Expression.fromString(structuredQuery);
                queryBuilder = expression.getFilterBuilder();
            }

            BoolQueryBuilder filterQuery = QueryBuilders.boolQuery().must(queryBuilder);
            QueryStringQueryBuilder stringQuery = QueryBuilders.queryStringQuery(freeTextQuery);
            BoolQueryBuilder fq = QueryBuilders.boolQuery().must(stringQuery).must(filterQuery);

            return searchObjectIds(indexName, fq, start, size, sortOptions, docType);
        } catch (Exception e) {
            throw new ApplicationException(ApplicationException.Code.BACKEND_ERROR, e.getMessage(), e);
        }
    }

    private SearchResult<String> searchObjectIds(String indexName, QueryBuilder queryBuilder, int start, int size, String docType) throws IOException {
        return searchObjectIds(indexName, queryBuilder, start, size, null, docType);
    }

    /**
     * Tries to find object ids for a given query in an index.
     *
     * @param indexName The name of the index.
     * @param queryBuilder The query to use for searching.
     * @param start The start to use.
     * @param size The total return size.
     * @param sortOptions A list of string options to sort in the form VALUE:ORDER; where ORDER is optional and can be either ASC OR DESC.
     * @param docType The document type to searchObjectIdsViaExpression for.
     *
     * @return The SearchResults which includes the count and IDs that were found.
     * @throws IOException If we cannot communicate with ES.
     */
    private SearchResult<String> searchObjectIds(String indexName, QueryBuilder queryBuilder, int start, int size, List<String> sortOptions, String docType) throws IOException {

        SearchSourceBuilder searchSourceBuilder = new SearchSourceBuilder();
        searchSourceBuilder.query(queryBuilder);
        searchSourceBuilder.from(start);
        searchSourceBuilder.size(size);

        if (sortOptions != null && !sortOptions.isEmpty()) {

            for (String sortOption : sortOptions) {
                SortOrder order = SortOrder.ASC;
                String field = sortOption;
                int index = sortOption.indexOf(":");
                if (index > 0) {
                    field = sortOption.substring(0, index);
                    order = SortOrder.valueOf(sortOption.substring(index + 1));
                }
                searchSourceBuilder.sort(new FieldSortBuilder(field).order(order));
            }
        }

        // Generate the actual request to send to ES.
        SearchRequest searchRequest = new SearchRequest(indexName);
        searchRequest.types(docType);
        searchRequest.source(searchSourceBuilder);

        SearchResponse response = elasticSearchClient.search(searchRequest);

        List<String> result = new LinkedList<>();
        response.getHits().forEach(hit -> result.add(hit.getId()));
        long count = response.getHits().getTotalHits();
        return new SearchResult<>(count, result);
    }

    @Override
    public List<String> searchArchivableWorkflows(String indexName, long archiveTtlDays) {
        QueryBuilder q = QueryBuilders.boolQuery()
                .must(QueryBuilders.rangeQuery("endTime").lt(LocalDate.now().minusDays(archiveTtlDays).toString()))
                .should(QueryBuilders.termQuery("status", "COMPLETED"))
                .should(QueryBuilders.termQuery("status", "FAILED"))
                .should(QueryBuilders.termQuery("status", "TIMED_OUT"))
                .should(QueryBuilders.termQuery("status", "TERMINATED"))
                .mustNot(QueryBuilders.existsQuery("archived"))
                .minimumShouldMatch(1);

        SearchResult<String> workflowIds;
        try {
            workflowIds = searchObjectIds(indexName, q, 0, 1000, WORKFLOW_DOC_TYPE);
        } catch (IOException e) {
            logger.error("Unable to communicate with ES to find archivable workflows", e);
            return Collections.emptyList();
        }

        return workflowIds.getResults();
    }

    public List<String> searchRecentRunningWorkflows(int lastModifiedHoursAgoFrom, int lastModifiedHoursAgoTo) {
        DateTime dateTime = new DateTime();
        QueryBuilder q = QueryBuilders.boolQuery()
                .must(QueryBuilders.rangeQuery("updateTime")
                        .gt(dateTime.minusHours(lastModifiedHoursAgoFrom)))
                .must(QueryBuilders.rangeQuery("updateTime")
                        .lt(dateTime.minusHours(lastModifiedHoursAgoTo)))
                .must(QueryBuilders.termQuery("status", "RUNNING"));

        SearchResult<String> workflowIds;
        try {
            workflowIds = searchObjectIds(indexName, q, 0, 5000, Collections.singletonList("updateTime:ASC"), WORKFLOW_DOC_TYPE);
        } catch (IOException e) {
            logger.error("Unable to communicate with ES to find recent running workflows", e);
            return Collections.emptyList();
        }

        return workflowIds.getResults();
    }

    private void indexObject(final String index, final String docType, final Object doc) {
        indexObject(index, docType, null, doc);
    }

    private void indexObject(final String index, final String docType, final String docId, final Object doc) {

        byte[] docBytes;
        try {
            docBytes = objectMapper.writeValueAsBytes(doc);
        } catch (JsonProcessingException e) {
            logger.error("Failed to convert {} '{}' to byte string", docType, docId);
            return;
        }

        IndexRequest request = new IndexRequest(index, docType, docId);
        request.source(docBytes, XContentType.JSON);

        indexWithRetry(request, "Indexing " + docType + ": " + docId);
    }

    /**
     * Performs an index operation with a retry.
     * @param request The index request that we want to perform.
     * @param operationDescription The type of operation that we are performing.
     */
    private void indexWithRetry(final IndexRequest request, final String operationDescription) {

        try {
            long startTime = Instant.now().toEpochMilli();
            new RetryUtil<IndexResponse>().retryOnException(() -> {
                try {
                    return elasticSearchClient.index(request);
                } catch (IOException e) {
                    throw new RuntimeException(e);
                }
            }, null, null, RETRY_COUNT, operationDescription, "indexWithRetry");
            logger.info("Time taken {} for  request {}, type {} ,id {} , index {}", Instant.now().toEpochMilli() - startTime, request, request.type(), request.id(), request.index());
            logger.info("Current executor state queue {} ,executor {}", ((ThreadPoolExecutor) executorService).getQueue().size(), executorService);
        } catch (Exception e) {
            Monitors.error(className, "index");
            logger.error("Failed to index {} for request type: {}", request.id(), request.type(), e);
        }
    }

    @Override
    public List<Message> getMessages(String queue) {
        try {
            Expression expression = Expression.fromString("queue='" + queue + "'");
            QueryBuilder queryBuilder = expression.getFilterBuilder();

            BoolQueryBuilder filterQuery = QueryBuilders.boolQuery().must(queryBuilder);
            QueryStringQueryBuilder stringQuery = QueryBuilders.queryStringQuery("*");
            BoolQueryBuilder query = QueryBuilders.boolQuery().must(stringQuery).must(filterQuery);

            // Create the searchObjectIdsViaExpression source
            SearchSourceBuilder searchSourceBuilder = new SearchSourceBuilder();
            searchSourceBuilder.query(query);
            searchSourceBuilder.sort(new FieldSortBuilder("created").order(SortOrder.ASC));

            // Generate the actual request to send to ES.
            SearchRequest searchRequest = new SearchRequest(logIndexPrefix + "*");
            searchRequest.types(MSG_DOC_TYPE);
            searchRequest.source(searchSourceBuilder);

            SearchResponse response = elasticSearchClient.search(searchRequest);
            return mapGetMessagesResponse(response);
        } catch (Exception e) {
            logger.error("Failed to get messages for queue: {}", queue, e);
            throw new ApplicationException(ApplicationException.Code.BACKEND_ERROR, e.getMessage(), e);
        }
    }

    private List<Message> mapGetMessagesResponse(SearchResponse response) throws IOException {
        SearchHit[] hits = response.getHits().getHits();
        TypeFactory factory = TypeFactory.defaultInstance();
        MapType type = factory.constructMapType(HashMap.class, String.class, String.class);
        List<Message> messages = new ArrayList<>(hits.length);
        for (SearchHit hit : hits) {
            String source = hit.getSourceAsString();
            Map<String, String> mapSource = objectMapper.readValue(source, type);
            Message msg = new Message(mapSource.get("messageId"), mapSource.get("payload"), null);
            messages.add(msg);
        }
        return messages;
    }

    @Override
    public List<EventExecution> getEventExecutions(String event) {
        try {
            Expression expression = Expression.fromString("event='" + event + "'");
            QueryBuilder queryBuilder = expression.getFilterBuilder();

            BoolQueryBuilder filterQuery = QueryBuilders.boolQuery().must(queryBuilder);
            QueryStringQueryBuilder stringQuery = QueryBuilders.queryStringQuery("*");
            BoolQueryBuilder query = QueryBuilders.boolQuery().must(stringQuery).must(filterQuery);

            // Create the searchObjectIdsViaExpression source
            SearchSourceBuilder searchSourceBuilder = new SearchSourceBuilder();
            searchSourceBuilder.query(query);
            searchSourceBuilder.sort(new FieldSortBuilder("created").order(SortOrder.ASC));

            // Generate the actual request to send to ES.
            SearchRequest searchRequest = new SearchRequest(logIndexPrefix + "*");
            searchRequest.types(EVENT_DOC_TYPE);
            searchRequest.source(searchSourceBuilder);

            SearchResponse response = elasticSearchClient.search(searchRequest);

            return mapEventExecutionsResponse(response);
        } catch (Exception e) {
            logger.error("Failed to get executions for event: {}", event, e);
            throw new ApplicationException(ApplicationException.Code.BACKEND_ERROR, e.getMessage(), e);
        }
    }

    private List<EventExecution> mapEventExecutionsResponse(SearchResponse response) throws IOException {
        SearchHit[] hits = response.getHits().getHits();
        List<EventExecution> executions = new ArrayList<>(hits.length);
        for (SearchHit hit : hits) {
            String source = hit.getSourceAsString();
            EventExecution tel = objectMapper.readValue(source, EventExecution.class);
            executions.add(tel);
        }
        return executions;
    }
}<|MERGE_RESOLUTION|>--- conflicted
+++ resolved
@@ -121,11 +121,7 @@
         this.clusterHealthColor = config.getClusterHealthColor();
 
         // Set up a workerpool for performing async operations.
-<<<<<<< HEAD
         int corePoolSize = 1;
-=======
-        int corePoolSize = 6;
->>>>>>> 6902a925
         int maximumPoolSize = config.getAsyncMaxPoolSize();
         long keepAliveTime = 1L;
         int workerQueueSize = config.getAsyncWorkerQueueSize();
@@ -134,13 +130,8 @@
                 keepAliveTime,
                 TimeUnit.MINUTES,
                 new LinkedBlockingQueue<>(workerQueueSize),
-<<<<<<< HEAD
-                (r, e) -> {
-                    logger.warn("Discarding messages to executor service '{}' ,{}, {} ", r, e, e.getQueue().size());
-=======
                 (runnable, executor) -> {
                     logger.warn("Request  {} to async dao discarded in executor {}", runnable, executor);
->>>>>>> 6902a925
                 });
 
     }
