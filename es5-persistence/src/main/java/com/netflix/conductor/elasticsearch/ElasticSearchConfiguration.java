--- conflicted
+++ resolved
@@ -57,10 +57,9 @@
     String ELASTIC_SEARCH_ARCHIVE_SEARCH_BATCH_SIZE_PROPERTY_NAME = "workflow.elasticsearch.archive.search.batchSize";
     int ELASTIC_SEARCH_ARCHIVE_SEARCH_BATCH_SIZE_DEFAULT_VALUE = 5000;
 
-<<<<<<< HEAD
     String AWS_ELASTIC_SEARCH_PROPERTY_ENABLED_NAME = "workflow.elasticsearch.aws";
     boolean AWS_ELASTIC_SEARCH_PROPERTY_ENABLED_VALUE = false;
-=======
+
     String ELASTIC_SEARCH_INDEX_BATCH_SIZE_PROPERTY_NAME = "workflow.elasticsearch.index.batchSize";
     int ELASTIC_SEARCH_INDEX_BATCH_SIZE_DEFAULT_VALUE = 1;
 
@@ -81,7 +80,6 @@
 
     String ELASTIC_SEARCH_TASK_LOG_RESULT_LIMIT = "tasklog.elasticsearch.query.size";
     int ELASTIC_SEARCH_TASK_LOG_RESULT_LIMIT_DEFAULT_VALUE = 10;
->>>>>>> f5cbfa24
 
     default String getURL() {
         return getProperty(ELASTIC_SEARCH_URL_PROPERTY_NAME, ELASTIC_SEARCH_URL_DEFAULT_VALUE);
@@ -153,10 +151,9 @@
             ELASTIC_SEARCH_ARCHIVE_SEARCH_BATCH_SIZE_DEFAULT_VALUE);
     }
 
-<<<<<<< HEAD
     default boolean isAwsEs() {
         return getBooleanProperty(AWS_ELASTIC_SEARCH_PROPERTY_ENABLED_NAME, AWS_ELASTIC_SEARCH_PROPERTY_ENABLED_VALUE);
-=======
+
     default int getIndexBatchSize() {
         return getIntProperty(ELASTIC_SEARCH_INDEX_BATCH_SIZE_PROPERTY_NAME,
                 ELASTIC_SEARCH_INDEX_BATCH_SIZE_DEFAULT_VALUE);
@@ -191,6 +188,5 @@
     {
         return getIntProperty(ELASTIC_SEARCH_TASK_LOG_RESULT_LIMIT,
                 ELASTIC_SEARCH_TASK_LOG_RESULT_LIMIT_DEFAULT_VALUE);
->>>>>>> f5cbfa24
     }
 }