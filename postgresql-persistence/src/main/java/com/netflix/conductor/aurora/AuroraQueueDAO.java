--- conflicted
+++ resolved
@@ -57,11 +57,7 @@
 	public void push(String queueName, List<Message> messages, int priority) {
 		createQueueIfNotExists(queueName);
 		withTransaction(tx -> messages
-<<<<<<< HEAD
-			.forEach(message -> pushMessage(tx, queueName, message.getId(), message.getPayload(), 0, priority)));
-=======
-				.forEach(message -> pushMessage(tx, queueName, message.getId(), message.getPayload(), 0)));
->>>>>>> da45cc6a
+				.forEach(message -> pushMessage(tx, queueName, message.getId(), message.getPayload(), 0, priority)));
 	}
 
 	@Override
@@ -87,13 +83,8 @@
 	@Override
 	public List<String> pop(String queueName, int count, int timeout) {
 		final String QUERY = "SELECT id FROM queue_message " +
-<<<<<<< HEAD
-			"WHERE queue_name = ? AND deliver_on < now() AND popped = false " +
-			"ORDER BY priority, deliver_on, version, id LIMIT ? FOR UPDATE SKIP LOCKED";
-=======
 				"WHERE queue_name = ? AND deliver_on < now() AND popped = false " +
-				"ORDER BY deliver_on, id LIMIT ? FOR UPDATE SKIP LOCKED";
->>>>>>> da45cc6a
+				"ORDER BY priority, deliver_on, id LIMIT ? FOR UPDATE SKIP LOCKED";
 
 		final String LOCK = "UPDATE queue_message " +
 				"SET popped = true, unack_on = ?, version = version + 1 " +
@@ -356,33 +347,19 @@
 		return query(connection, SQL, q -> q.addParameter(queueName.toLowerCase()).addParameter(messageId).exists());
 	}
 
-<<<<<<< HEAD
 	private boolean pushMessage(Connection connection, String queueName, String messageId, String payload, long offsetSeconds, int priority) {
 		String SQL = "INSERT INTO queue_message (queue_name, message_id, popped, deliver_on, payload, priority) " +
-			"VALUES (?, ?, ?, ?, ?, ?) ON CONFLICT ON CONSTRAINT queue_name_msg DO NOTHING";
-=======
-	private boolean pushMessage(Connection connection, String queueName, String messageId, String payload, long offsetSeconds) {
-		String SQL = "INSERT INTO queue_message (queue_name, message_id, popped, deliver_on, payload) " +
-				"VALUES (?, ?, ?, ?, ?) ON CONFLICT ON CONSTRAINT queue_name_msg DO NOTHING";
->>>>>>> da45cc6a
+				"VALUES (?, ?, ?, ?, ?, ?) ON CONFLICT ON CONSTRAINT queue_name_msg DO NOTHING";
 
 		long deliverOn = System.currentTimeMillis() + (offsetSeconds * 1000);
 
 		return query(connection, SQL, q -> q.addParameter(queueName.toLowerCase())
-<<<<<<< HEAD
-			.addParameter(messageId)
-			.addParameter(false)
-			.addTimestampParameter(deliverOn)
-			.addParameter(payload)
-			.addParameter(priority)
-			.executeUpdate() > 0);
-=======
 				.addParameter(messageId)
 				.addParameter(false)
 				.addTimestampParameter(deliverOn)
 				.addParameter(payload)
+				.addParameter(priority)
 				.executeUpdate() > 0);
->>>>>>> da45cc6a
 	}
 
 	private Message peekMessage(Connection connection, String queueName, String messageId) {
