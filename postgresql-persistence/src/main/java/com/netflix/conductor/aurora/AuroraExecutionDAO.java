--- conflicted
+++ resolved
@@ -10,12 +10,9 @@
 import com.netflix.conductor.common.metadata.tasks.TaskDef;
 import com.netflix.conductor.common.metadata.tasks.TaskExecLog;
 import com.netflix.conductor.common.run.Workflow;
-<<<<<<< HEAD
 import com.netflix.conductor.common.run.WorkflowError;
 import com.netflix.conductor.common.run.WorkflowErrorRegistry;
-=======
 import com.netflix.conductor.common.run.TaskDetails;
->>>>>>> 3289714e
 import com.netflix.conductor.core.events.queue.Message;
 import com.netflix.conductor.dao.ExecutionDAO;
 import com.netflix.conductor.dao.IndexDAO;
@@ -779,7 +776,6 @@
 		return queryWithTransaction(SQL, q -> q.addParameter(queueName).executeAndFetch(PollData.class));
 	}
 
-<<<<<<< HEAD
 	public void addErrorRegistry(WorkflowErrorRegistry workflowErrorRegistry) {
 		withTransaction(tx -> {
 			addErrorRegistry(tx, workflowErrorRegistry);
@@ -873,8 +869,8 @@
 
 	}
 
-	public List<WorkflowErrorRegistry> searchWorkflowErrorRegistryList(WorkflowErrorRegistry  workflowErrorRegistryEntry){
-		StringBuilder SQL =  new StringBuilder("SELECT * FROM workflow_error_registry WHERE 1=1 ");
+	public List<WorkflowErrorRegistry> searchWorkflowErrorRegistryList(WorkflowErrorRegistry workflowErrorRegistryEntry) {
+		StringBuilder SQL = new StringBuilder("SELECT * FROM workflow_error_registry WHERE 1=1 ");
 		LinkedList<Object> params = new LinkedList<>();
 		if (workflowErrorRegistryEntry != null && workflowErrorRegistryEntry.getWorkflowId() != null) {
 			SQL.append("AND (workflow_id = ? ");
@@ -912,29 +908,6 @@
 		if (workflowErrorRegistryEntry != null) {
 			SQL.append("AND error_lookup_id = ? ");
 			params.add(workflowErrorRegistryEntry.getErrorLookUpId());
-=======
-	public List<TaskDetails> searchTaskDetails(String jobId, String workflowId, String workflowType, String taskName, Boolean includeOutput) {
-		StringBuilder SQL = new StringBuilder("select t.task_refname as task_refname, t.task_status as task_status, t.input as input, t.output as output, t.task_id as task_id, w.workflow_id as workflow_id, w.correlation_id as correlation_id, w.workflow_status as workflow_status from task t, workflow w where w.workflow_id = t.workflow_id ");
-		LinkedList<Object> params = new LinkedList<>();
-		if (workflowId != null) {
-			SQL.append("AND (w.workflow_id = ? OR w.json_data::jsonb->'workflowIds' ?? ?) ");
-			params.add(workflowId);
-			params.add(workflowId);
-		}else if (jobId != null) {
-			SQL.append("AND w.correlation_id ilike ? ");
-			params.add("%jobId:" + jobId + "%");
-		}else{
-			return new ArrayList<TaskDetails>();
-		}
-
-		if (workflowType != null) {
-			SQL.append("AND w.workflow_type ilike ? ");
-			params.add("%" + workflowType + "%");
-		}
-		if (taskName != null) {
-			SQL.append("AND t.task_refname ilike ? ");
-			params.add("%" + taskName + "%");
->>>>>>> 3289714e
 		}
 
 		return queryWithTransaction(SQL.toString(), q -> {
@@ -946,19 +919,14 @@
 				} else if (p instanceof String) {
 					q.addParameter((String) p);
 				} else if (p instanceof Long) {
-<<<<<<< HEAD
 					q.addTimestampParameter((Long) p);
 				} else if (p instanceof Integer) {
 					q.addParameter((Integer) p);
-=======
-					q.addParameter((Long) p);
->>>>>>> 3289714e
 				}
 			});
 
 
 			return q.executeAndFetch(rs -> {
-<<<<<<< HEAD
 				List<WorkflowErrorRegistry> workflowErrorRegistries = new LinkedList<>();
 				while (rs.next()) {
 					WorkflowErrorRegistry workflowErrorRegistry = new WorkflowErrorRegistry();
@@ -984,7 +952,44 @@
 
 	}
 
-=======
+	public List<TaskDetails> searchTaskDetails(String jobId, String workflowId, String workflowType, String taskName, Boolean includeOutput) {
+		StringBuilder SQL = new StringBuilder("select t.task_refname as task_refname, t.task_status as task_status, t.input as input, t.output as output, t.task_id as task_id, w.workflow_id as workflow_id, w.correlation_id as correlation_id, w.workflow_status as workflow_status from task t, workflow w where w.workflow_id = t.workflow_id ");
+		LinkedList<Object> params = new LinkedList<>();
+		if (workflowId != null) {
+			SQL.append("AND (w.workflow_id = ? OR w.json_data::jsonb->'workflowIds' ?? ?) ");
+			params.add(workflowId);
+			params.add(workflowId);
+		} else if (jobId != null) {
+			SQL.append("AND w.correlation_id ilike ? ");
+			params.add("%jobId:" + jobId + "%");
+		} else {
+			return new ArrayList<TaskDetails>();
+		}
+
+		if (workflowType != null) {
+			SQL.append("AND w.workflow_type ilike ? ");
+			params.add("%" + workflowType + "%");
+		}
+		if (taskName != null) {
+			SQL.append("AND t.task_refname ilike ? ");
+			params.add("%" + taskName + "%");
+		}
+
+		return queryWithTransaction(SQL.toString(), q -> {
+			params.forEach(p -> {
+				if (p instanceof Timestamp) {
+					q.addParameter((Timestamp) p);
+				} else if (p instanceof List) {
+					q.addParameter((Collection<String>) p);
+				} else if (p instanceof String) {
+					q.addParameter((String) p);
+				} else if (p instanceof Long) {
+					q.addParameter((Long) p);
+				}
+			});
+
+
+			return q.executeAndFetch(rs -> {
 				List<TaskDetails> TaskDetailsList = new LinkedList<>();
 				while (rs.next()) {
 					TaskDetails taskDetails = new TaskDetails();
@@ -1007,6 +1012,4 @@
 	}
 
 
-
->>>>>>> 3289714e
 }