name: Publish OSS Builds to S3
on:
  workflow_dispatch:
    inputs:
      ref:
        description: 'Tag or branch to checkout'
        required: true
      version:
        description: 'Version to publish'
        required: true

jobs:
  publish:
    runs-on: ubuntu-latest
    name: Publish OSS Builds to S3
    steps:
      - uses: actions/checkout@v3
        with:
          fetch-depth: 0
          ref: ${{ github.event.inputs.ref }}
      - name: Set up Zulu JDK 11
        uses: actions/setup-java@v2
        with:
          distribution: 'zulu'
          java-version: '11'
      - name: Cache Gradle packages
        uses: actions/cache@v3
        with:
          path: |
            ~/.gradle/caches
            ~/.gradle/wrapper
          key: ${{ runner.os }}-gradle-${{ hashFiles('**/*.gradle*', '**/gradle-wrapper.properties') }}
          restore-keys: |
            ${{ runner.os }}-gradle-
<<<<<<< HEAD
      - name: Publish candidate
        if: startsWith(github.ref, 'refs/tags/v') && contains(github.ref, '-rc.')
        run: ./gradlew -Prelease.useLastTag=true candidate --scan
        env:
          NETFLIX_OSS_SONATYPE_USERNAME: ${{ secrets.ORG_SONATYPE_USERNAME }}
          NETFLIX_OSS_SONATYPE_PASSWORD: ${{ secrets.ORG_SONATYPE_PASSWORD }}
          NETFLIX_OSS_SIGNING_KEY: ${{ secrets.ORG_SIGNING_KEY }}
          NETFLIX_OSS_SIGNING_PASSWORD: ${{ secrets.ORG_SIGNING_PASSWORD }}
          NETFLIX_OSS_REPO_USERNAME: ${{ secrets.ORG_NETFLIXOSS_USERNAME }}
          NETFLIX_OSS_REPO_PASSWORD: ${{ secrets.ORG_NETFLIXOSS_PASSWORD }}
      - name: Publish release
        if: startsWith(github.ref, 'refs/tags/v') && (!contains(github.ref, '-rc.'))
        run: ./gradlew -Prelease.useLastTag=true final --scan
        env:
          NETFLIX_OSS_SONATYPE_USERNAME: ${{ secrets.ORG_SONATYPE_USERNAME }}
          NETFLIX_OSS_SONATYPE_PASSWORD: ${{ secrets.ORG_SONATYPE_PASSWORD }}
          NETFLIX_OSS_SIGNING_KEY: ${{ secrets.ORG_SIGNING_KEY }}
          NETFLIX_OSS_SIGNING_PASSWORD: ${{ secrets.ORG_SIGNING_PASSWORD }}
          NETFLIX_OSS_REPO_USERNAME: ${{ secrets.ORG_NETFLIXOSS_USERNAME }}
          NETFLIX_OSS_REPO_PASSWORD: ${{ secrets.ORG_NETFLIXOSS_PASSWORD }}
      - name: Publish tag to community repo
        if: startsWith(github.ref, 'refs/tags/v')
        run: |
          export TAG=$(git describe --tags --abbrev=0)
          echo "Current release version is $TAG"
          echo "Triggering community build"
          curl \
            -H "Accept: application/vnd.github.v3+json" \
            -H "Authorization: Bearer ${{ secrets.COMMUNITY_REPO_TRIGGER }}" \
            -X POST https://api.github.com/repos/Netflix/conductor-community/dispatches \
            -d '{"event_type": "publish_build","client_payload": {"tag":"'"$TAG"'"}}'
=======
      - name: Publish artifacts
        run:  |
          export CONDUCTOR_VERSION='${{ github.event.inputs.version }}'
          ./gradlew properties --no-daemon --console=plain -q | grep "^version:" | awk '{print "version:", $2}'
          ./gradlew publish -x test
        env:
          AWS_ACCESS_KEY_ID: ${{ secrets.AWS_ACCESS_KEY_ID }}
          AWS_SECRET_ACCESS_KEY: ${{ secrets.AWS_SECRET_ACCESS_KEY }}
>>>>>>> 5479e16e
<|MERGE_RESOLUTION|>--- conflicted
+++ resolved
@@ -32,39 +32,6 @@
           key: ${{ runner.os }}-gradle-${{ hashFiles('**/*.gradle*', '**/gradle-wrapper.properties') }}
           restore-keys: |
             ${{ runner.os }}-gradle-
-<<<<<<< HEAD
-      - name: Publish candidate
-        if: startsWith(github.ref, 'refs/tags/v') && contains(github.ref, '-rc.')
-        run: ./gradlew -Prelease.useLastTag=true candidate --scan
-        env:
-          NETFLIX_OSS_SONATYPE_USERNAME: ${{ secrets.ORG_SONATYPE_USERNAME }}
-          NETFLIX_OSS_SONATYPE_PASSWORD: ${{ secrets.ORG_SONATYPE_PASSWORD }}
-          NETFLIX_OSS_SIGNING_KEY: ${{ secrets.ORG_SIGNING_KEY }}
-          NETFLIX_OSS_SIGNING_PASSWORD: ${{ secrets.ORG_SIGNING_PASSWORD }}
-          NETFLIX_OSS_REPO_USERNAME: ${{ secrets.ORG_NETFLIXOSS_USERNAME }}
-          NETFLIX_OSS_REPO_PASSWORD: ${{ secrets.ORG_NETFLIXOSS_PASSWORD }}
-      - name: Publish release
-        if: startsWith(github.ref, 'refs/tags/v') && (!contains(github.ref, '-rc.'))
-        run: ./gradlew -Prelease.useLastTag=true final --scan
-        env:
-          NETFLIX_OSS_SONATYPE_USERNAME: ${{ secrets.ORG_SONATYPE_USERNAME }}
-          NETFLIX_OSS_SONATYPE_PASSWORD: ${{ secrets.ORG_SONATYPE_PASSWORD }}
-          NETFLIX_OSS_SIGNING_KEY: ${{ secrets.ORG_SIGNING_KEY }}
-          NETFLIX_OSS_SIGNING_PASSWORD: ${{ secrets.ORG_SIGNING_PASSWORD }}
-          NETFLIX_OSS_REPO_USERNAME: ${{ secrets.ORG_NETFLIXOSS_USERNAME }}
-          NETFLIX_OSS_REPO_PASSWORD: ${{ secrets.ORG_NETFLIXOSS_PASSWORD }}
-      - name: Publish tag to community repo
-        if: startsWith(github.ref, 'refs/tags/v')
-        run: |
-          export TAG=$(git describe --tags --abbrev=0)
-          echo "Current release version is $TAG"
-          echo "Triggering community build"
-          curl \
-            -H "Accept: application/vnd.github.v3+json" \
-            -H "Authorization: Bearer ${{ secrets.COMMUNITY_REPO_TRIGGER }}" \
-            -X POST https://api.github.com/repos/Netflix/conductor-community/dispatches \
-            -d '{"event_type": "publish_build","client_payload": {"tag":"'"$TAG"'"}}'
-=======
       - name: Publish artifacts
         run:  |
           export CONDUCTOR_VERSION='${{ github.event.inputs.version }}'
@@ -72,5 +39,4 @@
           ./gradlew publish -x test
         env:
           AWS_ACCESS_KEY_ID: ${{ secrets.AWS_ACCESS_KEY_ID }}
-          AWS_SECRET_ACCESS_KEY: ${{ secrets.AWS_SECRET_ACCESS_KEY }}
->>>>>>> 5479e16e
+          AWS_SECRET_ACCESS_KEY: ${{ secrets.AWS_SECRET_ACCESS_KEY }}