--- conflicted
+++ resolved
@@ -1,3 +1,4 @@
+/* eslint-disable no-console */
 import gulp from 'gulp';
 import autoprefixer from 'autoprefixer';
 import eslint from 'gulp-eslint';
@@ -14,10 +15,10 @@
 import path from 'path';
 import cp from 'child_process';
 import webpack from 'webpack';
-import config from './config';
 import webpackDevMiddleware from 'webpack-dev-middleware';
 import webpackHotMiddleware from 'webpack-hot-middleware';
 import env from 'gulp-env';
+import config from './config';
 
 const paths = {
   bundle: 'app.js',
@@ -53,10 +54,10 @@
   });
 });
 
-var webpackConfig = {};
+const webpackConfig = {};
 
 gulp.task('serve', done => {
-  console.log('Stats : ' + JSON.stringify(config.stats));
+  console.log(`Stats : ${JSON.stringify(config.stats)}`);
   const bundler = webpack(config);
   function start() {
     const server = cp.fork('server.js', {
@@ -73,16 +74,17 @@
         }
       }
     });
-    server.once('error', err => console.log('Server startup failed ' + err));
+
+    server.once('error', err => console.log(`Server startup failed ${err}`));
     process.on('exit', () => server.kill('SIGTERM'));
     return server;
   }
   function bundle(err, stats) {
     if (err) {
-      console.log('Bundle errors! ' + err);
+      console.log(`Bundle errors! ${err}`);
     }
+
     console.log(stats.toString(config[0].stats));
-
     if (!webpackConfig.serverInstance) {
       webpackConfig.serverInstance = start();
     } else {
@@ -94,13 +96,13 @@
 });
 
 gulp.task('server-bundle', done => {
-  webpack(config, function(err, stats) {
+  webpack(config, (err, stats) => {
+    // eslint-disable-next-line no-undef
     if (err) throw new gutil.PluginError('webpack:build', err);
     console.log(
-      '[webpack:build]' +
-        stats.toString({
-          colors: true
-        })
+      `[webpack:build]${stats.toString({
+        colors: true
+      })}`
     );
     done();
   });
@@ -121,16 +123,11 @@
 });
 
 gulp.task('fonts', () => {
-  gulp.src(paths.srcFonts).pipe(gulp.dest(paths.dist + '/fonts'));
+  gulp.src(paths.srcFonts).pipe(gulp.dest(`${paths.dist}/fonts`));
 });
 
 gulp.task('images', () => {
-<<<<<<< HEAD
-  gulp.src(paths.srcImg)
-    .pipe(gulp.dest(paths.dist + '/images'));
-=======
-  gulp.src(paths.srcImg).pipe(gulp.dest(paths.dist + '/images'));
->>>>>>> f72b7f4b
+  gulp.src(paths.srcImg).pipe(gulp.dest(`${paths.dist}/images`));
 });
 
 gulp.task('lint', () => {
@@ -149,20 +146,18 @@
   });
 });
 
-gulp.task('deploy', function() {
-  return gulp.src(paths.distDeploy).pipe(ghPages());
-});
+gulp.task('deploy', () => gulp.src(paths.distDeploy).pipe(ghPages()));
 
 gulp.task('watch', cb => {
   runSequence('clean', ['set-env', 'browserSync', 'watchTask', 'public', 'styles', 'fonts', 'lint', 'images'], cb);
 });
 
-gulp.task('set-env', function() {
-  //Only use localhost if WF_SERVER is not set
-  var wf_server = process.env.WF_SERVER || 'http://localhost:8080/api/';
+gulp.task('set-env', () => {
+  // Only use localhost if WF_SERVER is not set
+  const wfServer = process.env.WF_SERVER || 'http://localhost:8080/api/';
   env({
     vars: {
-      WF_SERVER: wf_server
+      WF_SERVER: wfServer
     }
   });
 });
