--- conflicted
+++ resolved
@@ -1,4 +1,3 @@
-/* eslint-disable no-console */
 import gulp from 'gulp';
 import autoprefixer from 'autoprefixer';
 import eslint from 'gulp-eslint';
@@ -126,12 +125,8 @@
 });
 
 gulp.task('images', () => {
-<<<<<<< HEAD
   gulp.src(paths.srcImg)
     .pipe(gulp.dest(paths.dist + '/images'));
-=======
-  gulp.src(paths.srcImg).pipe(gulp.dest(`${paths.dist}/images`));
->>>>>>> a6c6ac98
 });
 
 // There are too many linting error. this needs to be disabled
