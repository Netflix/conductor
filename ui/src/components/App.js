import React from 'react';
import { connect } from 'react-redux';
<<<<<<< HEAD
import packageJSON from '../../package.json';
import Footer from './common/Footer';
import ErrorPage from './common/Error';
import LeftMenu from './common/LeftMenu';

const App = React.createClass({
  getInitialState() {
    return {
      minimize: false
    };
  },
  handleResize(e) {
    this.setState({ windowWidth: window.innerWidth, minimize: window.innerWidth < 600 });
  },
  componentDidMount() {
    window.addEventListener('resize', this.handleResize);
  },
  componentWillUnmount() {
    window.removeEventListener('resize', this.handleResize);
  },
  render() {
    const version = packageJSON.version;
=======
import Footer from './common/Footer';
import ErrorPage from './common/Error';
import LeftMenu from './common/LeftMenu';
import packageJSON from '../../package.json';

class App extends React.Component {
  state = {
    minimize: false
  };

  componentDidMount() {
    window.addEventListener('resize', this.handleResize);
  }

  componentWillUnmount() {
    window.removeEventListener('resize', this.handleResize);
  }

  handleResize = () => {
    this.setState({ minimize: window.innerWidth < 600 });
  };

  render() {
    const { version } = packageJSON;
>>>>>>> 65aae1f5
    const marginLeft = this.state.minimize ? '52px' : '177px';
    return !this.props.error ? (
      <div style={{ height: '100%' }}>
        <div style={{ height: '100%' }}>
          <LeftMenu version={version} minimize={this.state.minimize} />
          <ErrorPage />
          <div
            className="appMainBody"
            style={{
              width: document.body.clientWidth - 180,
<<<<<<< HEAD
              marginLeft: marginLeft,
=======
              marginLeft,
>>>>>>> 65aae1f5
              marginTop: '10px',
              paddingRight: '20px'
            }}
          >
            {this.props.children}
          </div>
        </div>
        <Footer />
      </div>
    ) : (
      this.props.children
    );
  }
}

export default connect(state => state.global)(App);<|MERGE_RESOLUTION|>--- conflicted
+++ resolved
@@ -1,29 +1,5 @@
 import React from 'react';
 import { connect } from 'react-redux';
-<<<<<<< HEAD
-import packageJSON from '../../package.json';
-import Footer from './common/Footer';
-import ErrorPage from './common/Error';
-import LeftMenu from './common/LeftMenu';
-
-const App = React.createClass({
-  getInitialState() {
-    return {
-      minimize: false
-    };
-  },
-  handleResize(e) {
-    this.setState({ windowWidth: window.innerWidth, minimize: window.innerWidth < 600 });
-  },
-  componentDidMount() {
-    window.addEventListener('resize', this.handleResize);
-  },
-  componentWillUnmount() {
-    window.removeEventListener('resize', this.handleResize);
-  },
-  render() {
-    const version = packageJSON.version;
-=======
 import Footer from './common/Footer';
 import ErrorPage from './common/Error';
 import LeftMenu from './common/LeftMenu';
@@ -48,7 +24,6 @@
 
   render() {
     const { version } = packageJSON;
->>>>>>> 65aae1f5
     const marginLeft = this.state.minimize ? '52px' : '177px';
     return !this.props.error ? (
       <div style={{ height: '100%' }}>
@@ -59,11 +34,7 @@
             className="appMainBody"
             style={{
               width: document.body.clientWidth - 180,
-<<<<<<< HEAD
-              marginLeft: marginLeft,
-=======
               marginLeft,
->>>>>>> 65aae1f5
               marginTop: '10px',
               paddingRight: '20px'
             }}
