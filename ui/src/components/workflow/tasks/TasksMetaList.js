--- conflicted
+++ resolved
@@ -1,33 +1,10 @@
 import React from 'react';
-<<<<<<< HEAD
-=======
-import { Input, Popover, OverlayTrigger } from 'react-bootstrap';
-import { BootstrapTable, TableHeaderColumn } from 'react-bootstrap-table';
->>>>>>> 65aae1f5
+import uuid from 'uuid';
 import { connect } from 'react-redux';
-import uuid from 'uuid';
 import { Input, Popover, OverlayTrigger } from 'react-bootstrap';
 import { BootstrapTable, TableHeaderColumn } from 'react-bootstrap-table';
 import { getTaskDefs } from '../../../actions/WorkflowActions';
 
-<<<<<<< HEAD
-const TaskMetaList = React.createClass({
-  getInitialState() {
-    return {
-      name: '',
-      version: '',
-      taskDefs: []
-    };
-  },
-  componentWillMount() {
-    this.props.dispatch(getTaskDefs());
-  },
-  componentWillReceiveProps(nextProps) {
-    this.state.taskDefs = nextProps.taskDefs;
-  },
-  render() {
-    const { taskDefs: wfs } = this.state;
-=======
 class TaskMetaList extends React.Component {
   state = {
     taskDefs: []
@@ -43,7 +20,6 @@
 
   render() {
     const { taskDefs } = this.state;
->>>>>>> 65aae1f5
 
     const retries = (_, row) => {
       return row.retryLogic === 'FIXED' ? `${row.retryLogic} (${row.retryDelaySeconds} seconds)` : '';
@@ -56,11 +32,7 @@
           rootClose
           placement="right"
           overlay={
-<<<<<<< HEAD
             <Popover id={`popover-id-${uuid.v4()}`} title={row.name} style={{ width: '500px' }}>
-=======
-            <Popover title={row.name} style={{ width: '500px' }}>
->>>>>>> 65aae1f5
               <div className="left">
                 <form>
                   <Input
@@ -127,11 +99,7 @@
     return (
       <div className="ui-content">
         <h1>Task Definitions</h1>
-<<<<<<< HEAD
-        <BootstrapTable data={wfs} striped hover search exportCSV={false} pagination={false}>
-=======
         <BootstrapTable data={taskDefs} striped hover search exportCSV={false} pagination={false}>
->>>>>>> 65aae1f5
           <TableHeaderColumn dataField="name" isKey dataAlign="left" dataSort dataFormat={editor}>
             Name/Version
           </TableHeaderColumn>
