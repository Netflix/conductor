--- conflicted
+++ resolved
@@ -13,10 +13,7 @@
 import TabContainer from "../../common/TabContainer";
 import { startWorkflow } from '../../../actions/WorkflowActions';
 import {Link} from "react-router";
-<<<<<<< HEAD
-=======
 import UnescapeButton from '../../common/UnescapeButton'
->>>>>>> c09c021d
 
 new Clipboard('.btn');
 
@@ -106,11 +103,6 @@
     constructor(props) {
         super(props);
 
-<<<<<<< HEAD
-        this.startWorkflow1 = this.startWorkflow1.bind(this);
-
-=======
->>>>>>> c09c021d
         this.state = {
             loading: this.props.starting,
             log: this.props.res,
@@ -120,10 +112,6 @@
                 labels: [],
                 values: []
             }
-<<<<<<< HEAD
-
-=======
->>>>>>> c09c021d
         };
 
         http.get('/api/sys/').then((data) => {
@@ -342,17 +330,11 @@
                         <div>
                             <strong>Workflow Input <i title="copy to clipboard" className="btn fa fa-clipboard"
                                                       data-clipboard-target="#wfinput"/></strong>
-<<<<<<< HEAD
-                            <pre style={{height: '200px'}} id="wfinput">{JSON.stringify(wf.input, null, 3)}</pre>
-                            <strong>Workflow Output <i title="copy to clipboard" className="btn fa fa-clipboard"
-                                                       data-clipboard-target="#wfoutput"/></strong>
-=======
                                                       <UnescapeButton target='wfinput' />
                             <pre style={{height: '200px'}} id="wfinput">{this.state.unescapeInput ? unescapeJs(JSON.stringify(wf.input, null, 3)) : JSON.stringify(wf.input, null, 3)}</pre>
                             <strong>Workflow Output <i title="copy to clipboard" className="btn fa fa-clipboard"
                                                        data-clipboard-target="#wfoutput"/></strong>
                                                        <UnescapeButton target='wfoutput' />
->>>>>>> c09c021d
                             <pre style={{height: '200px'}}
                                  id="wfoutput">{JSON.stringify(wf.output == null ? {} : wf.output, null, 3)}</pre>
                             {wf.status === 'FAILED' ? <div><strong>Workflow Faiure Reason (if any)</strong>
