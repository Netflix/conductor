--- conflicted
+++ resolved
@@ -1,11 +1,6 @@
-<<<<<<< HEAD
 import React, {Component} from 'react';
 import {OverlayTrigger, Button, Popover, Panel, Table, Input, Well, Label} from 'react-bootstrap';
 import {BootstrapTable, TableHeaderColumn} from 'react-bootstrap-table';
-=======
-import React from 'react';
-import {OverlayTrigger, Button, Popover, Panel, Table} from 'react-bootstrap';
->>>>>>> a6c6ac98
 import {connect} from 'react-redux';
 import {Link} from 'react-router'
 import {getWorkflowDetails} from '../../../actions/WorkflowActions';
@@ -18,7 +13,6 @@
 import Tab from "../../common/Tab";
 import TabContainer from "../../common/TabContainer";
 import { startWorkflow } from '../../../actions/WorkflowActions';
-import {Link} from "react-router";
 import UnescapeButton from '../../common/UnescapeButton'
 
 new Clipboard('.btn');
@@ -105,7 +99,6 @@
     return 'none';
 }
 
-<<<<<<< HEAD
 class WorkflowDetails extends Component {
     constructor(props) {
         super(props);
@@ -127,11 +120,6 @@
             checked: false
         };
 
-=======
-class WorkflowDetails extends React.Component {
-    constructor(props) {
-        super(props);
->>>>>>> a6c6ac98
         http.get('/api/sys/').then((data) => {
             window.sys = data.sys;
         });
@@ -158,7 +146,12 @@
         return true;
     }
 
-<<<<<<< HEAD
+    gotoParentWorkflow = ()=> {
+      history.push({
+        pathname:"/workflow/id/" + this.props.data.parentWorkflowId
+      })
+    }
+
     startWorkflow1(e) {
 
         e.preventDefault();
@@ -171,7 +164,7 @@
 
         this.props.dispatch(startWorkflow(wfname, data));
 
-            this.setState({ show: true });
+        this.setState({ show: true });
 
     }
 
@@ -218,7 +211,7 @@
         let dataObject = {};
         let { labels, values } = this.state.workflowForm;
 
-            values.splice(idx, 1, e.target.value);
+        values.splice(idx, 1, e.target.value);
 
         for (let i = 0; i < labels.length; i++) {
             if (values[i] && values[i].startsWith("{")) {
@@ -249,12 +242,6 @@
             //console.log("clear")
             clearTimeout(this.reloadTimeoutObject);
         }
-=======
-    gotoParentWorkflow = ()=> {
-      history.push({
-        pathname:"/workflow/id/" + this.props.data.parentWorkflowId
-      })
->>>>>>> a6c6ac98
     }
 
     render() {
@@ -274,7 +261,13 @@
             return a.seq - b.seq;
         });
 
-<<<<<<< HEAD
+        let parentWorkflowButton = "";
+        if(wf.parentWorkflowId){
+            parentWorkflowButton = <Link to={"/workflow/id/" + wf.parentWorkflowId}><Button bsStyle="default" bsSize="xsmall">
+              Parent
+            </Button></Link>;
+        }
+
         function consoleLog() {
             if(show) {
                 if (log) {
@@ -316,13 +309,6 @@
                     }
                 }
             }
-=======
-        let parentWorkflowButton = "";
-        if(wf.parentWorkflowId){
-            parentWorkflowButton = <Link to={"/workflow/id/" + wf.parentWorkflowId}><Button bsStyle="default" bsSize="xsmall">
-              Parent
-            </Button></Link>;
->>>>>>> a6c6ac98
         }
 
         return (
