--- conflicted
+++ resolved
@@ -67,10 +67,6 @@
 
     const found = size(results);
     const max = (found < 100) ? start + found : start + 100;
-    const options = {
-      noDataText: 'Please wait for data',
-        sizePerPage:100
-    };
 
     const selectRow = {
       mode: 'checkbox',
@@ -108,21 +104,6 @@
           </div>
         </Popover>
       </Overlay>
-<<<<<<< HEAD
-        <BootstrapTable data={results} striped={true} hover={true} search={false} exportCSV={false} pagination={false}
-                        selectRow={selectRow} options={options}>
-            <TableHeaderColumn dataField="workflowType" dataAlign="left" dataSort>Workflow</TableHeaderColumn>
-            <TableHeaderColumn dataField="workflowId" isKey dataSort dataFormat={linkMaker}>Workflow ID</TableHeaderColumn>
-            <TableHeaderColumn dataField="status" dataSort>Status</TableHeaderColumn>
-            <TableHeaderColumn dataField="startTime" dataSort dataFormat={formatDate}>Start Time</TableHeaderColumn>
-            <TableHeaderColumn dataField="updateTime" dataSort dataFormat={formatDate}>Last Updated</TableHeaderColumn>
-            <TableHeaderColumn dataField="endTime" dataSort dataFormat={formatDate}>End Time</TableHeaderColumn>
-            <TableHeaderColumn dataField="reasonForIncompletion">Failure Reason</TableHeaderColumn>
-            <TableHeaderColumn dataField="failedReferenceTaskNames">Failed Tasks</TableHeaderColumn>
-            <TableHeaderColumn dataField="input" width="300px">Input</TableHeaderColumn>
-            <TableHeaderColumn dataField="workflowId" width="75px" dataFormat={this.formatDetails}>Details</TableHeaderColumn>
-        </BootstrapTable>
-=======
 
       <BootstrapTable data={results} striped={true} hover={true}
                            search={false} exportCSV={false}
@@ -141,7 +122,6 @@
         <TableHeaderColumn dataField="input" width="250">Input</TableHeaderColumn>
         <TableHeaderColumn dataField="workflowId" width="75" dataAlign="center" dataFormat={this.formatDetails}>Details</TableHeaderColumn>
       </BootstrapTable>
->>>>>>> e094d3cf
     </div>
   }
 }
