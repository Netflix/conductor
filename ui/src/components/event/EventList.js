/* eslint-disable react/no-unescaped-entities */
import React from 'react';
import uuid from 'uuid';
import { connect } from 'react-redux';
import { Popover, OverlayTrigger, Table } from 'react-bootstrap';
import { getEventHandlers } from '../../actions/WorkflowActions';

class Events extends React.Component {
  state = {
    events: []
  };

  componentWillMount() {
    this.props.dispatch(getEventHandlers());
  }

  componentWillReceiveProps(nextProps) {
    this.state.events = nextProps.events || [];
  }

  render() {
    const { events: wfs } = this.state;

    function helpName() {
      return (
        <OverlayTrigger
          trigger="click"
          rootClose
          placement="bottom"
          overlay={
<<<<<<< HEAD
            <Popover id={`popover-id-${uuid.v4()}`} title="Event Handler Name" style={{ width: '300px' }}>
=======
            <Popover title="Event Handler Name" style={{ width: '300px' }}>
>>>>>>> b96a6043
              <div className="info">Unique name identifying the event handler.</div>
            </Popover>
          }
        >
          <a>
            <i className="fa fa-question-circle" />
          </a>
        </OverlayTrigger>
      );
    }
    function helpQueue() {
      return (
        <OverlayTrigger
          trigger="click"
          rootClose
          placement="bottom"
          overlay={
<<<<<<< HEAD
            <Popover id={`popover-id-${uuid.v4()}`} title="Event / Queue" style={{ width: '500px' }}>
=======
            <Popover title="Event / Queue" style={{ width: '500px' }}>
>>>>>>> b96a6043
              <div className="info">
                <p>
                  Name of the Queue which the handler listens to. The supported queue systems are <b>SQS</b> and{' '}
                  <b>Conductor</b>.
                </p>
                <p>The name is prefixed by the source (sqs, conductor). e.g. sqs:sqs_queue_name</p>
                <p>For SQS this is the name of the queue and NOT the URI of the queue.</p>
                <p>For Conductor the name is same as 'sink' name provided for Event tasks.</p>
              </div>
            </Popover>
          }
        >
          <a>
            <i className="fa fa-question-circle" />
          </a>
        </OverlayTrigger>
      );
    }
    function helpCond() {
      return (
        <OverlayTrigger
          trigger="click"
          rootClose
          placement="bottom"
          overlay={
<<<<<<< HEAD
            <Popover id={`popover-id-${uuid.v4()}`} title="Condition" style={{ width: '500px' }}>
=======
            <Popover title="Condition" style={{ width: '500px' }}>
>>>>>>> b96a6043
              <div className="info">
                <p>An expression that can be evaluated with the payload in the queue.</p>
                <p>The Actions are executed ONLY when the expression evaluation returns True</p>
                <p>The expression follows Javascript for syntax</p>
                <p>An empty / null expression is evaluated to True</p>
              </div>
            </Popover>
          }
        >
          <a>
            <i className="fa fa-question-circle" />
          </a>
        </OverlayTrigger>
      );
    }
    function helpActions() {
      return (
        <OverlayTrigger
          trigger="click"
          rootClose
          placement="bottom"
          overlay={
<<<<<<< HEAD
            <Popover id={`popover-id-${uuid.v4()}`} title="Actions" style={{ width: '500px' }}>
=======
            <Popover title="Actions" style={{ width: '500px' }}>
>>>>>>> b96a6043
              <div className="info small">
                <p>Set of actions that are taken when a message arrives with payload that matches the condition.</p>
                <p>Supported Actions are: start_workflow, complete_task and fail_task</p>
                <p>
                  For the detailed documentation on the syntax and parameters for each of these actions, visit the
                  doumentation link
                </p>
              </div>
            </Popover>
          }
        >
          <a>
            <i className="fa fa-question-circle" />
          </a>
        </OverlayTrigger>
      );
    }
    function nameMaker(cell, row) {
      return (
        <OverlayTrigger
          trigger="click"
          rootClose
          placement="right"
          overlay={
<<<<<<< HEAD
            <Popover id={`popover-id-${uuid.v4()}`} title={row.name} style={{ width: '500px' }}>
=======
            <Popover title={row.name} style={{ width: '500px' }}>
>>>>>>> b96a6043
              <div className="left">
                <pre>{JSON.stringify(row, null, 2)}</pre>
              </div>
            </Popover>
          }
        >
          <a>{cell}</a>
        </OverlayTrigger>
      );
    }
    function getActions(eh) {
      const trs = [];
<<<<<<< HEAD
      eh.actions.forEach(action => {
        const row = (
          <div>
            <b>{action.action}</b>
            <pre>{JSON.stringify(action[action.action], null, 2)}</pre>
          </div>
        );
=======
      const actions = eh.actions || [];
      actions.forEach(action => {
        const row = <div><b>{action.action}</b><pre>{JSON.stringify(action[action.action], null, 2)}</pre></div>;
>>>>>>> b96a6043
        trs.push(row);
      });
      return <div>{trs}</div>;
    }
    function tableBody(events) {
      const trs = [];
      events.forEach(eh => {
        const row = (
          <tr>
            <td>{nameMaker(eh.name, eh)}</td>
            <td>{eh.event}</td>
            <td>{eh.condition}</td>
            <td>{getActions(eh)}</td>
            <td>{eh.active ? 'Yes' : 'No'}</td>
          </tr>
        );
<<<<<<< HEAD
=======

>>>>>>> b96a6043
        trs.push(row);
      });
      return <tbody>{trs}</tbody>;
    }

    return (
      <div className="ui-content">
        <h1>Event Handlers</h1>
        <Table responsive striped hover condensed={false} bordered>
          <thead>
            <tr>
              <th>Name {helpName()}</th>
              <th>Event / Queue {helpQueue()}</th>
              <th>Condition {helpCond()}</th>
              <th>Actions {helpActions()}</th>
              <th>Active?</th>
            </tr>
          </thead>
          {tableBody(wfs)}
        </Table>
      </div>
    );
  }
}

export default connect(state => state.workflow)(Events);<|MERGE_RESOLUTION|>--- conflicted
+++ resolved
@@ -28,11 +28,7 @@
           rootClose
           placement="bottom"
           overlay={
-<<<<<<< HEAD
             <Popover id={`popover-id-${uuid.v4()}`} title="Event Handler Name" style={{ width: '300px' }}>
-=======
-            <Popover title="Event Handler Name" style={{ width: '300px' }}>
->>>>>>> b96a6043
               <div className="info">Unique name identifying the event handler.</div>
             </Popover>
           }
@@ -50,11 +46,7 @@
           rootClose
           placement="bottom"
           overlay={
-<<<<<<< HEAD
             <Popover id={`popover-id-${uuid.v4()}`} title="Event / Queue" style={{ width: '500px' }}>
-=======
-            <Popover title="Event / Queue" style={{ width: '500px' }}>
->>>>>>> b96a6043
               <div className="info">
                 <p>
                   Name of the Queue which the handler listens to. The supported queue systems are <b>SQS</b> and{' '}
@@ -80,11 +72,7 @@
           rootClose
           placement="bottom"
           overlay={
-<<<<<<< HEAD
             <Popover id={`popover-id-${uuid.v4()}`} title="Condition" style={{ width: '500px' }}>
-=======
-            <Popover title="Condition" style={{ width: '500px' }}>
->>>>>>> b96a6043
               <div className="info">
                 <p>An expression that can be evaluated with the payload in the queue.</p>
                 <p>The Actions are executed ONLY when the expression evaluation returns True</p>
@@ -107,11 +95,7 @@
           rootClose
           placement="bottom"
           overlay={
-<<<<<<< HEAD
             <Popover id={`popover-id-${uuid.v4()}`} title="Actions" style={{ width: '500px' }}>
-=======
-            <Popover title="Actions" style={{ width: '500px' }}>
->>>>>>> b96a6043
               <div className="info small">
                 <p>Set of actions that are taken when a message arrives with payload that matches the condition.</p>
                 <p>Supported Actions are: start_workflow, complete_task and fail_task</p>
@@ -136,11 +120,7 @@
           rootClose
           placement="right"
           overlay={
-<<<<<<< HEAD
             <Popover id={`popover-id-${uuid.v4()}`} title={row.name} style={{ width: '500px' }}>
-=======
-            <Popover title={row.name} style={{ width: '500px' }}>
->>>>>>> b96a6043
               <div className="left">
                 <pre>{JSON.stringify(row, null, 2)}</pre>
               </div>
@@ -153,19 +133,9 @@
     }
     function getActions(eh) {
       const trs = [];
-<<<<<<< HEAD
-      eh.actions.forEach(action => {
-        const row = (
-          <div>
-            <b>{action.action}</b>
-            <pre>{JSON.stringify(action[action.action], null, 2)}</pre>
-          </div>
-        );
-=======
       const actions = eh.actions || [];
       actions.forEach(action => {
         const row = <div><b>{action.action}</b><pre>{JSON.stringify(action[action.action], null, 2)}</pre></div>;
->>>>>>> b96a6043
         trs.push(row);
       });
       return <div>{trs}</div>;
@@ -182,10 +152,6 @@
             <td>{eh.active ? 'Yes' : 'No'}</td>
           </tr>
         );
-<<<<<<< HEAD
-=======
-
->>>>>>> b96a6043
         trs.push(row);
       });
       return <tbody>{trs}</tbody>;
