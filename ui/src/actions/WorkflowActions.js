import http from '../core/HttpClient';


export function getWorkflowDetails(workflowId){
  return function (dispatch) {
    dispatch({
      type: 'GET_WORKFLOW_DETAILS',
      workflowId
    });


    return http.get('/api/wfe/id/' + workflowId).then((data) => {
      dispatch({
        type: 'RECEIVED_WORKFLOW_DETAILS',
        data
      });
    }).catch((e) => {
      dispatch({
        type: 'REQUEST_ERROR',
        e
      });
    });
  }
}

<<<<<<< HEAD
export function startWorkflow(workflow) {
  return function (dispatch) {
    dispatch({
      type: 'REQUESTED_START_WORKFLOW',
      workflow
    });

    return http.post("/api/wfe", workflow).then((data) => {
      var {code, message, retryable, instance, errorResults, successResults} = data;
      dispatch({
        type: "RECEIVED_START_WORKFLOW",
        workflow,
        data: {serverError:code,
          serverErrorMessage:message,
          retryable:retryable,
          instance:instance,
          errorResults,
          successResults
        }
      })
    }).catch((e) => {
      dispatch({
        type: "REQUEST_ERROR",
        e
      })
    });
  }
}

export function bulkTerminateWorkflow(workflows){
  return function (dispatch) {
    dispatch({
      type: 'REQUESTED_BULK_TERMINATE_WORKFLOW',
      workflows
    });


    return http.delete('/api/wfe/bulk/terminate', workflows).then((data) => {
      var {code, message, bulkErrorResults, bulkSuccessResults} = data;
      dispatch({
        type: 'RECEIVED_BULK_TERMINATE_WORKFLOW',
        workflows,
        data:{bulkServerError:code,
        bulkServerErrorMessage:message,
        bulkErrorResults,
        bulkSuccessResults}
      });
    }).catch((e) => {
      dispatch({
        type: 'REQUEST_ERROR',
        e
      });
    });
  }
}

export function bulkRestartWorkflow(workflows){
  return function (dispatch) {
    dispatch({
      type: 'REQUESTED_BULK_RESTART_WORKFLOW',
      workflows
    });


    return http.post('/api/wfe/bulk/restart', workflows).then((data) => {
      var {code, message, bulkErrorResults, bulkSuccessfulResults} = data;
      dispatch({
        type: 'RECEIVED_BULK_RESTART_WORKFLOW',
        workflows,
        data:{bulkServerError:code,
        bulkServerErrorMessage:message,
        bulkErrorResults,
        bulkSuccessfulResults}
      });
    }).catch((e) => {
      dispatch({
        type: 'REQUEST_ERROR',
        e
      });
    });
  }
}

export function bulkRetryWorkflow(workflows){
  return function (dispatch) {
    dispatch({
      type: 'REQUESTED_BULK_RETRY_WORKFLOW',
      workflows
    });


    return http.post('/api/wfe/bulk/retry', workflows).then((data) => {
      var {code, message, bulkErrorResults, bulkSuccessfulResults} = data;
      dispatch({
        type: 'RECEIVED_BULK_RETRY_WORKFLOW',
        workflows,
        data:{bulkServerError:code,
        bulkServerErrorMessage:message,
        bulkErrorResults,
        bulkSuccessfulResults}
      });
    }).catch((e) => {
      dispatch({
        type: 'REQUEST_ERROR',
        e
      });
    });
  }
}

export function bulkPauseWorkflow(workflows) {
  return function (dispatch) {
    dispatch({
      type: 'REQUESTED_BULK_PAUSE_WORKFLOW',
      workflows
    });


    return http.put('/api/wfe/bulk/pause', workflows).then((data) => {
      var {code, message, bulkErrorResults, bulkSuccessfulResults} = data;
      dispatch({
        type: 'RECEIVED_BULK_PAUSE_WORKFLOW',
        workflows,
        data:{bulkServerError:code,
        bulkServerErrorMessage:message,
        bulkErrorResults,
        bulkSuccessfulResults}
      });
    }).catch((e) => {
      dispatch({
        type: 'REQUEST_ERROR',
        e
      });
    });
  }
}

export function bulkResumeWorkflow(workflows) {
  return function (dispatch) {
    dispatch({
      type: 'REQUESTED_BULK_RESUME_WORKFLOW',
      workflows
    });


    return http.put('/api/wfe/bulk/resume', workflows).then((data) => {
      var {code, message, bulkErrorResults, bulkSuccessfulResults} = data;
      dispatch({
        type: 'RECEIVED_BULK_RESUME_WORKFLOW',
        workflows,
        data:{bulkServerError:code,
        bulkServerErrorMessage:message,
        bulkErrorResults,
        bulkSuccessfulResults}
      });
    }).catch((e) => {
      dispatch({
        type: 'REQUEST_ERROR',
        e
      });
    });
  }
}

=======
>>>>>>> e4637574
export function terminateWorkflow(workflowId){
  return function (dispatch) {
    dispatch({
      type: 'REQUESTED_TERMINATE_WORKFLOW',
      workflowId
    });


    return http.delete('/api/wfe/terminate/' + workflowId).then((data) => {
      dispatch({
        type: 'RECEIVED_TERMINATE_WORKFLOW',
        workflowId
      });
    }).catch((e) => {
      dispatch({
        type: 'REQUEST_ERROR',
        e
      });
    });
  }
}

export function restartWorfklow(workflowId){
  return function (dispatch) {
    dispatch({
      type: 'REQUESTED_RESTART_WORKFLOW',
      workflowId
    });


    return http.post('/api/wfe/restart/' + workflowId).then((data) => {
      dispatch({
        type: 'RECEIVED_RESTART_WORKFLOW',
        workflowId
      });
    }).catch((e) => {
      dispatch({
        type: 'REQUEST_ERROR',
        e
      });
    });
  }
}

export function retryWorfklow(workflowId){
  return function (dispatch) {
    dispatch({
      type: 'REQUESTED_RETRY_WORKFLOW',
      workflowId
    });


    return http.post('/api/wfe/retry/' + workflowId).then((data) => {
      dispatch({
        type: 'RECEIVED_RETRY_WORKFLOW',
        workflowId
      });
    }).catch((e) => {
      dispatch({
        type: 'REQUEST_ERROR',
        e
      });
    });
  }
}

export function pauseWorfklow(workflowId) {
  return function (dispatch) {
    dispatch({
      type: 'REQUESTED_PAUSE_WORKFLOW',
      workflowId
    });


    return http.post('/api/wfe/pause/' + workflowId).then((data) => {
      dispatch({
        type: 'RECEIVED_PAUSE_WORKFLOW',
        workflowId
      });
    }).catch((e) => {
      dispatch({
        type: 'REQUEST_ERROR',
        e
      });
    });
  }
}

export function resumeWorfklow(workflowId) {
  return function (dispatch) {
    dispatch({
      type: 'REQUESTED_RESUME_WORKFLOW',
      workflowId
    });


    return http.post('/api/wfe/resume/' + workflowId).then((data) => {
      dispatch({
        type: 'RECEIVED_RESUME_WORKFLOW',
        workflowId
      });
    }).catch((e) => {
      dispatch({
        type: 'REQUEST_ERROR',
        e
      });
    });
  }
}

//metadata
export function getWorkflowDefs() {
  return function (dispatch) {
    dispatch({
      type: 'LIST_WORKFLOWS'
    });

    return http.get('/api/wfe/metadata/workflow').then((data) => {
      dispatch({
        type: 'RECEIVED_LIST_WORKFLOWS',
        workflows : data
      });
    }).catch((e) => {
      dispatch({
        type: 'REQUEST_ERROR',
        e
      });
    });
  }
}

export function getWorkflowMetaDetails(name, version){
  return function (dispatch) {
    dispatch({
      type: 'GET_WORKFLOW_DEF',
      name,
      version
    });


    return http.get('/api/wfe/metadata/workflow/' + name + '/' + version).then((data) => {
      dispatch({
        type: 'RECEIVED_WORKFLOW_DEF',
        name,
        version,
        workflowMeta: data
      });
    }).catch((e) => {
      dispatch({
        type: 'REQUEST_ERROR',
        e
      });
    });
  }
}

export function getTaskDefs() {

  return function (dispatch) {
    dispatch({
      type: 'GET_TASK_DEFS'
    });


    return http.get('/api/wfe/metadata/taskdef').then((data) => {
      dispatch({
        type: 'RECEIVED_TASK_DEFS',
        taskDefs: data
      });
    }).catch((e) => {
      dispatch({
        type: 'REQUEST_ERROR',
        e
      });
    });
  }
}

export function getQueueData() {

  return function (dispatch) {
    dispatch({
      type: 'GET_POLL_DATA'
    });


    return http.get('/api/wfe/queue/data').then((data) => {
      dispatch({
        type: 'RECEIVED_POLL_DATA',
        queueData: data
      });
    }).catch((e) => {
      dispatch({
        type: 'REQUEST_ERROR',
        e
      });
    });
  }
}


export function getEventHandlers() {

  return function (dispatch) {
    dispatch({
      type: 'LIST_EVENT_HANDLERS'
    });


    return http.get('/api/events').then((data) => {
      dispatch({
        type: 'RECEIVED_LIST_EVENT_HANDLERS',
        events : data
      });
    }).catch((e) => {
      dispatch({
        type: 'REQUEST_ERROR',
        e
      });
    });
  }
}<|MERGE_RESOLUTION|>--- conflicted
+++ resolved
@@ -1,4 +1,26 @@
 import http from '../core/HttpClient';
+
+export function startWorkflow(workflow) {
+  return function (dispatch) {
+    dispatch({
+      type: 'REQUESTED_START_WORKFLOW',
+      workflow
+    });
+
+    return http.post("/api/wfe", workflow).then((data) => {
+      dispatch({
+        type: "RECEIVED_START_WORKFLOW",
+        workflow,
+        data: data
+      })
+    }).catch((e) => {
+      dispatch({
+        type: "REQUEST_ERROR",
+        e
+      })
+    });
+  }
+}
 
 
 export function getWorkflowDetails(workflowId){
@@ -23,173 +45,6 @@
   }
 }
 
-<<<<<<< HEAD
-export function startWorkflow(workflow) {
-  return function (dispatch) {
-    dispatch({
-      type: 'REQUESTED_START_WORKFLOW',
-      workflow
-    });
-
-    return http.post("/api/wfe", workflow).then((data) => {
-      var {code, message, retryable, instance, errorResults, successResults} = data;
-      dispatch({
-        type: "RECEIVED_START_WORKFLOW",
-        workflow,
-        data: {serverError:code,
-          serverErrorMessage:message,
-          retryable:retryable,
-          instance:instance,
-          errorResults,
-          successResults
-        }
-      })
-    }).catch((e) => {
-      dispatch({
-        type: "REQUEST_ERROR",
-        e
-      })
-    });
-  }
-}
-
-export function bulkTerminateWorkflow(workflows){
-  return function (dispatch) {
-    dispatch({
-      type: 'REQUESTED_BULK_TERMINATE_WORKFLOW',
-      workflows
-    });
-
-
-    return http.delete('/api/wfe/bulk/terminate', workflows).then((data) => {
-      var {code, message, bulkErrorResults, bulkSuccessResults} = data;
-      dispatch({
-        type: 'RECEIVED_BULK_TERMINATE_WORKFLOW',
-        workflows,
-        data:{bulkServerError:code,
-        bulkServerErrorMessage:message,
-        bulkErrorResults,
-        bulkSuccessResults}
-      });
-    }).catch((e) => {
-      dispatch({
-        type: 'REQUEST_ERROR',
-        e
-      });
-    });
-  }
-}
-
-export function bulkRestartWorkflow(workflows){
-  return function (dispatch) {
-    dispatch({
-      type: 'REQUESTED_BULK_RESTART_WORKFLOW',
-      workflows
-    });
-
-
-    return http.post('/api/wfe/bulk/restart', workflows).then((data) => {
-      var {code, message, bulkErrorResults, bulkSuccessfulResults} = data;
-      dispatch({
-        type: 'RECEIVED_BULK_RESTART_WORKFLOW',
-        workflows,
-        data:{bulkServerError:code,
-        bulkServerErrorMessage:message,
-        bulkErrorResults,
-        bulkSuccessfulResults}
-      });
-    }).catch((e) => {
-      dispatch({
-        type: 'REQUEST_ERROR',
-        e
-      });
-    });
-  }
-}
-
-export function bulkRetryWorkflow(workflows){
-  return function (dispatch) {
-    dispatch({
-      type: 'REQUESTED_BULK_RETRY_WORKFLOW',
-      workflows
-    });
-
-
-    return http.post('/api/wfe/bulk/retry', workflows).then((data) => {
-      var {code, message, bulkErrorResults, bulkSuccessfulResults} = data;
-      dispatch({
-        type: 'RECEIVED_BULK_RETRY_WORKFLOW',
-        workflows,
-        data:{bulkServerError:code,
-        bulkServerErrorMessage:message,
-        bulkErrorResults,
-        bulkSuccessfulResults}
-      });
-    }).catch((e) => {
-      dispatch({
-        type: 'REQUEST_ERROR',
-        e
-      });
-    });
-  }
-}
-
-export function bulkPauseWorkflow(workflows) {
-  return function (dispatch) {
-    dispatch({
-      type: 'REQUESTED_BULK_PAUSE_WORKFLOW',
-      workflows
-    });
-
-
-    return http.put('/api/wfe/bulk/pause', workflows).then((data) => {
-      var {code, message, bulkErrorResults, bulkSuccessfulResults} = data;
-      dispatch({
-        type: 'RECEIVED_BULK_PAUSE_WORKFLOW',
-        workflows,
-        data:{bulkServerError:code,
-        bulkServerErrorMessage:message,
-        bulkErrorResults,
-        bulkSuccessfulResults}
-      });
-    }).catch((e) => {
-      dispatch({
-        type: 'REQUEST_ERROR',
-        e
-      });
-    });
-  }
-}
-
-export function bulkResumeWorkflow(workflows) {
-  return function (dispatch) {
-    dispatch({
-      type: 'REQUESTED_BULK_RESUME_WORKFLOW',
-      workflows
-    });
-
-
-    return http.put('/api/wfe/bulk/resume', workflows).then((data) => {
-      var {code, message, bulkErrorResults, bulkSuccessfulResults} = data;
-      dispatch({
-        type: 'RECEIVED_BULK_RESUME_WORKFLOW',
-        workflows,
-        data:{bulkServerError:code,
-        bulkServerErrorMessage:message,
-        bulkErrorResults,
-        bulkSuccessfulResults}
-      });
-    }).catch((e) => {
-      dispatch({
-        type: 'REQUEST_ERROR',
-        e
-      });
-    });
-  }
-}
-
-=======
->>>>>>> e4637574
 export function terminateWorkflow(workflowId){
   return function (dispatch) {
     dispatch({
