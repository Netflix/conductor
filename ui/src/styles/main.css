@font-face {
  font-family: 'Source Sans Pro';
  font-style: normal;
  font-weight: 300;
  src: local('Source Sans Pro Light'), local('SourceSansPro-Light'), url('../fonts/sourcesanspro-light.woff') format('woff');
}
@font-face {
  font-family: 'Source Sans Pro';
  font-style: normal;
  font-weight: 400;
  src: local('Source Sans Pro'), local('SourceSansPro-Regular');
}
@font-face {
  font-family: 'Source Sans Pro';
  font-style: normal;
  font-weight: 700;
  src: local('Source Sans Pro Bold'), local('SourceSansPro-Bold');
}

*, *:before, *:after {
  box-sizing: border-box;
}

html {
  height: 100%;
}

#content {
  height: 100%;
}

::-webkit-scrollbar {
    -webkit-appearance: none;
    width: 7px;
}
::-webkit-scrollbar-thumb {
    border-radius: 2px;
    background-color: rgba(0,0,0,.5);
    box-shadow: 0 0 1px rgba(255,255,255,.5);
}

body {
  font-family: 'Source Sans Pro', 'Helvetica Neue', Helvetica, Arial, sans-serif;
  color: #333;
  background-color: #ffff;
  margin: 0;
  padding: 0;
  height: 100%;
}

.cronanim-enter {
  opacity: 0.01;
  transform: translateY(-20px);
}

.cronanim-enter.cronanim-enter-active {
  opacity: 1;
  transform: translateY(0px);
  transition: all 300ms ease-in;
}

.cronanim-leave {
  opacity: 1;
  transform: translateY(0);
}

.cronanim-leave.cronanim-leave-active {
  opacity: 0.00;
  transform: translateY(-20px);
  transition: all 100ms ease-in;
}

.pulse-button {
  position: relative;
  top: 50%;
  left: 50%;
  margin-left: -50px;
  margin-top: -50px;
  display: block;
  width: 100px;
  height: 100px;
  font-size: 1.3em;
  font-weight: light;
  font-family: 'Trebuchet MS', sans-serif;
  text-transform: uppercase;
  text-align: center;
  line-height: 100px;
  letter-spacing: -1px;
  color: white;
  border: none;
  border-radius: 50%;
  background: #5a99d4;
  cursor: pointer;
  box-shadow: 0 0 0 0 rgba(#5a99d4, .5);
  -webkit-animation: pulse 1.5s 2;
}

@-webkit-keyframes pulse {
  0% {
  @include transform(scale(.9));
  }
  70% {
  @include transform(scale(1));
    box-shadow: 0 0 0 50px rgba(#5a99d4, 0);
  }
  100% {
  @include transform(scale(.9));
    box-shadow: 0 0 0 0 rgba(#5a99d4, 0);
  }
}

.btn-circle.btn-xl {
  width: 70px;
  height: 70px;
  padding: 10px 16px;
  border-radius: 35px;
  font-size: 24px;
  line-height: 1.33;
}

.btn-circle {
  width: 30px;
  height: 30px;
  padding: 6px 0px;
  border-radius: 15px;
  text-align: center;
  font-size: 12px;
  line-height: 1.42857;
}

.ui-content {
  padding: 0px 0px 0px 10px;
}
.container-fluid {
  padding: 0px 0px 0px 0px;
}
.navbar-collapse {
  background-color: #48a770;
  border-color: #48a770;
}

.navbar-inverse .navbar-collapse{
  border-color: #48a770;
  color: #48a770;
}
.navbar-inverse {
  background-color: #48a770;
  border-radius: 0px;
  width: 100%;
  border-color: #48a770;
}
.navbar-inverse .navbar-nav {
  background: #48a770;
}
.navbar-inverse .navbar-nav>.open>a, .navbar-inverse .navbar-nav>.open>a:focus, .navbar-inverse .navbar-nav>.open>a:hover {
  background: #48a770;
}
.navbar {
  background-color: #48a770;
}
.navbar .container {
  background-color: #48a770;
}

.appMainBody {
  float: left;
}

.navbar-header {
  background-color: #48a770;
}
.navbar-nav {
  background-color: #48a770;
}

.navbar-inverse .container {
  width: 100%;
  font-size: 1.1em;
}
.navbar-inverse .navbar-nav>li>a {
  color: #fffffe;
}
.Footer {
  background: #1c2b36;
  color: #000000;
}

.Footer-container {
  margin: 0 auto;
  padding: 5px 5px;
  text-align: right;
}

.Footer-text {
  color: rgba(255, 255, 255, 255);
  font-size: 0.9em;
  letter-spacing: 1px;
}

.Footer-text--muted {
  color: rgba(255, 255, 255, .3);
}

.Footer-spacer {
  color: rgba(255, 255, 255, .3);
}

.Footer-text,
.Footer-link {
  padding: 2px 5px;
  font-size: 1em;
}

.Footer-link,
.Footer-link:active,
.Footer-link:visited {
  color: rgba(255, 255, 255, .6);
  text-decoration: none;
}

.Footer-link:hover {
  color: rgba(255, 255, 255, 1);
}


/* Position and sizing of burger button */
.bm-burger-button {
  position: fixed;
  width: 36px;
  height: 30px;
  left: 36px;
  top: 36px;
}

/* Color/shape of burger icon bars */
.bm-burger-bars {
  background: #373a47;
}

/* Position and sizing of clickable cross button */
.bm-cross-button {
  height: 24px;
  width: 24px;
}

/* Color/shape of close button cross */
.bm-cross {
  background: #bdc3c7;
}

/* General sidebar styles */
.bm-menu {
  background: #373a47;
  padding: 2.5em 1.5em 0;
  font-size: 1.15em;
}

/* Morph shape necessary with bubble or elastic */
.bm-morph-shape {
  fill: #373a47;
}

/* Wrapper for item list */
.bm-item-list, .bm-item-list a:link  {
  color: #b8b7ad;
  padding: 0.8em;
}

.bm-item-list a:link, .bm-item-list a:visited  {
  color: #b8b7ad;
  padding: 0.8em;
  text-decoration: none;
}

/* Styling of overlay */
.bm-overlay {
  background: rgba(0, 0, 0, 0.3);
}

.bm-burger-button {
  top: 10px;
  left: 10px;
  color: #ffffff;
}

.sub-menu {
  margin-left: 10px;
}

.jumbotron {
  text-align: center;
  display: table;
  max-width: 69em;
  margin: 0 auto;
  margin-top:10px;
  background: transparent;
}

.button-pill {
    border: none;
    padding: 0.6em 1.2em;
    background: #388a5a;
    color: #fff;
    font-size: 1em;
    letter-spacing: 1px;
    text-transform: uppercase;
    cursor: pointer;
    display: inline-block;
    margin: 3px 2px;
    border-radius: 2px;
}
h4 .red {
  color: #ff0000;
}
h4 .green {
  color: darkgreen;
}
h4 span {
  margin-right: 10px;
}
.redbg {
  background: #cc1111;
}
.bluebg {
  background: #5bc0de;
}
.navybg {
  background: #337ab7;
}
.left {
  text-align: left;
}
.right {
  text-align: right;
}
.column {
    float: left;
    width: 50%;
    padding: 0 2em;
    min-height: 300px;
    position: relative;
    box-sizing: border-box;
}
.column:nth-child(3) {
    box-shadow: -1px 0 0 rgba(0,0,0,0.1);
    box-sizing: border-box;
}

h1 {
  font-size: 2em;
  display: block;
  padding: 0 0 0.6em 0.1em;
  color: #000000;
}
h3 {
  font-size: 1.6em;
  display: block;
  padding: 0 0 0.6em 0.1em;
  color: #aca89a;
}
h4 {
  font-size: 1.2em;
  display: inline;
  padding-right: 10px;
}
.info {
  color: #48a770;
  font-size: 1.0em;
}
.info-table {
  width: 99%;
}
.info-table, .info-table  td {
  margin: 5px;
  padding: 15px 10px 10px 10px;
  color: #000000;
  border: 1px solid #ddd;
}

.info-table th {
  margin: 5px;
  padding: 15px 10px 10px 10px;
  color: #8a6d3b;
  backgrounds: #f3efe0;
  background: #faf2cc;
}
.info-table .red {
  color: #ff0000;
}
.info-table .green {
  color: #48a770;
}
.popover{
  max-width: 90%;
}

pre {
  width: 90%;
  overflow: scroll;;
  font-size: 0.77em;
  word-wrap: break-word;
  word-break: break-all;
}

.editingPre {
  border: 1px solid#aeb7ff;
  background-color: #f6f7ff;
}

.blue {
  color: navy;
}
input[type='search']{
  min-width: 100px;
  max-width: 333px;
  display: inline;
}
.inline {
  display: inline;
  margin-left: 10px;
  vertical-align: sub;
}
.number-input {
  display: inline;
  min-width: 50px;
  width: 75px;
  text-align: right;
}
.search-label {
  padding-right: 10px;
  font-size: 1em;
  vertical-align: bottom;
}
.form-control input {
  width: 100px;
}
iframe {
  border: 0;
  width:100%;
}

.node rect {
  stroke: #cccccc;
  fill: #fff;
  stroke-width: 0.6px;
}
.node polygon {
  stroke: #555;
  fill: #fff;
  stroke-width: 0.6px;
}
.node circle {
  stroke: #555;
  fill: #fff;
  stroke-width: 0.6px;
}
.arrowhead {
  stroke: blue;
  fill: blue;
  stroke-width: 1.5px;
}
.edgePath path {
  stroke: #333;
  fill: #333;
  stroke-width: 1.5px;
}
.edgeLabel {
  fill: blue;
}
a:hover {
  text-decoration: none;
<<<<<<< HEAD
  cursor: pointer;
=======
>>>>>>> a6c6ac98
}



.hf:before, .hf:after {
  display: table;
  content: " ";
}

.hf:after {
  clear: both;
}

.header-bar {
  border-bottom: 1px solid #1fa67a;
  max-height: 60px;
  position: fixed;
  z-index: 999;
  width: 100%;
  background-color: #ffffff;
  background: #1fa67a url(/images/noise.png);
}

.product-bar {
  max-height: 55px;
  color: #CCC;
  position: relative;
  z-index: 100;
  font-size: 1.2em;
  left: 20px;
  top: 2px;
  line-height: 50px;
  padding: 5px 0px;
}

.product-bar a {
  text-decoration: none;
  xtext-transform: uppercase;
  color: #fff;
  xtext-shadow: 1px 1px 0 #1d9d74, 2px 2px 0 rgba(0,0,0,.15);
}

.product-bar h4 {
  color: #fff;
}

.env-bar {
  max-height: 55px;
  color: #000000;
  position: relative;
  z-index: 100;
  font-size: 1.0em;
  left: -10px;
  top: 5px;
  line-height: 50px;
}

.logo {
  color: white;
  background-color: #062f4f;
  xbox-shadow: 0px 0px 5px #585858;
  xborder-right: 1px solid #585858;
  width: 176px;
}
.logo.textual a {
  color: #ffffff;
  font-size: 1.2em;
  line-height: 50px;
  padding: 5px 20px;
  text-decoration: none;
  xborder-right: 1px solid #ccc;
  xbox-shadow: 0 0 5px #1fa67a;
}

.oncall a {
  font-size: 1.2em;
  top: 8px;
  color: #FFF;
  text-decoration: none;
  cursor: pointer;
}

.logo a {
  display: block;
  max-height: 60px;
}

.user-photo {
  object-fit: cover;
  border-radius: 50%;
}

.appselector-body {
  width: 250px;
  margin-left: -21px;
  margin-top: 4px;
  border-radius: 0px 0px 5px 5px;
  text-shadow: 1px 1px 0 #1d9d74, 2px 2px 0 rgba(0,0,0,.15);
  background: #53bd96 url('/images/noise-trans.png');
  z-index: 200;
  overflow: hidden;
}

.app {
  border-bottom: 1px solid #ddd;
}

.app:hover {
  background: #53aa96 url('/images/noise-trans.png');
  cursor: pointer;
}

.menuList {
  margin-top: 70px;
}

.menuHeader {
  x-background-color: #062f4f;
  height: 42px;
  display: block;
  line-height: 45px;
  padding: 0 10px;
  letter-spacing: 1px;
  color: #fff;
}


.menuItem {
  x-background-color: #fff;
  height: 42px;
  display: block;
  line-height: 45px;
  padding: 0 20px;
  x-letter-spacing: 1px;
  x-border-bottom: 1px solid #fff;
}

.menuItem:hover {
  color: #ccc;
  background-color: #062f4f;
  cursor: pointer;
}

.app h4 {
  padding: 10px;
  font-size: 1.2em;
}

.menuList a {
  font-size: 12px;
  top: 8px;
  color: #ffffff;
  text-decoration: none;
  cursor: pointer;
}

.left-menu {
  width: 176px;
  background: #234665;
  border-right: 1px solid #234665;
  min-height: 100%;
  z-index: 300;
  float: left;
  position: fixed;
  overflow: hidden;
  box-shadow: 0px 0px 5px #234665;
}

.input-form {
  width: 800px;
  margin-top: 20px;
  margin-left: 20px;
}

.input-grid {
  margin-left: -15px;
  margin-right: -15px;
}

.input-grid .input {
  text-align: center;
}

.menu-bars {
  text-align: center;
  font-size: 1.2em;
  cursor: pointer;
}

.menu-bars-close {
  text-align: right;
  font-size: 1.2em;
  cursor: pointer;
}
.menu-footer {
  color: #ffffff;
  position: fixed;
  bottom: 0;
  background-color: #1c2b36;
  display: block;
  width: 176px;
  height: 100px;
  margin-bottom: 10px;
  text-align: center;
  font-size: 0.8em;
}
.tooltip {
  min-width: 500px;
  opacity: 1.0;
  border: 1px solid #ccc;
  background: #ffffff;
  box-shadow: 0 5px 15px rgba(0,0,0,.5);
  padding: 5px;
}
.code {
  overflow-wrap: break-word;
  height: 300px;
}
.table-bordered {
  border: 1px solid #eeeeff;
}
.panel-default>.panel-heading {
  color: #2E6DA4;
  background-color: rgba(217, 237, 247, 0.5);;
  background-image:linear-gradient(180deg,#D9EDF7 0,#D9EDF7);
}

table th {
  color: #2E6DA4;
  background-color: rgba(217, 237, 247, 0.5);;
  line-height: 25px;
  vertical-align: top;
  font-weight: 400;
  padding-bottom: 25px;
}
table tbody {
  font-size: 0.9em;
  padding-top: 10px;
}
.error {
  position: fixed;
  background-color: #ffffff;
  left: 220px;
  top: 50px;
  width: 80%;
  box-shadow: 0 5px 15px rgba(0,0,0,.5);
  border-radius: 5px;
  padding: 10px 5px 5px 15px;
  z-index: 1000;
}

.right-prop-overlay {
  min-height: 100%;
  min-width: 600px;
  top: 5px;
  position: absolute;
  background-color: #ffffff;
  box-shadow: 0 5px 55px rgba(0,0,0,.7);
  padding-right: 10px;
}



#propsdiv {

}
#abcd {
  min-height: 100%;
  min-width: 600px;
  top: 5px;
  position: absolute;
  background-color: #ffffff;
  box-shadow: 0 5px 55px rgba(0,0,0,.7);
  padding-right: 10px;
}
.close-btn {
  xfloat: right;
  margin-left: 10px;
  margin-right: 10px;
  margin-top: 10px;
  border: solid 10px #ffffff;
  border-radius: 300px;
  box-shadow: 1px 1px 1px 1px #cccccc;
  background-color: #ffffff;
}
.propsheader {
  padding-top: 5px;
  margin-left: -10px;
  padding-bottom: 20px;
  margin-top: -5px;
  display: block;
  min-width: 100%;
  background-color: rgba(217,237,247,.5);
}
.bootstrap-tokenizer .token .close-button {
    bottom: 0;
    padding: 3px 7px;
    position: absolute;
    right: 0;
    top: 0;
}
.bootstrap-tokenizer .token {
    background-color: #e7f4ff;
    border: 0;
    border-radius: 2px;
    color: #1f8dd6;
    display: inline-block;
    line-height: 1em;
    margin: 0 3px 3px 0;
    padding: 4px 7px;
    position: relative;
}

.bootstrap-tokenizer .token-removeable {
    cursor: pointer;
    padding-right: 21px;
}
.form-group {
  margin-bottom: 0px;
}
.nobold {
  font-weight: normal;
}
.red {
  color: red;
}

.btn-unescape-med {
  margin-left: 5px;
}

#jsonedit {
  width: 100%;
  height: 100%;
}

#json-modified-info  {
  float: right;
  top: 50px;
  position: relative;
  right: 20px;
  color: darkred;
}

.editable-string {
  cursor: pointer;
}

.popup {
  position: fixed;
  width: 100%;
  height: 100%;
  top: 0;
  left: 0;
  right: 0;
  bottom: 0;
  margin: auto;
  background-color: rgba(0,0,0, 0.5);
}

.popup-inner {
  position: absolute;
  left: 25%;
  right: 25%;
  top: 25%;
  bottom: 25%;
  margin: auto;
  background: white;
  border-radius: 2px;
}

.popup-content {
  width: 100%;
  height: calc(100% - 40px);
  padding: 5px;
}

#popup-editable-content {
  width: 100%;
  height: 100%;
  overflow: auto;
}

.popup-actions {
  width: 100%;
  height: 40px;
}<|MERGE_RESOLUTION|>--- conflicted
+++ resolved
@@ -266,7 +266,7 @@
   padding: 0.8em;
 }
 
-.bm-item-list a:link, .bm-item-list a:visited  {
+.bm-item-list a:link, a:visited  {
   color: #b8b7ad;
   padding: 0.8em;
   text-decoration: none;
@@ -469,10 +469,7 @@
 }
 a:hover {
   text-decoration: none;
-<<<<<<< HEAD
   cursor: pointer;
-=======
->>>>>>> a6c6ac98
 }
 
 
