import React from "react";
import { useFetch } from "../../utils/query";
import { DataTable, Text, LinearProgress } from "../../components";

export default function TaskLogs({ task }) {
  const { taskId } = task;
  const { data: log, isFetching } = useFetch(`/tasks/${taskId}/log`);

  if (isFetching) {
    return <LinearProgress />;
  }
  return log && log.length > 0 ? (
    <DataTable
      data={log}
      columns={[
<<<<<<< HEAD
        { name: "createdTime", type: "date", label: "Timestamp" },
        { name: "log", label: "Entry" },
=======
        {
          name: "createdTime",
          type: "date",
          label: "Timestamp",
          width: "180px",
        },
        {
          name: "log",
          label: "Entry",
          style: "div:first-child { white-space: pre-wrap }",
        },
>>>>>>> 4b0f8182
      ]}
      title="Task Logs"
    />
  ) : (
    <Text style={{ margin: 15 }} variant="body1">
      No logs available
    </Text>
  );
}<|MERGE_RESOLUTION|>--- conflicted
+++ resolved
@@ -13,10 +13,6 @@
     <DataTable
       data={log}
       columns={[
-<<<<<<< HEAD
-        { name: "createdTime", type: "date", label: "Timestamp" },
-        { name: "log", label: "Entry" },
-=======
         {
           name: "createdTime",
           type: "date",
@@ -28,7 +24,6 @@
           label: "Entry",
           style: "div:first-child { white-space: pre-wrap }",
         },
->>>>>>> 4b0f8182
       ]}
       title="Task Logs"
     />
