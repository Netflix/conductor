--- conflicted
+++ resolved
@@ -226,7 +226,6 @@
     if (task) {
       const { taskToDomain } = execution;
       let domain;
-<<<<<<< HEAD
 
       if(taskToDomain === undefined){
         domain = null;
@@ -235,11 +234,6 @@
         domain = taskToDomain['*'];
       }
       else if(task.taskType){
-=======
-      if (taskToDomain["*"]) {
-        domain = taskToDomain["*"];
-      } else if (task.taskType) {
->>>>>>> cb61caa0
         domain = taskToDomain[task.taskType];
       }
 
