--- conflicted
+++ resolved
@@ -12,11 +12,8 @@
     "start": "react-scripts start",
     "build": "react-scripts build && (rm -rf ./server/public/build | true) && cp -r build server/public",
     "server": "nodemon ./server/server.js",
-<<<<<<< HEAD
-    "install:multi-python": "npm i --python=python2.7"
-=======
+    "install:multi-python": "npm i --python=python2.7",
     "watch": "npm-run-all --parallel server start"
->>>>>>> 8ab01870
   },
   "repository": {
     "type": "git",
@@ -71,6 +68,7 @@
     "eslint-plugin-jsx-a11y": "^6.0.3",
     "eslint-plugin-react": "^7.5.1",
     "nodemon": "^1.18.3",
+    "npm-run-all": "^4.1.3",
     "react-scripts": "^1.1.4",
     "webpack": "^3.11.0"
   }
