--- conflicted
+++ resolved
@@ -12,35 +12,27 @@
  */
 package com.netflix.conductor.contribs.queue.amqp.config;
 
+import com.netflix.conductor.common.metadata.tasks.Task;
+import com.netflix.conductor.common.metadata.tasks.Task.Status;
+import com.netflix.conductor.contribs.queue.amqp.AMQPObservableQueue.Builder;
+import com.netflix.conductor.core.config.ConductorProperties;
+import com.netflix.conductor.core.events.EventQueueProvider;
+import com.netflix.conductor.core.events.queue.ObservableQueue;
 import java.util.HashMap;
 import java.util.Map;
-
 import org.apache.commons.lang3.StringUtils;
 import org.springframework.boot.autoconfigure.condition.ConditionalOnProperty;
 import org.springframework.boot.context.properties.EnableConfigurationProperties;
 import org.springframework.context.annotation.Bean;
 import org.springframework.context.annotation.Configuration;
 
-import com.netflix.conductor.common.metadata.tasks.Task;
-import com.netflix.conductor.common.metadata.tasks.Task.Status;
-import com.netflix.conductor.contribs.queue.amqp.AMQPObservableQueue.Builder;
-import com.netflix.conductor.core.config.ConductorProperties;
-import com.netflix.conductor.core.events.EventQueueProvider;
-import com.netflix.conductor.core.events.queue.ObservableQueue;
-
 @Configuration(proxyBeanMethods = false)
 @EnableConfigurationProperties(AMQPEventQueueProperties.class)
 @ConditionalOnProperty(name = "conductor.event-queues.amqp.enabled", havingValue = "true")
 public class AMQPEventQueueConfiguration {
 
-<<<<<<< HEAD
 	private enum QUEUE_TYPE {
 		AMQP_QUEUE("amqp_queue"), AMQP_EXCHANGE("amqp_exchange");
-=======
-    private enum QUEUE_TYPE {
-        AMQP_QUEUE("amqp_queue"),
-        AMQP_EXCHANGE("amqp_exchange");
->>>>>>> 16297cbe
 
 		private final String type;
 
@@ -63,7 +55,6 @@
 		return new AMQPEventQueueProvider(properties, QUEUE_TYPE.AMQP_EXCHANGE.getType(), true);
 	}
 
-<<<<<<< HEAD
 	@ConditionalOnProperty(name = "conductor.default-event-queue.type", havingValue = "amqp")
 	@Bean
 	public Map<Status, ObservableQueue> getQueues(ConductorProperties conductorProperties,
@@ -80,25 +71,6 @@
 			String queuePrefix = StringUtils.isBlank(properties.getListenerQueuePrefix())
 					? conductorProperties.getAppId() + "_amqp_notify_" + stack
 					: properties.getListenerQueuePrefix();
-=======
-    @ConditionalOnProperty(name = "conductor.default-event-queue.type", havingValue = "amqp")
-    @Bean
-    public Map<Status, ObservableQueue> getQueues(
-            ConductorProperties conductorProperties, AMQPEventQueueProperties properties) {
-        String stack = "";
-        if (conductorProperties.getStack() != null && conductorProperties.getStack().length() > 0) {
-            stack = conductorProperties.getStack() + "_";
-        }
-        final boolean useExchange = properties.isUseExchange();
-
-        Status[] statuses = new Task.Status[] {Status.COMPLETED, Status.FAILED};
-        Map<Status, ObservableQueue> queues = new HashMap<>();
-        for (Status status : statuses) {
-            String queuePrefix =
-                    StringUtils.isBlank(properties.getListenerQueuePrefix())
-                            ? conductorProperties.getAppId() + "_amqp_notify_" + stack
-                            : properties.getListenerQueuePrefix();
->>>>>>> 16297cbe
 
 			String queueName = queuePrefix + status.name();
 
