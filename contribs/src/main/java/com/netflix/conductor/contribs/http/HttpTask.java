--- conflicted
+++ resolved
@@ -148,11 +148,6 @@
 	protected HttpResponse httpCall(Input input) throws Exception {
 		Client client = rcm.getClient(input);
 
-<<<<<<< HEAD
-		client.setReadTimeout(config.getIntProperty("http.task.read.timeout", 150));
-		client.setConnectTimeout(config.getIntProperty("http.task.connect.timeout", 100));
-
-=======
 		if(input.connectionTimeOut != null ) {
 			client.setConnectTimeout(input.connectionTimeOut);
 		}
@@ -160,7 +155,7 @@
 		if(input.readTimeOut != null ) {
 			client.setReadTimeout(input.readTimeOut);
 		}
->>>>>>> b7d073fe
+
 		if(input.oauthConsumerKey != null) {
 			logger.info("Configuring OAuth filter");
 			OAuthParameters params = new OAuthParameters().consumerKey(input.oauthConsumerKey).signatureMethod("HMAC-SHA1").version("1.0");
