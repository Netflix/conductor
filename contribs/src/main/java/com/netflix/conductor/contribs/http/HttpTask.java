--- conflicted
+++ resolved
@@ -117,7 +117,7 @@
 			task.setStatus(Status.FAILED);
 			return;
 		}
-
+		
 		try {
 			
 			HttpResponse response = httpCall(input);
@@ -137,12 +137,7 @@
 			}
 			
 		}catch(Exception e) {
-<<<<<<< HEAD
-
-			logger.error(e.getMessage(), e);
-=======
 			logger.error(String.format("Failed to invoke http task - uri: %s, vipAddress: %s", input.getUri(), input.getVipAddress()), e);
->>>>>>> f3e303a4
 			task.setStatus(Status.FAILED);
 			task.setReasonForIncompletion("Failed to invoke http task due to: " + e.toString());
 			task.getOutputData().put("response", e.toString());
