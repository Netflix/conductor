job "conductor" {
  type        = "service"
  region      = "us-west-2"
  datacenters = ["us-west-2"]

  meta {
    service-class = "platform"
  }

  constraint {
    attribute = "${meta.hood}"
    // Options: [ corp | prod | shared ]
    value     = "corp"
  }

  constraint {
    attribute = "${meta.env_type}"
    // Options: [ test | live ]
    value     = "<ENV_TYPE>"
  }

  update {
    stagger      = "15s"
    max_parallel = 1
  }

  group "ui" {
    count = 3

    constraint {
      operator  = "distinct_property"
      attribute = "${attr.platform.aws.placement.availability-zone}"
    }

    task "ui" {
      driver = "docker"
      config {
        image = "583623634344.dkr.ecr.us-west-2.amazonaws.com/conductor:<APP_VERSION>-ui"
        port_map {
          http = 5000
        }
        labels {
          service = "${NOMAD_JOB_NAME}"
        }
        logging {
          type = "syslog"
          config {
            tag = "${NOMAD_JOB_NAME}-${NOMAD_TASK_NAME}"
          }
        }
      }
      env {
        WF_SERVICE = "${NOMAD_JOB_NAME}-server.service.<TLD>"
      }
      service {
        name = "${JOB}-${TASK}"
        port = "http"
        check {
          type     = "http"
          path     = "/"
          interval = "10s"
          timeout  = "3s"
        }
      }
      resources {
        cpu    = 128 # MHz
        memory = 128 # MB
        network {
          mbits = 4
          port "http" {}
        }
      }
    } // end ui task
  } // end ui group

  group "server" {
    count = 3

    constraint {
      operator  = "distinct_property"
      attribute = "${attr.platform.aws.placement.availability-zone}"
    }

    task "server" {
      driver = "docker"
      config {
        image = "583623634344.dkr.ecr.us-west-2.amazonaws.com/conductor:<APP_VERSION>-server"
        port_map {
          http = 8080
        }
        labels {
          service = "${NOMAD_JOB_NAME}"
        }
        logging {
          type = "syslog"
          config {
            tag = "${NOMAD_JOB_NAME}-${NOMAD_TASK_NAME}"
          }
        }
      }
      env {
<<<<<<< HEAD
        TLD   = "<TLD>"
        STACK = "<ENV_TYPE>"

=======
        STACK = "<TLD>" // Important for redis key
        environment = "<TLD>"
        trigger="2"
>>>>>>> 0d5b8884
        // Database settings
        db = "elasticsearch"

        // Workflow settings
        workflow_failure_expandInline   = "false"
        decider_sweep_frequency_seconds = "5"

        // Elasticsearch settings
        workflow_elasticsearch_mode = "elasticsearch"
        workflow_elasticsearch_service = "${NOMAD_JOB_NAME}-search-tcp.service.<TLD>"
        workflow_elasticsearch_cluster_name = "${NOMAD_JOB_NAME}.search"
        workflow_elasticsearch_initial_sleep_seconds = "30"

        // NATS settings
        io_nats_client_url = "nats://events.service.<TLD>:4222"
        conductor_additional_modules = "com.netflix.conductor.contribs.NatsModule"

        // Auth settings. TODO: Move client secret to VAULT!
        conductor_auth_url = "https://auth.dmlib.de/v1/tenant/deluxe/auth/token"
        conductor_auth_clientId = "deluxe.conductor"
        conductor_auth_clientSecret = "4ecafd6a-a3ce-45dd-bf05-85f2941413d3"

        // Exclude demo workflows
        loadSample = "false"
      }
      service {
        tags = ["urlprefix-${NOMAD_JOB_NAME}-${NOMAD_TASK_NAME}.dmlib.<DM_TLD>/ auth=true"]
        name = "${JOB}-${TASK}"
        port = "http"
        check {
          type     = "http"
          path     = "/"
          interval = "10s"
          timeout  = "3s"
        }
      }
      resources {
        cpu    = 128  # MHz
        memory = 1024 # MB
        network {
          mbits = 2
          port "http" {}
        }
      }
    } // end server task
  } // end server group

  group "search" {
    count = 3

    constraint {
      operator  = "distinct_property"
      attribute = "${attr.platform.aws.placement.availability-zone}"
    }

    task "search" {
      meta {
        product-class = "third-party"
        stack-role = "db"
      }
      driver = "docker"
      config {
        image = "583623634344.dkr.ecr.us-west-2.amazonaws.com/consul-elasticsearch:0.2.0"
        port_map {
          http = 9200
          tcp = 9300
        }
        volume_driver = "ebs"
        volumes = [
          "${NOMAD_JOB_NAME}.${NOMAD_TASK_NAME}.<ENV_TYPE>:/usr/share/elasticsearch/data"
        ]
        labels {
          service = "${NOMAD_JOB_NAME}"
        }
        logging {
          type = "syslog"
          config {
            tag = "${NOMAD_JOB_NAME}-${NOMAD_TASK_NAME}"
          }
        }
      }
      env {
        ES_JAVA_OPTS        = "-Xms1024m -Xmx1024m"
        CONSUL_ADDR         = "consul.service.<TLD>:8500"
        CLUSTER_NAME        = "${NOMAD_JOB_NAME}.${NOMAD_TASK_NAME}"
        PUBLISH_IP          = "${NOMAD_IP_tcp}"
        TCP_PUBLISH_PORT    = "${NOMAD_HOST_PORT_tcp}"
        DISCOVERY_HOST      = "${NOMAD_JOB_NAME}-${NOMAD_TASK_NAME}-tcp"
        DISCOVERY_WAIT      = "30s:60s"
        DISCOVERY_MIN_NODES = "2"
      }
      service {
        name = "${JOB}-${TASK}-http"
        port = "http"
        check {
          type     = "http"
          path     = "/"
          interval = "10s"
          timeout  = "3s"
        }
      }
      service {
        name = "${JOB}-${TASK}-tcp"
        port = "tcp"
        check {
          type     = "tcp"
          interval = "10s"
          timeout  = "3s"
        }
      }
      resources {
        cpu    = 256  # MHz
        memory = 2048 # MB
        network {
          mbits = 4
          port "http" {}
          port "tcp" {}
        }
      }
    } // end search task
  } // end search group
} // end job<|MERGE_RESOLUTION|>--- conflicted
+++ resolved
@@ -99,15 +99,10 @@
         }
       }
       env {
-<<<<<<< HEAD
+
         TLD   = "<TLD>"
         STACK = "<ENV_TYPE>"
 
-=======
-        STACK = "<TLD>" // Important for redis key
-        environment = "<TLD>"
-        trigger="2"
->>>>>>> 0d5b8884
         // Database settings
         db = "elasticsearch"
 
