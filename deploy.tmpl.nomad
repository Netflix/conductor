--- conflicted
+++ resolved
@@ -117,14 +117,13 @@
         workflow_namespace_queue_prefix = "conductor_queues"
         workflow_elasticsearch_mode = "memory"
 
-<<<<<<< HEAD
+
         // Dynomite settings
         queues_dynomite_threads = "10"
         queues_dynomite_nonQuorum_port = "22122"
         decider_sweep_frequency_seconds = "1"
 
-=======
->>>>>>> a9d5f8da
+
         // Uncomment for NATS
         io_nats_client_url = "nats://events.service.owf-dev:4222"
         conductor_additional_modules = "com.netflix.conductor.contribs.NatsModule"
