{
    "annotationProcessor": {
        "org.springframework.boot:spring-boot-configuration-processor": {
<<<<<<< HEAD
            "locked": "3.1.4"
=======
            "locked": "2.7.16"
>>>>>>> 03cf0c1f
        }
    },
    "compileClasspath": {
        "com.github.ben-manes.caffeine:caffeine": {
            "locked": "3.1.8"
        },
        "com.netflix.conductor:conductor-common": {
            "project": true
        },
        "com.netflix.conductor:conductor-core": {
            "project": true
        },
        "net.thisptr:jackson-jq": {
            "locked": "0.0.13"
        },
        "org.apache.logging.log4j:log4j-api": {
            "locked": "2.20.0"
        },
        "org.apache.logging.log4j:log4j-core": {
            "locked": "2.20.0"
        },
        "org.apache.logging.log4j:log4j-jul": {
            "locked": "2.20.0"
        },
        "org.apache.logging.log4j:log4j-slf4j-impl": {
            "locked": "2.20.0"
        },
        "org.apache.logging.log4j:log4j-web": {
            "locked": "2.20.0"
        },
        "org.springframework.boot:spring-boot-starter": {
<<<<<<< HEAD
            "locked": "3.1.4"
=======
            "locked": "2.7.16"
>>>>>>> 03cf0c1f
        }
    },
    "runtimeClasspath": {
        "com.fasterxml.jackson.core:jackson-annotations": {
            "firstLevelTransitive": [
                "com.netflix.conductor:conductor-core"
            ],
<<<<<<< HEAD
            "locked": "2.15.2"
=======
            "locked": "2.13.5"
>>>>>>> 03cf0c1f
        },
        "com.fasterxml.jackson.core:jackson-core": {
            "firstLevelTransitive": [
                "com.netflix.conductor:conductor-common",
                "com.netflix.conductor:conductor-core"
            ],
<<<<<<< HEAD
            "locked": "2.15.2"
=======
            "locked": "2.13.5"
>>>>>>> 03cf0c1f
        },
        "com.fasterxml.jackson.core:jackson-databind": {
            "firstLevelTransitive": [
                "com.netflix.conductor:conductor-common",
                "com.netflix.conductor:conductor-core"
            ],
<<<<<<< HEAD
            "locked": "2.15.2"
=======
            "locked": "2.13.5"
>>>>>>> 03cf0c1f
        },
        "com.fasterxml.jackson.module:jackson-module-afterburner": {
            "firstLevelTransitive": [
                "com.netflix.conductor:conductor-common"
            ],
<<<<<<< HEAD
            "locked": "2.15.2"
=======
            "locked": "2.13.5"
>>>>>>> 03cf0c1f
        },
        "com.github.ben-manes.caffeine:caffeine": {
            "firstLevelTransitive": [
                "com.netflix.conductor:conductor-core"
            ],
            "locked": "3.1.8"
        },
        "com.google.protobuf:protobuf-java": {
            "firstLevelTransitive": [
                "com.netflix.conductor:conductor-common",
                "com.netflix.conductor:conductor-core"
            ],
            "locked": "3.21.12"
        },
        "com.jayway.jsonpath:json-path": {
            "firstLevelTransitive": [
                "com.netflix.conductor:conductor-core"
            ],
            "locked": "2.8.0"
        },
        "com.netflix.conductor:conductor-annotations": {
            "firstLevelTransitive": [
                "com.netflix.conductor:conductor-common"
            ],
            "project": true
        },
        "com.netflix.conductor:conductor-common": {
            "firstLevelTransitive": [
                "com.netflix.conductor:conductor-core"
            ],
            "project": true
        },
        "com.netflix.conductor:conductor-core": {
            "project": true
        },
        "com.netflix.spectator:spectator-api": {
            "firstLevelTransitive": [
                "com.netflix.conductor:conductor-core"
            ],
            "locked": "0.122.0"
        },
        "com.spotify:completable-futures": {
            "firstLevelTransitive": [
                "com.netflix.conductor:conductor-core"
            ],
            "locked": "0.3.3"
        },
        "commons-io:commons-io": {
            "firstLevelTransitive": [
                "com.netflix.conductor:conductor-core"
            ],
            "locked": "2.7"
        },
        "io.reactivex:rxjava": {
            "firstLevelTransitive": [
                "com.netflix.conductor:conductor-core"
            ],
            "locked": "1.2.2"
        },
        "jakarta.activation:jakarta.activation-api": {
            "firstLevelTransitive": [
                "com.netflix.conductor:conductor-core"
            ],
            "locked": "2.1.2"
        },
        "jakarta.xml.bind:jakarta.xml.bind-api": {
            "firstLevelTransitive": [
                "com.netflix.conductor:conductor-core"
            ],
            "locked": "4.0.1"
        },
        "net.thisptr:jackson-jq": {
            "locked": "0.0.13"
        },
        "org.apache.bval:bval-jsr": {
            "firstLevelTransitive": [
                "com.netflix.conductor:conductor-common",
                "com.netflix.conductor:conductor-core"
            ],
            "locked": "2.0.6"
        },
        "org.apache.commons:commons-lang3": {
            "firstLevelTransitive": [
                "com.netflix.conductor:conductor-common",
                "com.netflix.conductor:conductor-core"
            ],
            "locked": "3.12.0"
        },
        "org.apache.logging.log4j:log4j-api": {
            "firstLevelTransitive": [
                "com.netflix.conductor:conductor-annotations",
                "com.netflix.conductor:conductor-common",
                "com.netflix.conductor:conductor-core"
            ],
            "locked": "2.20.0"
        },
        "org.apache.logging.log4j:log4j-core": {
            "firstLevelTransitive": [
                "com.netflix.conductor:conductor-annotations",
                "com.netflix.conductor:conductor-common",
                "com.netflix.conductor:conductor-core"
            ],
            "locked": "2.20.0"
        },
        "org.apache.logging.log4j:log4j-jul": {
            "firstLevelTransitive": [
                "com.netflix.conductor:conductor-annotations",
                "com.netflix.conductor:conductor-common",
                "com.netflix.conductor:conductor-core"
            ],
            "locked": "2.20.0"
        },
        "org.apache.logging.log4j:log4j-slf4j-impl": {
            "firstLevelTransitive": [
                "com.netflix.conductor:conductor-annotations",
                "com.netflix.conductor:conductor-common",
                "com.netflix.conductor:conductor-core"
            ],
            "locked": "2.20.0"
        },
        "org.apache.logging.log4j:log4j-web": {
            "firstLevelTransitive": [
                "com.netflix.conductor:conductor-annotations",
                "com.netflix.conductor:conductor-common",
                "com.netflix.conductor:conductor-core"
            ],
            "locked": "2.20.0"
        },
        "org.openjdk.nashorn:nashorn-core": {
            "firstLevelTransitive": [
                "com.netflix.conductor:conductor-core"
            ],
            "locked": "15.4"
        }
    },
    "testCompileClasspath": {
        "com.github.ben-manes.caffeine:caffeine": {
            "locked": "3.1.8"
        },
        "com.netflix.conductor:conductor-common": {
            "project": true
        },
        "com.netflix.conductor:conductor-core": {
            "project": true
        },
        "junit:junit": {
            "locked": "4.13.2"
        },
        "net.thisptr:jackson-jq": {
            "locked": "0.0.13"
        },
        "org.apache.logging.log4j:log4j-api": {
            "locked": "2.20.0"
        },
        "org.apache.logging.log4j:log4j-core": {
            "locked": "2.20.0"
        },
        "org.apache.logging.log4j:log4j-jul": {
            "locked": "2.20.0"
        },
        "org.apache.logging.log4j:log4j-slf4j-impl": {
            "locked": "2.20.0"
        },
        "org.apache.logging.log4j:log4j-web": {
            "locked": "2.20.0"
        },
        "org.junit.vintage:junit-vintage-engine": {
            "locked": "5.9.3"
        },
        "org.springframework.boot:spring-boot-starter-log4j2": {
<<<<<<< HEAD
            "locked": "3.1.4"
        },
        "org.springframework.boot:spring-boot-starter-test": {
            "locked": "3.1.4"
=======
            "locked": "2.7.16"
        },
        "org.springframework.boot:spring-boot-starter-test": {
            "locked": "2.7.16"
>>>>>>> 03cf0c1f
        }
    },
    "testRuntimeClasspath": {
        "com.fasterxml.jackson.core:jackson-annotations": {
            "firstLevelTransitive": [
                "com.netflix.conductor:conductor-core"
            ],
<<<<<<< HEAD
            "locked": "2.15.2"
=======
            "locked": "2.13.5"
>>>>>>> 03cf0c1f
        },
        "com.fasterxml.jackson.core:jackson-core": {
            "firstLevelTransitive": [
                "com.netflix.conductor:conductor-common",
                "com.netflix.conductor:conductor-core"
            ],
<<<<<<< HEAD
            "locked": "2.15.2"
=======
            "locked": "2.13.5"
>>>>>>> 03cf0c1f
        },
        "com.fasterxml.jackson.core:jackson-databind": {
            "firstLevelTransitive": [
                "com.netflix.conductor:conductor-common",
                "com.netflix.conductor:conductor-core"
            ],
<<<<<<< HEAD
            "locked": "2.15.2"
=======
            "locked": "2.13.5"
>>>>>>> 03cf0c1f
        },
        "com.fasterxml.jackson.module:jackson-module-afterburner": {
            "firstLevelTransitive": [
                "com.netflix.conductor:conductor-common"
            ],
<<<<<<< HEAD
            "locked": "2.15.2"
=======
            "locked": "2.13.5"
>>>>>>> 03cf0c1f
        },
        "com.github.ben-manes.caffeine:caffeine": {
            "firstLevelTransitive": [
                "com.netflix.conductor:conductor-core"
            ],
            "locked": "3.1.8"
        },
        "com.google.protobuf:protobuf-java": {
            "firstLevelTransitive": [
                "com.netflix.conductor:conductor-common",
                "com.netflix.conductor:conductor-core"
            ],
            "locked": "3.21.12"
        },
        "com.jayway.jsonpath:json-path": {
            "firstLevelTransitive": [
                "com.netflix.conductor:conductor-core"
            ],
            "locked": "2.8.0"
        },
        "com.netflix.conductor:conductor-annotations": {
            "firstLevelTransitive": [
                "com.netflix.conductor:conductor-common"
            ],
            "project": true
        },
        "com.netflix.conductor:conductor-common": {
            "firstLevelTransitive": [
                "com.netflix.conductor:conductor-core"
            ],
            "project": true
        },
        "com.netflix.conductor:conductor-core": {
            "project": true
        },
        "com.netflix.spectator:spectator-api": {
            "firstLevelTransitive": [
                "com.netflix.conductor:conductor-core"
            ],
            "locked": "0.122.0"
        },
        "com.spotify:completable-futures": {
            "firstLevelTransitive": [
                "com.netflix.conductor:conductor-core"
            ],
            "locked": "0.3.3"
        },
        "commons-io:commons-io": {
            "firstLevelTransitive": [
                "com.netflix.conductor:conductor-core"
            ],
            "locked": "2.7"
        },
        "io.reactivex:rxjava": {
            "firstLevelTransitive": [
                "com.netflix.conductor:conductor-core"
            ],
            "locked": "1.2.2"
        },
        "jakarta.activation:jakarta.activation-api": {
            "firstLevelTransitive": [
                "com.netflix.conductor:conductor-core"
            ],
            "locked": "2.1.2"
        },
        "jakarta.xml.bind:jakarta.xml.bind-api": {
            "firstLevelTransitive": [
                "com.netflix.conductor:conductor-core"
            ],
            "locked": "4.0.1"
        },
        "junit:junit": {
            "locked": "4.13.2"
        },
        "net.thisptr:jackson-jq": {
            "locked": "0.0.13"
        },
        "org.apache.bval:bval-jsr": {
            "firstLevelTransitive": [
                "com.netflix.conductor:conductor-common",
                "com.netflix.conductor:conductor-core"
            ],
            "locked": "2.0.6"
        },
        "org.apache.commons:commons-lang3": {
            "firstLevelTransitive": [
                "com.netflix.conductor:conductor-common",
                "com.netflix.conductor:conductor-core"
            ],
            "locked": "3.12.0"
        },
        "org.apache.logging.log4j:log4j-api": {
            "firstLevelTransitive": [
                "com.netflix.conductor:conductor-annotations",
                "com.netflix.conductor:conductor-common",
                "com.netflix.conductor:conductor-core"
            ],
            "locked": "2.20.0"
        },
        "org.apache.logging.log4j:log4j-core": {
            "firstLevelTransitive": [
                "com.netflix.conductor:conductor-annotations",
                "com.netflix.conductor:conductor-common",
                "com.netflix.conductor:conductor-core"
            ],
            "locked": "2.20.0"
        },
        "org.apache.logging.log4j:log4j-jul": {
            "firstLevelTransitive": [
                "com.netflix.conductor:conductor-annotations",
                "com.netflix.conductor:conductor-common",
                "com.netflix.conductor:conductor-core"
            ],
            "locked": "2.20.0"
        },
        "org.apache.logging.log4j:log4j-slf4j-impl": {
            "firstLevelTransitive": [
                "com.netflix.conductor:conductor-annotations",
                "com.netflix.conductor:conductor-common",
                "com.netflix.conductor:conductor-core"
            ],
            "locked": "2.20.0"
        },
        "org.apache.logging.log4j:log4j-web": {
            "firstLevelTransitive": [
                "com.netflix.conductor:conductor-annotations",
                "com.netflix.conductor:conductor-common",
                "com.netflix.conductor:conductor-core"
            ],
            "locked": "2.20.0"
        },
        "org.junit.vintage:junit-vintage-engine": {
            "locked": "5.9.3"
        },
        "org.openjdk.nashorn:nashorn-core": {
            "firstLevelTransitive": [
                "com.netflix.conductor:conductor-core"
            ],
            "locked": "15.4"
        },
        "org.springframework.boot:spring-boot-starter-log4j2": {
<<<<<<< HEAD
            "locked": "3.1.4"
        },
        "org.springframework.boot:spring-boot-starter-test": {
            "locked": "3.1.4"
=======
            "locked": "2.7.16"
        },
        "org.springframework.boot:spring-boot-starter-test": {
            "locked": "2.7.16"
>>>>>>> 03cf0c1f
        }
    }
}<|MERGE_RESOLUTION|>--- conflicted
+++ resolved
@@ -1,11 +1,7 @@
 {
     "annotationProcessor": {
         "org.springframework.boot:spring-boot-configuration-processor": {
-<<<<<<< HEAD
-            "locked": "3.1.4"
-=======
-            "locked": "2.7.16"
->>>>>>> 03cf0c1f
+            "locked": "3.1.4"
         }
     },
     "compileClasspath": {
@@ -37,11 +33,7 @@
             "locked": "2.20.0"
         },
         "org.springframework.boot:spring-boot-starter": {
-<<<<<<< HEAD
-            "locked": "3.1.4"
-=======
-            "locked": "2.7.16"
->>>>>>> 03cf0c1f
+            "locked": "3.1.4"
         }
     },
     "runtimeClasspath": {
@@ -49,43 +41,27 @@
             "firstLevelTransitive": [
                 "com.netflix.conductor:conductor-core"
             ],
-<<<<<<< HEAD
-            "locked": "2.15.2"
-=======
-            "locked": "2.13.5"
->>>>>>> 03cf0c1f
+            "locked": "2.15.2"
         },
         "com.fasterxml.jackson.core:jackson-core": {
             "firstLevelTransitive": [
                 "com.netflix.conductor:conductor-common",
                 "com.netflix.conductor:conductor-core"
             ],
-<<<<<<< HEAD
-            "locked": "2.15.2"
-=======
-            "locked": "2.13.5"
->>>>>>> 03cf0c1f
+            "locked": "2.15.2"
         },
         "com.fasterxml.jackson.core:jackson-databind": {
             "firstLevelTransitive": [
                 "com.netflix.conductor:conductor-common",
                 "com.netflix.conductor:conductor-core"
             ],
-<<<<<<< HEAD
-            "locked": "2.15.2"
-=======
-            "locked": "2.13.5"
->>>>>>> 03cf0c1f
+            "locked": "2.15.2"
         },
         "com.fasterxml.jackson.module:jackson-module-afterburner": {
             "firstLevelTransitive": [
                 "com.netflix.conductor:conductor-common"
             ],
-<<<<<<< HEAD
-            "locked": "2.15.2"
-=======
-            "locked": "2.13.5"
->>>>>>> 03cf0c1f
+            "locked": "2.15.2"
         },
         "com.github.ben-manes.caffeine:caffeine": {
             "firstLevelTransitive": [
@@ -256,17 +232,10 @@
             "locked": "5.9.3"
         },
         "org.springframework.boot:spring-boot-starter-log4j2": {
-<<<<<<< HEAD
             "locked": "3.1.4"
         },
         "org.springframework.boot:spring-boot-starter-test": {
             "locked": "3.1.4"
-=======
-            "locked": "2.7.16"
-        },
-        "org.springframework.boot:spring-boot-starter-test": {
-            "locked": "2.7.16"
->>>>>>> 03cf0c1f
         }
     },
     "testRuntimeClasspath": {
@@ -274,43 +243,27 @@
             "firstLevelTransitive": [
                 "com.netflix.conductor:conductor-core"
             ],
-<<<<<<< HEAD
-            "locked": "2.15.2"
-=======
-            "locked": "2.13.5"
->>>>>>> 03cf0c1f
+            "locked": "2.15.2"
         },
         "com.fasterxml.jackson.core:jackson-core": {
             "firstLevelTransitive": [
                 "com.netflix.conductor:conductor-common",
                 "com.netflix.conductor:conductor-core"
             ],
-<<<<<<< HEAD
-            "locked": "2.15.2"
-=======
-            "locked": "2.13.5"
->>>>>>> 03cf0c1f
+            "locked": "2.15.2"
         },
         "com.fasterxml.jackson.core:jackson-databind": {
             "firstLevelTransitive": [
                 "com.netflix.conductor:conductor-common",
                 "com.netflix.conductor:conductor-core"
             ],
-<<<<<<< HEAD
-            "locked": "2.15.2"
-=======
-            "locked": "2.13.5"
->>>>>>> 03cf0c1f
+            "locked": "2.15.2"
         },
         "com.fasterxml.jackson.module:jackson-module-afterburner": {
             "firstLevelTransitive": [
                 "com.netflix.conductor:conductor-common"
             ],
-<<<<<<< HEAD
-            "locked": "2.15.2"
-=======
-            "locked": "2.13.5"
->>>>>>> 03cf0c1f
+            "locked": "2.15.2"
         },
         "com.github.ben-manes.caffeine:caffeine": {
             "firstLevelTransitive": [
@@ -452,17 +405,10 @@
             "locked": "15.4"
         },
         "org.springframework.boot:spring-boot-starter-log4j2": {
-<<<<<<< HEAD
             "locked": "3.1.4"
         },
         "org.springframework.boot:spring-boot-starter-test": {
             "locked": "3.1.4"
-=======
-            "locked": "2.7.16"
-        },
-        "org.springframework.boot:spring-boot-starter-test": {
-            "locked": "2.7.16"
->>>>>>> 03cf0c1f
         }
     }
 }