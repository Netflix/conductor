{
    "compile": {
        "aopalliance:aopalliance": {
            "locked": "1.0",
            "transitive": [
                "com.google.inject:guice"
            ]
        },
        "com.amazonaws:aws-java-sdk-core": {
            "locked": "1.11.86",
            "transitive": [
                "com.amazonaws:aws-java-sdk-kms",
                "com.amazonaws:aws-java-sdk-s3"
            ]
        },
        "com.amazonaws:aws-java-sdk-kms": {
            "locked": "1.11.86",
            "transitive": [
                "com.amazonaws:aws-java-sdk-s3"
            ]
        },
        "com.amazonaws:aws-java-sdk-s3": {
            "locked": "1.11.86",
            "transitive": [
                "com.netflix.conductor:conductor-core"
            ]
        },
        "com.amazonaws:jmespath-java": {
            "locked": "1.11.86",
            "transitive": [
                "com.amazonaws:aws-java-sdk-kms",
                "com.amazonaws:aws-java-sdk-s3"
            ]
        },
        "com.fasterxml.jackson.core:jackson-annotations": {
            "locked": "2.7.0",
            "transitive": [
                "com.fasterxml.jackson.core:jackson-databind"
            ]
        },
        "com.fasterxml.jackson.core:jackson-core": {
            "locked": "2.7.5",
            "transitive": [
                "com.fasterxml.jackson.core:jackson-databind",
                "com.fasterxml.jackson.dataformat:jackson-dataformat-cbor",
                "com.netflix.conductor:conductor-common",
                "com.netflix.conductor:conductor-core"
            ]
        },
        "com.fasterxml.jackson.core:jackson-databind": {
            "locked": "2.7.5",
            "transitive": [
                "com.amazonaws:aws-java-sdk-core",
                "com.amazonaws:jmespath-java",
                "com.netflix.conductor:conductor-common",
                "com.netflix.conductor:conductor-core"
            ]
        },
        "com.fasterxml.jackson.dataformat:jackson-dataformat-cbor": {
            "locked": "2.6.6",
            "transitive": [
                "com.amazonaws:aws-java-sdk-core"
            ]
        },
        "com.fasterxml:classmate": {
            "locked": "1.3.4",
            "transitive": [
                "org.hibernate.validator:hibernate-validator"
            ]
        },
        "com.github.rholder:guava-retrying": {
            "locked": "2.0.0",
            "transitive": [
                "com.netflix.conductor:conductor-common"
            ]
        },
        "com.github.vmg.protogen:protogen-annotations": {
            "locked": "1.0.0",
            "transitive": [
                "com.netflix.conductor:conductor-common"
            ]
        },
        "com.google.api.grpc:proto-google-common-protos": {
            "locked": "1.0.0",
            "transitive": [
                "com.netflix.conductor:conductor-grpc",
                "io.grpc:grpc-protobuf"
            ]
        },
        "com.google.code.findbugs:jsr305": {
            "locked": "3.0.0",
            "transitive": [
                "com.github.rholder:guava-retrying",
                "io.grpc:grpc-core"
            ]
        },
        "com.google.code.gson:gson": {
            "locked": "2.7",
            "transitive": [
                "io.grpc:grpc-core"
            ]
        },
        "com.google.errorprone:error_prone_annotations": {
            "locked": "2.1.2",
            "transitive": [
                "io.grpc:grpc-core"
            ]
        },
        "com.google.guava:guava": {
            "locked": "20.0",
            "transitive": [
                "com.github.rholder:guava-retrying",
                "com.google.inject:guice",
                "com.netflix.servo:servo-core",
                "io.grpc:grpc-core",
                "io.grpc:grpc-protobuf",
                "io.grpc:grpc-protobuf-lite"
            ]
        },
        "com.google.inject.extensions:guice-multibindings": {
            "locked": "4.1.0",
            "transitive": [
                "com.netflix.conductor:conductor-core"
            ]
        },
        "com.google.inject:guice": {
            "locked": "4.1.0",
            "transitive": [
                "com.google.inject.extensions:guice-multibindings",
                "com.netflix.conductor:conductor-core"
            ]
        },
        "com.google.protobuf:protobuf-java": {
            "locked": "3.5.1",
            "transitive": [
                "com.google.api.grpc:proto-google-common-protos",
                "com.netflix.conductor:conductor-common",
                "io.grpc:grpc-protobuf"
            ]
        },
        "com.jayway.jsonpath:json-path": {
            "locked": "2.2.0",
            "transitive": [
                "com.netflix.conductor:conductor-core"
            ]
        },
        "com.netflix.conductor:conductor-common": {
            "project": true,
            "transitive": [
                "com.netflix.conductor:conductor-core",
                "com.netflix.conductor:conductor-grpc"
            ]
        },
        "com.netflix.conductor:conductor-core": {
            "project": true,
            "transitive": [
                "com.netflix.conductor:conductor-grpc"
            ]
        },
        "com.netflix.conductor:conductor-grpc": {
            "project": true
        },
        "com.netflix.runtime:health-api": {
            "locked": "1.1.4",
            "transitive": [
                "com.netflix.conductor:conductor-grpc"
            ]
        },
        "com.netflix.servo:servo-core": {
            "locked": "0.12.17",
            "transitive": [
                "com.netflix.conductor:conductor-core"
            ]
        },
        "com.netflix.spectator:spectator-api": {
            "locked": "0.68.0",
            "transitive": [
                "com.netflix.conductor:conductor-core"
            ]
        },
        "com.spotify:completable-futures": {
            "locked": "0.3.1",
            "transitive": [
                "com.netflix.conductor:conductor-core"
            ]
        },
        "commons-codec:commons-codec": {
            "locked": "1.9",
            "transitive": [
                "org.apache.httpcomponents:httpclient"
            ]
        },
        "commons-logging:commons-logging": {
            "locked": "1.2",
            "transitive": [
                "com.amazonaws:aws-java-sdk-core",
                "org.apache.httpcomponents:httpclient"
            ]
        },
        "io.grpc:grpc-context": {
            "locked": "1.14.0",
            "transitive": [
                "io.grpc:grpc-core"
            ]
        },
        "io.grpc:grpc-core": {
            "locked": "1.14.0",
            "transitive": [
                "io.grpc:grpc-netty",
                "io.grpc:grpc-protobuf",
                "io.grpc:grpc-protobuf-lite",
                "io.grpc:grpc-stub"
            ]
        },
        "io.grpc:grpc-netty": {
            "locked": "1.14.0",
            "requested": "1.14.+"
        },
        "io.grpc:grpc-protobuf": {
            "locked": "1.14.0",
            "transitive": [
                "com.netflix.conductor:conductor-grpc"
            ]
        },
        "io.grpc:grpc-protobuf-lite": {
            "locked": "1.14.0",
            "transitive": [
                "io.grpc:grpc-protobuf"
            ]
        },
        "io.grpc:grpc-stub": {
            "locked": "1.14.0",
            "transitive": [
                "com.netflix.conductor:conductor-grpc"
            ]
        },
        "io.netty:netty-buffer": {
            "locked": "4.1.27.Final",
            "transitive": [
                "io.netty:netty-handler",
                "io.netty:netty-transport"
            ]
        },
        "io.netty:netty-codec": {
            "locked": "4.1.27.Final",
            "transitive": [
                "io.netty:netty-codec-http",
                "io.netty:netty-codec-socks",
                "io.netty:netty-handler"
            ]
        },
        "io.netty:netty-codec-http": {
            "locked": "4.1.27.Final",
            "transitive": [
                "io.netty:netty-codec-http2",
                "io.netty:netty-handler-proxy"
            ]
        },
        "io.netty:netty-codec-http2": {
            "locked": "4.1.27.Final",
            "transitive": [
                "io.grpc:grpc-netty"
            ]
        },
        "io.netty:netty-codec-socks": {
            "locked": "4.1.27.Final",
            "transitive": [
                "io.netty:netty-handler-proxy"
            ]
        },
        "io.netty:netty-common": {
            "locked": "4.1.27.Final",
            "transitive": [
                "io.netty:netty-buffer",
                "io.netty:netty-resolver"
            ]
        },
        "io.netty:netty-handler": {
            "locked": "4.1.27.Final",
            "transitive": [
                "io.netty:netty-codec-http2"
            ]
        },
        "io.netty:netty-handler-proxy": {
            "locked": "4.1.27.Final",
            "transitive": [
                "io.grpc:grpc-netty"
            ]
        },
        "io.netty:netty-resolver": {
            "locked": "4.1.27.Final",
            "transitive": [
                "io.netty:netty-transport"
            ]
        },
        "io.netty:netty-transport": {
            "locked": "4.1.27.Final",
            "transitive": [
                "io.netty:netty-codec",
                "io.netty:netty-handler",
                "io.netty:netty-handler-proxy"
            ]
        },
        "io.opencensus:opencensus-api": {
            "locked": "0.12.3",
            "transitive": [
                "io.grpc:grpc-core",
                "io.opencensus:opencensus-contrib-grpc-metrics"
            ]
        },
        "io.opencensus:opencensus-contrib-grpc-metrics": {
            "locked": "0.12.3",
            "transitive": [
                "io.grpc:grpc-core"
            ]
        },
        "io.reactivex:rxjava": {
            "locked": "1.2.2",
            "transitive": [
                "com.netflix.conductor:conductor-core"
            ]
        },
        "javax.el:javax.el-api": {
            "locked": "3.0.0",
            "transitive": [
                "com.netflix.conductor:conductor-common",
                "com.netflix.conductor:conductor-core"
            ]
        },
        "javax.el:javax.el-api": {
            "firstLevelTransitive": [
                "com.netflix.conductor:conductor-common",
                "com.netflix.conductor:conductor-core"
            ],
            "locked": "3.0.0"
        },
        "javax.inject:javax.inject": {
            "locked": "1",
            "transitive": [
                "com.google.inject:guice",
                "com.netflix.conductor:conductor-common"
            ]
        },
        "javax.validation:validation-api": {
            "locked": "2.0.1.Final",
            "transitive": [
                "org.hibernate.validator:hibernate-validator"
            ]
        },
        "joda-time:joda-time": {
            "locked": "2.8.1",
            "transitive": [
                "com.amazonaws:aws-java-sdk-core"
            ]
        },
        "log4j:log4j": {
            "locked": "1.2.17",
            "requested": "1.2.17"
        },
        "net.minidev:accessors-smart": {
            "locked": "1.1",
            "transitive": [
                "net.minidev:json-smart"
            ]
        },
        "net.minidev:json-smart": {
            "locked": "2.2.1",
            "transitive": [
                "com.jayway.jsonpath:json-path"
            ]
        },
        "org.apache.commons:commons-lang3": {
<<<<<<< HEAD
            "firstLevelTransitive": [
=======
            "locked": "3.0",
            "transitive": [
                "com.netflix.conductor:conductor-common",
                "com.netflix.conductor:conductor-core"
            ]
        },
        "org.apache.httpcomponents:httpclient": {
            "locked": "4.5.2",
            "transitive": [
                "com.amazonaws:aws-java-sdk-core"
            ]
        },
        "org.apache.httpcomponents:httpcore": {
            "locked": "4.4.4",
            "transitive": [
                "org.apache.httpcomponents:httpclient"
            ]
        },
        "org.glassfish:javax.el": {
            "locked": "3.0.0",
            "transitive": [
                "com.netflix.conductor:conductor-common",
                "com.netflix.conductor:conductor-core"
            ]
        },
        "org.hibernate.validator:hibernate-validator": {
            "locked": "6.0.13.Final",
            "transitive": [
                "org.hibernate:hibernate-validator"
            ]
        },
        "org.hibernate:hibernate-validator": {
            "locked": "6.0.13.Final",
            "transitive": [
>>>>>>> 78fae0ed
                "com.netflix.conductor:conductor-common",
                "com.netflix.conductor:conductor-core"
            ]
        },
        "org.jboss.logging:jboss-logging": {
            "locked": "3.3.2.Final",
            "transitive": [
                "org.hibernate.validator:hibernate-validator"
            ]
        },
        "org.ow2.asm:asm": {
            "locked": "5.0.3",
            "transitive": [
                "net.minidev:accessors-smart"
            ]
        },
        "org.glassfish:javax.el": {
            "firstLevelTransitive": [
                "com.netflix.conductor:conductor-common",
                "com.netflix.conductor:conductor-core"
            ],
            "locked": "3.0.0"
        },
        "org.hibernate:hibernate-validator": {
            "firstLevelTransitive": [
                "com.netflix.conductor:conductor-common",
                "com.netflix.conductor:conductor-core"
            ],
            "locked": "6.0.13.Final"
        },
        "org.slf4j:slf4j-api": {
            "locked": "1.7.25",
            "transitive": [
                "com.jayway.jsonpath:json-path",
                "com.netflix.conductor:conductor-common",
                "com.netflix.servo:servo-core",
                "com.netflix.spectator:spectator-api"
            ]
        },
        "software.amazon.ion:ion-java": {
            "locked": "1.0.1",
            "transitive": [
                "com.amazonaws:aws-java-sdk-core"
            ]
        }
    },
    "compileClasspath": {
        "aopalliance:aopalliance": {
            "locked": "1.0",
            "transitive": [
                "com.google.inject:guice"
            ]
        },
        "com.amazonaws:aws-java-sdk-core": {
            "locked": "1.11.86",
            "transitive": [
                "com.amazonaws:aws-java-sdk-kms",
                "com.amazonaws:aws-java-sdk-s3"
            ]
        },
        "com.amazonaws:aws-java-sdk-kms": {
            "locked": "1.11.86",
            "transitive": [
                "com.amazonaws:aws-java-sdk-s3"
            ]
        },
        "com.amazonaws:aws-java-sdk-s3": {
            "locked": "1.11.86",
            "transitive": [
                "com.netflix.conductor:conductor-core"
            ]
        },
        "com.amazonaws:jmespath-java": {
            "locked": "1.11.86",
            "transitive": [
                "com.amazonaws:aws-java-sdk-kms",
                "com.amazonaws:aws-java-sdk-s3"
            ]
        },
        "com.fasterxml.jackson.core:jackson-annotations": {
            "locked": "2.7.0",
            "transitive": [
                "com.fasterxml.jackson.core:jackson-databind"
            ]
        },
        "com.fasterxml.jackson.core:jackson-core": {
            "locked": "2.7.5",
            "transitive": [
                "com.fasterxml.jackson.core:jackson-databind",
                "com.fasterxml.jackson.dataformat:jackson-dataformat-cbor",
                "com.netflix.conductor:conductor-common",
                "com.netflix.conductor:conductor-core"
            ]
        },
        "com.fasterxml.jackson.core:jackson-databind": {
            "locked": "2.7.5",
            "transitive": [
                "com.amazonaws:aws-java-sdk-core",
                "com.amazonaws:jmespath-java",
                "com.netflix.conductor:conductor-common",
                "com.netflix.conductor:conductor-core"
            ]
        },
        "com.fasterxml.jackson.dataformat:jackson-dataformat-cbor": {
            "locked": "2.6.6",
            "transitive": [
                "com.amazonaws:aws-java-sdk-core"
            ]
        },
        "com.fasterxml:classmate": {
            "locked": "1.3.4",
            "transitive": [
                "org.hibernate.validator:hibernate-validator"
            ]
        },
        "com.github.rholder:guava-retrying": {
            "locked": "2.0.0",
            "transitive": [
                "com.netflix.conductor:conductor-common"
            ]
        },
        "com.github.vmg.protogen:protogen-annotations": {
            "locked": "1.0.0",
            "transitive": [
                "com.netflix.conductor:conductor-common"
            ]
        },
        "com.google.api.grpc:proto-google-common-protos": {
            "locked": "1.0.0",
            "transitive": [
                "com.netflix.conductor:conductor-grpc",
                "io.grpc:grpc-protobuf"
            ]
        },
        "com.google.code.findbugs:jsr305": {
            "locked": "3.0.0",
            "transitive": [
                "com.github.rholder:guava-retrying",
                "io.grpc:grpc-core"
            ]
        },
        "com.google.code.gson:gson": {
            "locked": "2.7",
            "transitive": [
                "io.grpc:grpc-core"
            ]
        },
        "com.google.errorprone:error_prone_annotations": {
            "locked": "2.1.2",
            "transitive": [
                "io.grpc:grpc-core"
            ]
        },
        "com.google.guava:guava": {
            "locked": "20.0",
            "transitive": [
                "com.github.rholder:guava-retrying",
                "com.google.inject:guice",
                "com.netflix.servo:servo-core",
                "io.grpc:grpc-core",
                "io.grpc:grpc-protobuf",
                "io.grpc:grpc-protobuf-lite"
            ]
        },
        "com.google.inject.extensions:guice-multibindings": {
            "locked": "4.1.0",
            "transitive": [
                "com.netflix.conductor:conductor-core"
            ]
        },
        "com.google.inject:guice": {
            "locked": "4.1.0",
            "transitive": [
                "com.google.inject.extensions:guice-multibindings",
                "com.netflix.conductor:conductor-core"
            ]
        },
        "com.google.protobuf:protobuf-java": {
            "locked": "3.5.1",
            "transitive": [
                "com.google.api.grpc:proto-google-common-protos",
                "com.netflix.conductor:conductor-common",
                "io.grpc:grpc-protobuf"
            ]
        },
        "com.jayway.jsonpath:json-path": {
            "locked": "2.2.0",
            "transitive": [
                "com.netflix.conductor:conductor-core"
            ]
        },
        "com.netflix.conductor:conductor-common": {
            "project": true,
            "transitive": [
                "com.netflix.conductor:conductor-core",
                "com.netflix.conductor:conductor-grpc"
            ]
        },
        "com.netflix.conductor:conductor-core": {
            "project": true,
            "transitive": [
                "com.netflix.conductor:conductor-grpc"
            ]
        },
        "com.netflix.conductor:conductor-grpc": {
            "project": true
        },
        "com.netflix.runtime:health-api": {
            "locked": "1.1.4",
            "transitive": [
                "com.netflix.conductor:conductor-grpc"
            ]
        },
        "com.netflix.servo:servo-core": {
            "locked": "0.12.17",
            "transitive": [
                "com.netflix.conductor:conductor-core"
            ]
        },
        "com.netflix.spectator:spectator-api": {
            "locked": "0.68.0",
            "transitive": [
                "com.netflix.conductor:conductor-core"
            ]
        },
        "com.spotify:completable-futures": {
            "locked": "0.3.1",
            "transitive": [
                "com.netflix.conductor:conductor-core"
            ]
        },
        "commons-codec:commons-codec": {
            "locked": "1.9",
            "transitive": [
                "org.apache.httpcomponents:httpclient"
            ]
        },
        "commons-logging:commons-logging": {
            "locked": "1.2",
            "transitive": [
                "com.amazonaws:aws-java-sdk-core",
                "org.apache.httpcomponents:httpclient"
            ]
        },
        "io.grpc:grpc-context": {
            "locked": "1.14.0",
            "transitive": [
                "io.grpc:grpc-core"
            ]
        },
        "io.grpc:grpc-core": {
            "locked": "1.14.0",
            "transitive": [
                "io.grpc:grpc-netty",
                "io.grpc:grpc-protobuf",
                "io.grpc:grpc-protobuf-lite",
                "io.grpc:grpc-stub"
            ]
        },
        "io.grpc:grpc-netty": {
            "locked": "1.14.0",
            "requested": "1.14.+"
        },
        "io.grpc:grpc-protobuf": {
            "locked": "1.14.0",
            "transitive": [
                "com.netflix.conductor:conductor-grpc"
            ]
        },
        "io.grpc:grpc-protobuf-lite": {
            "locked": "1.14.0",
            "transitive": [
                "io.grpc:grpc-protobuf"
            ]
        },
        "io.grpc:grpc-stub": {
            "locked": "1.14.0",
            "transitive": [
                "com.netflix.conductor:conductor-grpc"
            ]
        },
        "io.netty:netty-buffer": {
            "locked": "4.1.27.Final",
            "transitive": [
                "io.netty:netty-handler",
                "io.netty:netty-transport"
            ]
        },
        "io.netty:netty-codec": {
            "locked": "4.1.27.Final",
            "transitive": [
                "io.netty:netty-codec-http",
                "io.netty:netty-codec-socks",
                "io.netty:netty-handler"
            ]
        },
        "io.netty:netty-codec-http": {
            "locked": "4.1.27.Final",
            "transitive": [
                "io.netty:netty-codec-http2",
                "io.netty:netty-handler-proxy"
            ]
        },
        "io.netty:netty-codec-http2": {
            "locked": "4.1.27.Final",
            "transitive": [
                "io.grpc:grpc-netty"
            ]
        },
        "io.netty:netty-codec-socks": {
            "locked": "4.1.27.Final",
            "transitive": [
                "io.netty:netty-handler-proxy"
            ]
        },
        "io.netty:netty-common": {
            "locked": "4.1.27.Final",
            "transitive": [
                "io.netty:netty-buffer",
                "io.netty:netty-resolver"
            ]
        },
        "io.netty:netty-handler": {
            "locked": "4.1.27.Final",
            "transitive": [
                "io.netty:netty-codec-http2"
            ]
        },
        "io.netty:netty-handler-proxy": {
            "locked": "4.1.27.Final",
            "transitive": [
                "io.grpc:grpc-netty"
            ]
        },
        "io.netty:netty-resolver": {
            "locked": "4.1.27.Final",
            "transitive": [
                "io.netty:netty-transport"
            ]
        },
        "io.netty:netty-transport": {
            "locked": "4.1.27.Final",
            "transitive": [
                "io.netty:netty-codec",
                "io.netty:netty-handler",
                "io.netty:netty-handler-proxy"
            ]
        },
        "io.opencensus:opencensus-api": {
            "locked": "0.12.3",
            "transitive": [
                "io.grpc:grpc-core",
                "io.opencensus:opencensus-contrib-grpc-metrics"
            ]
        },
        "io.opencensus:opencensus-contrib-grpc-metrics": {
            "locked": "0.12.3",
            "transitive": [
                "io.grpc:grpc-core"
            ]
        },
        "io.reactivex:rxjava": {
            "locked": "1.2.2",
            "transitive": [
                "com.netflix.conductor:conductor-core"
            ]
        },
        "javax.el:javax.el-api": {
            "locked": "3.0.0",
            "transitive": [
                "com.netflix.conductor:conductor-common",
                "com.netflix.conductor:conductor-core"
            ]
        },
        "javax.el:javax.el-api": {
            "firstLevelTransitive": [
                "com.netflix.conductor:conductor-common",
                "com.netflix.conductor:conductor-core"
            ],
            "locked": "3.0.0"
        },
        "javax.inject:javax.inject": {
            "locked": "1",
            "transitive": [
                "com.google.inject:guice",
                "com.netflix.conductor:conductor-common"
            ]
        },
        "javax.validation:validation-api": {
            "locked": "2.0.1.Final",
            "transitive": [
                "org.hibernate.validator:hibernate-validator"
            ]
        },
        "joda-time:joda-time": {
            "locked": "2.8.1",
            "transitive": [
                "com.amazonaws:aws-java-sdk-core"
            ]
        },
        "log4j:log4j": {
            "locked": "1.2.17",
            "requested": "1.2.17"
        },
        "net.minidev:accessors-smart": {
            "locked": "1.1",
            "transitive": [
                "net.minidev:json-smart"
            ]
        },
        "net.minidev:json-smart": {
            "locked": "2.2.1",
            "transitive": [
                "com.jayway.jsonpath:json-path"
            ]
        },
        "org.apache.commons:commons-lang3": {
<<<<<<< HEAD
            "firstLevelTransitive": [
=======
            "locked": "3.0",
            "transitive": [
>>>>>>> 78fae0ed
                "com.netflix.conductor:conductor-common",
                "com.netflix.conductor:conductor-core"
            ]
        },
        "org.apache.httpcomponents:httpclient": {
            "locked": "4.5.2",
            "transitive": [
                "com.amazonaws:aws-java-sdk-core"
            ]
        },
        "org.apache.httpcomponents:httpcore": {
            "locked": "4.4.4",
            "transitive": [
                "org.apache.httpcomponents:httpclient"
            ]
        },
        "org.glassfish:javax.el": {
            "locked": "3.0.0",
            "transitive": [
                "com.netflix.conductor:conductor-common",
                "com.netflix.conductor:conductor-core"
            ]
        },
        "org.hibernate.validator:hibernate-validator": {
            "locked": "6.0.13.Final",
            "transitive": [
                "org.hibernate:hibernate-validator"
            ]
        },
        "org.hibernate:hibernate-validator": {
            "locked": "6.0.13.Final",
            "transitive": [
                "com.netflix.conductor:conductor-common",
                "com.netflix.conductor:conductor-core"
            ]
        },
        "org.jboss.logging:jboss-logging": {
            "locked": "3.3.2.Final",
            "transitive": [
                "org.hibernate.validator:hibernate-validator"
            ]
        },
        "org.ow2.asm:asm": {
            "locked": "5.0.3",
            "transitive": [
                "net.minidev:accessors-smart"
            ]
        },
        "org.glassfish:javax.el": {
            "firstLevelTransitive": [
                "com.netflix.conductor:conductor-common",
                "com.netflix.conductor:conductor-core"
            ],
            "locked": "3.0.0"
        },
        "org.hibernate:hibernate-validator": {
            "firstLevelTransitive": [
                "com.netflix.conductor:conductor-common",
                "com.netflix.conductor:conductor-core"
            ],
            "locked": "6.0.13.Final"
        },
        "org.slf4j:slf4j-api": {
            "locked": "1.7.25",
            "transitive": [
                "com.jayway.jsonpath:json-path",
                "com.netflix.conductor:conductor-common",
                "com.netflix.servo:servo-core",
                "com.netflix.spectator:spectator-api"
            ]
        },
        "software.amazon.ion:ion-java": {
            "locked": "1.0.1",
            "transitive": [
                "com.amazonaws:aws-java-sdk-core"
            ]
        }
    },
    "default": {
        "aopalliance:aopalliance": {
            "locked": "1.0",
            "transitive": [
                "com.google.inject:guice"
            ]
        },
        "com.amazonaws:aws-java-sdk-core": {
            "locked": "1.11.86",
            "transitive": [
                "com.amazonaws:aws-java-sdk-kms",
                "com.amazonaws:aws-java-sdk-s3"
            ]
        },
        "com.amazonaws:aws-java-sdk-kms": {
            "locked": "1.11.86",
            "transitive": [
                "com.amazonaws:aws-java-sdk-s3"
            ]
        },
        "com.amazonaws:aws-java-sdk-s3": {
            "locked": "1.11.86",
            "transitive": [
                "com.netflix.conductor:conductor-core"
            ]
        },
        "com.amazonaws:jmespath-java": {
            "locked": "1.11.86",
            "transitive": [
                "com.amazonaws:aws-java-sdk-kms",
                "com.amazonaws:aws-java-sdk-s3"
            ]
        },
        "com.fasterxml.jackson.core:jackson-annotations": {
            "locked": "2.7.0",
            "transitive": [
                "com.fasterxml.jackson.core:jackson-databind"
            ]
        },
        "com.fasterxml.jackson.core:jackson-core": {
            "locked": "2.7.5",
            "transitive": [
                "com.fasterxml.jackson.core:jackson-databind",
                "com.fasterxml.jackson.dataformat:jackson-dataformat-cbor",
                "com.netflix.conductor:conductor-common",
                "com.netflix.conductor:conductor-core"
            ]
        },
        "com.fasterxml.jackson.core:jackson-databind": {
            "locked": "2.7.5",
            "transitive": [
                "com.amazonaws:aws-java-sdk-core",
                "com.amazonaws:jmespath-java",
                "com.netflix.conductor:conductor-common",
                "com.netflix.conductor:conductor-core"
            ]
        },
        "com.fasterxml.jackson.dataformat:jackson-dataformat-cbor": {
            "locked": "2.6.6",
            "transitive": [
                "com.amazonaws:aws-java-sdk-core"
            ]
        },
        "com.fasterxml:classmate": {
            "locked": "1.3.4",
            "transitive": [
                "org.hibernate.validator:hibernate-validator"
            ]
        },
        "com.github.rholder:guava-retrying": {
            "locked": "2.0.0",
            "transitive": [
                "com.netflix.conductor:conductor-common"
            ]
        },
        "com.github.vmg.protogen:protogen-annotations": {
            "locked": "1.0.0",
            "transitive": [
                "com.netflix.conductor:conductor-common"
            ]
        },
        "com.google.api.grpc:proto-google-common-protos": {
            "locked": "1.0.0",
            "transitive": [
                "com.netflix.conductor:conductor-grpc",
                "io.grpc:grpc-protobuf"
            ]
        },
        "com.google.code.findbugs:jsr305": {
            "locked": "3.0.0",
            "transitive": [
                "com.github.rholder:guava-retrying",
                "io.grpc:grpc-core"
            ]
        },
        "com.google.code.gson:gson": {
            "locked": "2.7",
            "transitive": [
                "io.grpc:grpc-core"
            ]
        },
        "com.google.errorprone:error_prone_annotations": {
            "locked": "2.1.2",
            "transitive": [
                "io.grpc:grpc-core"
            ]
        },
        "com.google.guava:guava": {
            "locked": "20.0",
            "transitive": [
                "com.github.rholder:guava-retrying",
                "com.google.inject:guice",
                "com.netflix.servo:servo-core",
                "io.grpc:grpc-core",
                "io.grpc:grpc-protobuf",
                "io.grpc:grpc-protobuf-lite"
            ]
        },
        "com.google.inject.extensions:guice-multibindings": {
            "locked": "4.1.0",
            "transitive": [
                "com.netflix.conductor:conductor-core"
            ]
        },
        "com.google.inject:guice": {
            "locked": "4.1.0",
            "transitive": [
                "com.google.inject.extensions:guice-multibindings",
                "com.netflix.conductor:conductor-core"
            ]
        },
        "com.google.protobuf:protobuf-java": {
            "locked": "3.5.1",
            "transitive": [
                "com.google.api.grpc:proto-google-common-protos",
                "com.netflix.conductor:conductor-common",
                "io.grpc:grpc-protobuf"
            ]
        },
        "com.jayway.jsonpath:json-path": {
            "locked": "2.2.0",
            "transitive": [
                "com.netflix.conductor:conductor-core"
            ]
        },
        "com.netflix.conductor:conductor-common": {
            "project": true,
            "transitive": [
                "com.netflix.conductor:conductor-core",
                "com.netflix.conductor:conductor-grpc"
            ]
        },
        "com.netflix.conductor:conductor-core": {
            "project": true,
            "transitive": [
                "com.netflix.conductor:conductor-grpc"
            ]
        },
        "com.netflix.conductor:conductor-grpc": {
            "project": true
        },
        "com.netflix.runtime:health-api": {
            "locked": "1.1.4",
            "transitive": [
                "com.netflix.conductor:conductor-grpc"
            ]
        },
        "com.netflix.servo:servo-core": {
            "locked": "0.12.17",
            "transitive": [
                "com.netflix.conductor:conductor-core"
            ]
        },
        "com.netflix.spectator:spectator-api": {
            "locked": "0.68.0",
            "transitive": [
                "com.netflix.conductor:conductor-core"
            ]
        },
        "com.spotify:completable-futures": {
            "locked": "0.3.1",
            "transitive": [
                "com.netflix.conductor:conductor-core"
            ]
        },
        "commons-codec:commons-codec": {
            "locked": "1.9",
            "transitive": [
                "org.apache.httpcomponents:httpclient"
            ]
        },
        "commons-logging:commons-logging": {
            "locked": "1.2",
            "transitive": [
                "com.amazonaws:aws-java-sdk-core",
                "org.apache.httpcomponents:httpclient"
            ]
        },
        "io.grpc:grpc-context": {
            "locked": "1.14.0",
            "transitive": [
                "io.grpc:grpc-core"
            ]
        },
        "io.grpc:grpc-core": {
            "locked": "1.14.0",
            "transitive": [
                "io.grpc:grpc-netty",
                "io.grpc:grpc-protobuf",
                "io.grpc:grpc-protobuf-lite",
                "io.grpc:grpc-stub"
            ]
        },
        "io.grpc:grpc-netty": {
            "locked": "1.14.0",
            "requested": "1.14.+"
        },
        "io.grpc:grpc-protobuf": {
            "locked": "1.14.0",
            "transitive": [
                "com.netflix.conductor:conductor-grpc"
            ]
        },
        "io.grpc:grpc-protobuf-lite": {
            "locked": "1.14.0",
            "transitive": [
                "io.grpc:grpc-protobuf"
            ]
        },
        "io.grpc:grpc-stub": {
            "locked": "1.14.0",
            "transitive": [
                "com.netflix.conductor:conductor-grpc"
            ]
        },
        "io.netty:netty-buffer": {
            "locked": "4.1.27.Final",
            "transitive": [
                "io.netty:netty-handler",
                "io.netty:netty-transport"
            ]
        },
        "io.netty:netty-codec": {
            "locked": "4.1.27.Final",
            "transitive": [
                "io.netty:netty-codec-http",
                "io.netty:netty-codec-socks",
                "io.netty:netty-handler"
            ]
        },
        "io.netty:netty-codec-http": {
            "locked": "4.1.27.Final",
            "transitive": [
                "io.netty:netty-codec-http2",
                "io.netty:netty-handler-proxy"
            ]
        },
        "io.netty:netty-codec-http2": {
            "locked": "4.1.27.Final",
            "transitive": [
                "io.grpc:grpc-netty"
            ]
        },
        "io.netty:netty-codec-socks": {
            "locked": "4.1.27.Final",
            "transitive": [
                "io.netty:netty-handler-proxy"
            ]
        },
        "io.netty:netty-common": {
            "locked": "4.1.27.Final",
            "transitive": [
                "io.netty:netty-buffer",
                "io.netty:netty-resolver"
            ]
        },
        "io.netty:netty-handler": {
            "locked": "4.1.27.Final",
            "transitive": [
                "io.netty:netty-codec-http2"
            ]
        },
        "io.netty:netty-handler-proxy": {
            "locked": "4.1.27.Final",
            "transitive": [
                "io.grpc:grpc-netty"
            ]
        },
        "io.netty:netty-resolver": {
            "locked": "4.1.27.Final",
            "transitive": [
                "io.netty:netty-transport"
            ]
        },
        "io.netty:netty-transport": {
            "locked": "4.1.27.Final",
            "transitive": [
                "io.netty:netty-codec",
                "io.netty:netty-handler",
                "io.netty:netty-handler-proxy"
            ]
        },
        "io.opencensus:opencensus-api": {
            "locked": "0.12.3",
            "transitive": [
                "io.grpc:grpc-core",
                "io.opencensus:opencensus-contrib-grpc-metrics"
            ]
        },
        "io.opencensus:opencensus-contrib-grpc-metrics": {
            "locked": "0.12.3",
            "transitive": [
                "io.grpc:grpc-core"
            ]
        },
        "io.reactivex:rxjava": {
            "locked": "1.2.2",
            "transitive": [
                "com.netflix.conductor:conductor-core"
            ]
        },
        "javax.el:javax.el-api": {
            "locked": "3.0.0",
            "transitive": [
                "com.netflix.conductor:conductor-common",
                "com.netflix.conductor:conductor-core"
            ]
        },
        "javax.el:javax.el-api": {
            "firstLevelTransitive": [
                "com.netflix.conductor:conductor-common",
                "com.netflix.conductor:conductor-core"
            ],
            "locked": "3.0.0"
        },
        "javax.inject:javax.inject": {
            "locked": "1",
            "transitive": [
                "com.google.inject:guice",
                "com.netflix.conductor:conductor-common"
            ]
        },
        "javax.validation:validation-api": {
            "locked": "2.0.1.Final",
            "transitive": [
                "org.hibernate.validator:hibernate-validator"
            ]
        },
        "joda-time:joda-time": {
            "locked": "2.8.1",
            "transitive": [
                "com.amazonaws:aws-java-sdk-core"
            ]
        },
        "log4j:log4j": {
            "locked": "1.2.17",
            "requested": "1.2.17"
        },
        "net.minidev:accessors-smart": {
            "locked": "1.1",
            "transitive": [
                "net.minidev:json-smart"
            ]
        },
        "net.minidev:json-smart": {
            "locked": "2.2.1",
            "transitive": [
                "com.jayway.jsonpath:json-path"
            ]
        },
        "org.apache.commons:commons-lang3": {
<<<<<<< HEAD
            "firstLevelTransitive": [
=======
            "locked": "3.0",
            "transitive": [
                "com.netflix.conductor:conductor-common",
                "com.netflix.conductor:conductor-core"
            ]
        },
        "org.apache.httpcomponents:httpclient": {
            "locked": "4.5.2",
            "transitive": [
                "com.amazonaws:aws-java-sdk-core"
            ]
        },
        "org.apache.httpcomponents:httpcore": {
            "locked": "4.4.4",
            "transitive": [
                "org.apache.httpcomponents:httpclient"
            ]
        },
        "org.glassfish:javax.el": {
            "locked": "3.0.0",
            "transitive": [
                "com.netflix.conductor:conductor-common",
                "com.netflix.conductor:conductor-core"
            ]
        },
        "org.hibernate.validator:hibernate-validator": {
            "locked": "6.0.13.Final",
            "transitive": [
                "org.hibernate:hibernate-validator"
            ]
        },
        "org.hibernate:hibernate-validator": {
            "locked": "6.0.13.Final",
            "transitive": [
>>>>>>> 78fae0ed
                "com.netflix.conductor:conductor-common",
                "com.netflix.conductor:conductor-core"
            ]
        },
        "org.jboss.logging:jboss-logging": {
            "locked": "3.3.2.Final",
            "transitive": [
                "org.hibernate.validator:hibernate-validator"
            ]
        },
        "org.ow2.asm:asm": {
            "locked": "5.0.3",
            "transitive": [
                "net.minidev:accessors-smart"
            ]
        },
        "org.glassfish:javax.el": {
            "firstLevelTransitive": [
                "com.netflix.conductor:conductor-common",
                "com.netflix.conductor:conductor-core"
            ],
            "locked": "3.0.0"
        },
        "org.hibernate:hibernate-validator": {
            "firstLevelTransitive": [
                "com.netflix.conductor:conductor-common",
                "com.netflix.conductor:conductor-core"
            ],
            "locked": "6.0.13.Final"
        },
        "org.slf4j:slf4j-api": {
            "locked": "1.7.25",
            "transitive": [
                "com.jayway.jsonpath:json-path",
                "com.netflix.conductor:conductor-common",
                "com.netflix.servo:servo-core",
                "com.netflix.spectator:spectator-api"
            ]
        },
        "software.amazon.ion:ion-java": {
            "locked": "1.0.1",
            "transitive": [
                "com.amazonaws:aws-java-sdk-core"
            ]
        }
    },
    "jacocoAgent": {
        "org.jacoco:org.jacoco.agent": {
            "locked": "0.8.1",
            "requested": "0.8.1"
        }
    },
    "jacocoAnt": {
        "org.jacoco:org.jacoco.agent": {
            "locked": "0.8.1",
            "transitive": [
                "org.jacoco:org.jacoco.ant"
            ]
        },
        "org.jacoco:org.jacoco.ant": {
<<<<<<< HEAD
            "locked": "0.8.1",
            "requested": "0.8.1"
=======
            "locked": "0.8.1"
        },
        "org.jacoco:org.jacoco.core": {
            "locked": "0.8.1",
            "transitive": [
                "org.jacoco:org.jacoco.ant",
                "org.jacoco:org.jacoco.report"
            ]
        },
        "org.jacoco:org.jacoco.report": {
            "locked": "0.8.1",
            "transitive": [
                "org.jacoco:org.jacoco.ant"
            ]
        },
        "org.ow2.asm:asm": {
            "locked": "6.0",
            "transitive": [
                "org.jacoco:org.jacoco.core",
                "org.ow2.asm:asm-tree"
            ]
        },
        "org.ow2.asm:asm-analysis": {
            "locked": "6.0",
            "transitive": [
                "org.jacoco:org.jacoco.core"
            ]
        },
        "org.ow2.asm:asm-commons": {
            "locked": "6.0",
            "transitive": [
                "org.jacoco:org.jacoco.core"
            ]
        },
        "org.ow2.asm:asm-tree": {
            "locked": "6.0",
            "transitive": [
                "org.jacoco:org.jacoco.core",
                "org.ow2.asm:asm-analysis",
                "org.ow2.asm:asm-commons",
                "org.ow2.asm:asm-util"
            ]
        },
        "org.ow2.asm:asm-util": {
            "locked": "6.0",
            "transitive": [
                "org.jacoco:org.jacoco.core"
            ]
>>>>>>> 78fae0ed
        }
    },
    "runtime": {
        "aopalliance:aopalliance": {
            "locked": "1.0",
            "transitive": [
                "com.google.inject:guice"
            ]
        },
        "com.amazonaws:aws-java-sdk-core": {
            "locked": "1.11.86",
            "transitive": [
                "com.amazonaws:aws-java-sdk-kms",
                "com.amazonaws:aws-java-sdk-s3"
            ]
        },
        "com.amazonaws:aws-java-sdk-kms": {
            "locked": "1.11.86",
            "transitive": [
                "com.amazonaws:aws-java-sdk-s3"
            ]
        },
        "com.amazonaws:aws-java-sdk-s3": {
            "locked": "1.11.86",
            "transitive": [
                "com.netflix.conductor:conductor-core"
            ]
        },
        "com.amazonaws:jmespath-java": {
            "locked": "1.11.86",
            "transitive": [
                "com.amazonaws:aws-java-sdk-kms",
                "com.amazonaws:aws-java-sdk-s3"
            ]
        },
        "com.fasterxml.jackson.core:jackson-annotations": {
            "locked": "2.7.0",
            "transitive": [
                "com.fasterxml.jackson.core:jackson-databind"
            ]
        },
        "com.fasterxml.jackson.core:jackson-core": {
            "locked": "2.7.5",
            "transitive": [
                "com.fasterxml.jackson.core:jackson-databind",
                "com.fasterxml.jackson.dataformat:jackson-dataformat-cbor",
                "com.netflix.conductor:conductor-common",
                "com.netflix.conductor:conductor-core"
            ]
        },
        "com.fasterxml.jackson.core:jackson-databind": {
            "locked": "2.7.5",
            "transitive": [
                "com.amazonaws:aws-java-sdk-core",
                "com.amazonaws:jmespath-java",
                "com.netflix.conductor:conductor-common",
                "com.netflix.conductor:conductor-core"
            ]
        },
        "com.fasterxml.jackson.dataformat:jackson-dataformat-cbor": {
            "locked": "2.6.6",
            "transitive": [
                "com.amazonaws:aws-java-sdk-core"
            ]
        },
        "com.fasterxml:classmate": {
            "locked": "1.3.4",
            "transitive": [
                "org.hibernate.validator:hibernate-validator"
            ]
        },
        "com.github.rholder:guava-retrying": {
            "locked": "2.0.0",
            "transitive": [
                "com.netflix.conductor:conductor-common"
            ]
        },
        "com.github.vmg.protogen:protogen-annotations": {
            "locked": "1.0.0",
            "transitive": [
                "com.netflix.conductor:conductor-common"
            ]
        },
        "com.google.api.grpc:proto-google-common-protos": {
            "locked": "1.0.0",
            "transitive": [
                "com.netflix.conductor:conductor-grpc",
                "io.grpc:grpc-protobuf"
            ]
        },
        "com.google.code.findbugs:jsr305": {
            "locked": "3.0.0",
            "transitive": [
                "com.github.rholder:guava-retrying",
                "io.grpc:grpc-core"
            ]
        },
        "com.google.code.gson:gson": {
            "locked": "2.7",
            "transitive": [
                "io.grpc:grpc-core"
            ]
        },
        "com.google.errorprone:error_prone_annotations": {
            "locked": "2.1.2",
            "transitive": [
                "io.grpc:grpc-core"
            ]
        },
        "com.google.guava:guava": {
            "locked": "20.0",
            "transitive": [
                "com.github.rholder:guava-retrying",
                "com.google.inject:guice",
                "com.netflix.servo:servo-core",
                "io.grpc:grpc-core",
                "io.grpc:grpc-protobuf",
                "io.grpc:grpc-protobuf-lite"
            ]
        },
        "com.google.inject.extensions:guice-multibindings": {
            "locked": "4.1.0",
            "transitive": [
                "com.netflix.conductor:conductor-core"
            ]
        },
        "com.google.inject:guice": {
            "locked": "4.1.0",
            "transitive": [
                "com.google.inject.extensions:guice-multibindings",
                "com.netflix.conductor:conductor-core"
            ]
        },
        "com.google.protobuf:protobuf-java": {
            "locked": "3.5.1",
            "transitive": [
                "com.google.api.grpc:proto-google-common-protos",
                "com.netflix.conductor:conductor-common",
                "io.grpc:grpc-protobuf"
            ]
        },
        "com.jayway.jsonpath:json-path": {
            "locked": "2.2.0",
            "transitive": [
                "com.netflix.conductor:conductor-core"
            ]
        },
        "com.netflix.conductor:conductor-common": {
            "project": true,
            "transitive": [
                "com.netflix.conductor:conductor-core",
                "com.netflix.conductor:conductor-grpc"
            ]
        },
        "com.netflix.conductor:conductor-core": {
            "project": true,
            "transitive": [
                "com.netflix.conductor:conductor-grpc"
            ]
        },
        "com.netflix.conductor:conductor-grpc": {
            "project": true
        },
        "com.netflix.runtime:health-api": {
            "locked": "1.1.4",
            "transitive": [
                "com.netflix.conductor:conductor-grpc"
            ]
        },
        "com.netflix.servo:servo-core": {
            "locked": "0.12.17",
            "transitive": [
                "com.netflix.conductor:conductor-core"
            ]
        },
        "com.netflix.spectator:spectator-api": {
            "locked": "0.68.0",
            "transitive": [
                "com.netflix.conductor:conductor-core"
            ]
        },
        "com.spotify:completable-futures": {
            "locked": "0.3.1",
            "transitive": [
                "com.netflix.conductor:conductor-core"
            ]
        },
        "commons-codec:commons-codec": {
            "locked": "1.9",
            "transitive": [
                "org.apache.httpcomponents:httpclient"
            ]
        },
        "commons-logging:commons-logging": {
            "locked": "1.2",
            "transitive": [
                "com.amazonaws:aws-java-sdk-core",
                "org.apache.httpcomponents:httpclient"
            ]
        },
        "io.grpc:grpc-context": {
            "locked": "1.14.0",
            "transitive": [
                "io.grpc:grpc-core"
            ]
        },
        "io.grpc:grpc-core": {
            "locked": "1.14.0",
            "transitive": [
                "io.grpc:grpc-netty",
                "io.grpc:grpc-protobuf",
                "io.grpc:grpc-protobuf-lite",
                "io.grpc:grpc-stub"
            ]
        },
        "io.grpc:grpc-netty": {
            "locked": "1.14.0",
            "requested": "1.14.+"
        },
        "io.grpc:grpc-protobuf": {
            "locked": "1.14.0",
            "transitive": [
                "com.netflix.conductor:conductor-grpc"
            ]
        },
        "io.grpc:grpc-protobuf-lite": {
            "locked": "1.14.0",
            "transitive": [
                "io.grpc:grpc-protobuf"
            ]
        },
        "io.grpc:grpc-stub": {
            "locked": "1.14.0",
            "transitive": [
                "com.netflix.conductor:conductor-grpc"
            ]
        },
        "io.netty:netty-buffer": {
            "locked": "4.1.27.Final",
            "transitive": [
                "io.netty:netty-handler",
                "io.netty:netty-transport"
            ]
        },
        "io.netty:netty-codec": {
            "locked": "4.1.27.Final",
            "transitive": [
                "io.netty:netty-codec-http",
                "io.netty:netty-codec-socks",
                "io.netty:netty-handler"
            ]
        },
        "io.netty:netty-codec-http": {
            "locked": "4.1.27.Final",
            "transitive": [
                "io.netty:netty-codec-http2",
                "io.netty:netty-handler-proxy"
            ]
        },
        "io.netty:netty-codec-http2": {
            "locked": "4.1.27.Final",
            "transitive": [
                "io.grpc:grpc-netty"
            ]
        },
        "io.netty:netty-codec-socks": {
            "locked": "4.1.27.Final",
            "transitive": [
                "io.netty:netty-handler-proxy"
            ]
        },
        "io.netty:netty-common": {
            "locked": "4.1.27.Final",
            "transitive": [
                "io.netty:netty-buffer",
                "io.netty:netty-resolver"
            ]
        },
        "io.netty:netty-handler": {
            "locked": "4.1.27.Final",
            "transitive": [
                "io.netty:netty-codec-http2"
            ]
        },
        "io.netty:netty-handler-proxy": {
            "locked": "4.1.27.Final",
            "transitive": [
                "io.grpc:grpc-netty"
            ]
        },
        "io.netty:netty-resolver": {
            "locked": "4.1.27.Final",
            "transitive": [
                "io.netty:netty-transport"
            ]
        },
        "io.netty:netty-transport": {
            "locked": "4.1.27.Final",
            "transitive": [
                "io.netty:netty-codec",
                "io.netty:netty-handler",
                "io.netty:netty-handler-proxy"
            ]
        },
        "io.opencensus:opencensus-api": {
            "locked": "0.12.3",
            "transitive": [
                "io.grpc:grpc-core",
                "io.opencensus:opencensus-contrib-grpc-metrics"
            ]
        },
        "io.opencensus:opencensus-contrib-grpc-metrics": {
            "locked": "0.12.3",
            "transitive": [
                "io.grpc:grpc-core"
            ]
        },
        "io.reactivex:rxjava": {
            "locked": "1.2.2",
            "transitive": [
                "com.netflix.conductor:conductor-core"
            ]
        },
        "javax.el:javax.el-api": {
            "locked": "3.0.0",
            "transitive": [
                "com.netflix.conductor:conductor-common",
                "com.netflix.conductor:conductor-core"
            ]
        },
        "javax.el:javax.el-api": {
            "firstLevelTransitive": [
                "com.netflix.conductor:conductor-common",
                "com.netflix.conductor:conductor-core"
            ],
            "locked": "3.0.0"
        },
        "javax.inject:javax.inject": {
            "locked": "1",
            "transitive": [
                "com.google.inject:guice",
                "com.netflix.conductor:conductor-common"
            ]
        },
        "javax.validation:validation-api": {
            "locked": "2.0.1.Final",
            "transitive": [
                "org.hibernate.validator:hibernate-validator"
            ]
        },
        "joda-time:joda-time": {
            "locked": "2.8.1",
            "transitive": [
                "com.amazonaws:aws-java-sdk-core"
            ]
        },
        "log4j:log4j": {
            "locked": "1.2.17",
            "requested": "1.2.17"
        },
        "net.minidev:accessors-smart": {
            "locked": "1.1",
            "transitive": [
                "net.minidev:json-smart"
            ]
        },
        "net.minidev:json-smart": {
            "locked": "2.2.1",
            "transitive": [
                "com.jayway.jsonpath:json-path"
            ]
        },
        "org.apache.commons:commons-lang3": {
<<<<<<< HEAD
            "firstLevelTransitive": [
=======
            "locked": "3.0",
            "transitive": [
                "com.netflix.conductor:conductor-common",
                "com.netflix.conductor:conductor-core"
            ]
        },
        "org.apache.httpcomponents:httpclient": {
            "locked": "4.5.2",
            "transitive": [
                "com.amazonaws:aws-java-sdk-core"
            ]
        },
        "org.apache.httpcomponents:httpcore": {
            "locked": "4.4.4",
            "transitive": [
                "org.apache.httpcomponents:httpclient"
            ]
        },
        "org.glassfish:javax.el": {
            "locked": "3.0.0",
            "transitive": [
                "com.netflix.conductor:conductor-common",
                "com.netflix.conductor:conductor-core"
            ]
        },
        "org.hibernate.validator:hibernate-validator": {
            "locked": "6.0.13.Final",
            "transitive": [
                "org.hibernate:hibernate-validator"
            ]
        },
        "org.hibernate:hibernate-validator": {
            "locked": "6.0.13.Final",
            "transitive": [
>>>>>>> 78fae0ed
                "com.netflix.conductor:conductor-common",
                "com.netflix.conductor:conductor-core"
            ]
        },
        "org.jboss.logging:jboss-logging": {
            "locked": "3.3.2.Final",
            "transitive": [
                "org.hibernate.validator:hibernate-validator"
            ]
        },
        "org.ow2.asm:asm": {
            "locked": "5.0.3",
            "transitive": [
                "net.minidev:accessors-smart"
            ]
        },
        "org.glassfish:javax.el": {
            "firstLevelTransitive": [
                "com.netflix.conductor:conductor-common",
                "com.netflix.conductor:conductor-core"
            ],
            "locked": "3.0.0"
        },
        "org.hibernate:hibernate-validator": {
            "firstLevelTransitive": [
                "com.netflix.conductor:conductor-common",
                "com.netflix.conductor:conductor-core"
            ],
            "locked": "6.0.13.Final"
        },
        "org.slf4j:slf4j-api": {
            "locked": "1.7.25",
            "transitive": [
                "com.jayway.jsonpath:json-path",
                "com.netflix.conductor:conductor-common",
                "com.netflix.servo:servo-core",
                "com.netflix.spectator:spectator-api"
            ]
        },
        "software.amazon.ion:ion-java": {
            "locked": "1.0.1",
            "transitive": [
                "com.amazonaws:aws-java-sdk-core"
            ]
        }
    },
    "runtimeClasspath": {
        "aopalliance:aopalliance": {
            "locked": "1.0",
            "transitive": [
                "com.google.inject:guice"
            ]
        },
        "com.amazonaws:aws-java-sdk-core": {
            "locked": "1.11.86",
            "transitive": [
                "com.amazonaws:aws-java-sdk-kms",
                "com.amazonaws:aws-java-sdk-s3"
            ]
        },
        "com.amazonaws:aws-java-sdk-kms": {
            "locked": "1.11.86",
            "transitive": [
                "com.amazonaws:aws-java-sdk-s3"
            ]
        },
        "com.amazonaws:aws-java-sdk-s3": {
            "locked": "1.11.86",
            "transitive": [
                "com.netflix.conductor:conductor-core"
            ]
        },
        "com.amazonaws:jmespath-java": {
            "locked": "1.11.86",
            "transitive": [
                "com.amazonaws:aws-java-sdk-kms",
                "com.amazonaws:aws-java-sdk-s3"
            ]
        },
        "com.fasterxml.jackson.core:jackson-annotations": {
            "locked": "2.7.0",
            "transitive": [
                "com.fasterxml.jackson.core:jackson-databind"
            ]
        },
        "com.fasterxml.jackson.core:jackson-core": {
            "locked": "2.7.5",
            "transitive": [
                "com.fasterxml.jackson.core:jackson-databind",
                "com.fasterxml.jackson.dataformat:jackson-dataformat-cbor",
                "com.netflix.conductor:conductor-common",
                "com.netflix.conductor:conductor-core"
            ]
        },
        "com.fasterxml.jackson.core:jackson-databind": {
            "locked": "2.7.5",
            "transitive": [
                "com.amazonaws:aws-java-sdk-core",
                "com.amazonaws:jmespath-java",
                "com.netflix.conductor:conductor-common",
                "com.netflix.conductor:conductor-core"
            ]
        },
        "com.fasterxml.jackson.dataformat:jackson-dataformat-cbor": {
            "locked": "2.6.6",
            "transitive": [
                "com.amazonaws:aws-java-sdk-core"
            ]
        },
        "com.fasterxml:classmate": {
            "locked": "1.3.4",
            "transitive": [
                "org.hibernate.validator:hibernate-validator"
            ]
        },
        "com.github.rholder:guava-retrying": {
            "locked": "2.0.0",
            "transitive": [
                "com.netflix.conductor:conductor-common"
            ]
        },
        "com.github.vmg.protogen:protogen-annotations": {
            "locked": "1.0.0",
            "transitive": [
                "com.netflix.conductor:conductor-common"
            ]
        },
        "com.google.api.grpc:proto-google-common-protos": {
            "locked": "1.0.0",
            "transitive": [
                "com.netflix.conductor:conductor-grpc",
                "io.grpc:grpc-protobuf"
            ]
        },
        "com.google.code.findbugs:jsr305": {
            "locked": "3.0.0",
            "transitive": [
                "com.github.rholder:guava-retrying",
                "io.grpc:grpc-core"
            ]
        },
        "com.google.code.gson:gson": {
            "locked": "2.7",
            "transitive": [
                "io.grpc:grpc-core"
            ]
        },
        "com.google.errorprone:error_prone_annotations": {
            "locked": "2.1.2",
            "transitive": [
                "io.grpc:grpc-core"
            ]
        },
        "com.google.guava:guava": {
            "locked": "20.0",
            "transitive": [
                "com.github.rholder:guava-retrying",
                "com.google.inject:guice",
                "com.netflix.servo:servo-core",
                "io.grpc:grpc-core",
                "io.grpc:grpc-protobuf",
                "io.grpc:grpc-protobuf-lite"
            ]
        },
        "com.google.inject.extensions:guice-multibindings": {
            "locked": "4.1.0",
            "transitive": [
                "com.netflix.conductor:conductor-core"
            ]
        },
        "com.google.inject:guice": {
            "locked": "4.1.0",
            "transitive": [
                "com.google.inject.extensions:guice-multibindings",
                "com.netflix.conductor:conductor-core"
            ]
        },
        "com.google.protobuf:protobuf-java": {
            "locked": "3.5.1",
            "transitive": [
                "com.google.api.grpc:proto-google-common-protos",
                "com.netflix.conductor:conductor-common",
                "io.grpc:grpc-protobuf"
            ]
        },
        "com.jayway.jsonpath:json-path": {
            "locked": "2.2.0",
            "transitive": [
                "com.netflix.conductor:conductor-core"
            ]
        },
        "com.netflix.conductor:conductor-common": {
            "project": true,
            "transitive": [
                "com.netflix.conductor:conductor-core",
                "com.netflix.conductor:conductor-grpc"
            ]
        },
        "com.netflix.conductor:conductor-core": {
            "project": true,
            "transitive": [
                "com.netflix.conductor:conductor-grpc"
            ]
        },
        "com.netflix.conductor:conductor-grpc": {
            "project": true
        },
        "com.netflix.runtime:health-api": {
            "locked": "1.1.4",
            "transitive": [
                "com.netflix.conductor:conductor-grpc"
            ]
        },
        "com.netflix.servo:servo-core": {
            "locked": "0.12.17",
            "transitive": [
                "com.netflix.conductor:conductor-core"
            ]
        },
        "com.netflix.spectator:spectator-api": {
            "locked": "0.68.0",
            "transitive": [
                "com.netflix.conductor:conductor-core"
            ]
        },
        "com.spotify:completable-futures": {
            "locked": "0.3.1",
            "transitive": [
                "com.netflix.conductor:conductor-core"
            ]
        },
        "commons-codec:commons-codec": {
            "locked": "1.9",
            "transitive": [
                "org.apache.httpcomponents:httpclient"
            ]
        },
        "commons-logging:commons-logging": {
            "locked": "1.2",
            "transitive": [
                "com.amazonaws:aws-java-sdk-core",
                "org.apache.httpcomponents:httpclient"
            ]
        },
        "io.grpc:grpc-context": {
            "locked": "1.14.0",
            "transitive": [
                "io.grpc:grpc-core"
            ]
        },
        "io.grpc:grpc-core": {
            "locked": "1.14.0",
            "transitive": [
                "io.grpc:grpc-netty",
                "io.grpc:grpc-protobuf",
                "io.grpc:grpc-protobuf-lite",
                "io.grpc:grpc-stub"
            ]
        },
        "io.grpc:grpc-netty": {
            "locked": "1.14.0",
            "requested": "1.14.+"
        },
        "io.grpc:grpc-protobuf": {
            "locked": "1.14.0",
            "transitive": [
                "com.netflix.conductor:conductor-grpc"
            ]
        },
        "io.grpc:grpc-protobuf-lite": {
            "locked": "1.14.0",
            "transitive": [
                "io.grpc:grpc-protobuf"
            ]
        },
        "io.grpc:grpc-stub": {
            "locked": "1.14.0",
            "transitive": [
                "com.netflix.conductor:conductor-grpc"
            ]
        },
        "io.netty:netty-buffer": {
            "locked": "4.1.27.Final",
            "transitive": [
                "io.netty:netty-handler",
                "io.netty:netty-transport"
            ]
        },
        "io.netty:netty-codec": {
            "locked": "4.1.27.Final",
            "transitive": [
                "io.netty:netty-codec-http",
                "io.netty:netty-codec-socks",
                "io.netty:netty-handler"
            ]
        },
        "io.netty:netty-codec-http": {
            "locked": "4.1.27.Final",
            "transitive": [
                "io.netty:netty-codec-http2",
                "io.netty:netty-handler-proxy"
            ]
        },
        "io.netty:netty-codec-http2": {
            "locked": "4.1.27.Final",
            "transitive": [
                "io.grpc:grpc-netty"
            ]
        },
        "io.netty:netty-codec-socks": {
            "locked": "4.1.27.Final",
            "transitive": [
                "io.netty:netty-handler-proxy"
            ]
        },
        "io.netty:netty-common": {
            "locked": "4.1.27.Final",
            "transitive": [
                "io.netty:netty-buffer",
                "io.netty:netty-resolver"
            ]
        },
        "io.netty:netty-handler": {
            "locked": "4.1.27.Final",
            "transitive": [
                "io.netty:netty-codec-http2"
            ]
        },
        "io.netty:netty-handler-proxy": {
            "locked": "4.1.27.Final",
            "transitive": [
                "io.grpc:grpc-netty"
            ]
        },
        "io.netty:netty-resolver": {
            "locked": "4.1.27.Final",
            "transitive": [
                "io.netty:netty-transport"
            ]
        },
        "io.netty:netty-transport": {
            "locked": "4.1.27.Final",
            "transitive": [
                "io.netty:netty-codec",
                "io.netty:netty-handler",
                "io.netty:netty-handler-proxy"
            ]
        },
        "io.opencensus:opencensus-api": {
            "locked": "0.12.3",
            "transitive": [
                "io.grpc:grpc-core",
                "io.opencensus:opencensus-contrib-grpc-metrics"
            ]
        },
        "io.opencensus:opencensus-contrib-grpc-metrics": {
            "locked": "0.12.3",
            "transitive": [
                "io.grpc:grpc-core"
            ]
        },
        "io.reactivex:rxjava": {
            "locked": "1.2.2",
            "transitive": [
                "com.netflix.conductor:conductor-core"
            ]
        },
        "javax.el:javax.el-api": {
            "locked": "3.0.0",
            "transitive": [
                "com.netflix.conductor:conductor-common",
                "com.netflix.conductor:conductor-core"
            ]
        },
        "javax.el:javax.el-api": {
            "firstLevelTransitive": [
                "com.netflix.conductor:conductor-common",
                "com.netflix.conductor:conductor-core"
            ],
            "locked": "3.0.0"
        },
        "javax.inject:javax.inject": {
            "locked": "1",
            "transitive": [
                "com.google.inject:guice",
                "com.netflix.conductor:conductor-common"
            ]
        },
        "javax.validation:validation-api": {
            "locked": "2.0.1.Final",
            "transitive": [
                "org.hibernate.validator:hibernate-validator"
            ]
        },
        "joda-time:joda-time": {
            "locked": "2.8.1",
            "transitive": [
                "com.amazonaws:aws-java-sdk-core"
            ]
        },
        "log4j:log4j": {
            "locked": "1.2.17",
            "requested": "1.2.17"
        },
        "net.minidev:accessors-smart": {
            "locked": "1.1",
            "transitive": [
                "net.minidev:json-smart"
            ]
        },
        "net.minidev:json-smart": {
            "locked": "2.2.1",
            "transitive": [
                "com.jayway.jsonpath:json-path"
            ]
        },
        "org.apache.commons:commons-lang3": {
<<<<<<< HEAD
            "firstLevelTransitive": [
=======
            "locked": "3.0",
            "transitive": [
                "com.netflix.conductor:conductor-common",
                "com.netflix.conductor:conductor-core"
            ]
        },
        "org.apache.httpcomponents:httpclient": {
            "locked": "4.5.2",
            "transitive": [
                "com.amazonaws:aws-java-sdk-core"
            ]
        },
        "org.apache.httpcomponents:httpcore": {
            "locked": "4.4.4",
            "transitive": [
                "org.apache.httpcomponents:httpclient"
            ]
        },
        "org.glassfish:javax.el": {
            "locked": "3.0.0",
            "transitive": [
                "com.netflix.conductor:conductor-common",
                "com.netflix.conductor:conductor-core"
            ]
        },
        "org.hibernate.validator:hibernate-validator": {
            "locked": "6.0.13.Final",
            "transitive": [
                "org.hibernate:hibernate-validator"
            ]
        },
        "org.hibernate:hibernate-validator": {
            "locked": "6.0.13.Final",
            "transitive": [
>>>>>>> 78fae0ed
                "com.netflix.conductor:conductor-common",
                "com.netflix.conductor:conductor-core"
            ]
        },
        "org.jboss.logging:jboss-logging": {
            "locked": "3.3.2.Final",
            "transitive": [
                "org.hibernate.validator:hibernate-validator"
            ]
        },
        "org.ow2.asm:asm": {
            "locked": "5.0.3",
            "transitive": [
                "net.minidev:accessors-smart"
            ]
        },
        "org.glassfish:javax.el": {
            "firstLevelTransitive": [
                "com.netflix.conductor:conductor-common",
                "com.netflix.conductor:conductor-core"
            ],
            "locked": "3.0.0"
        },
        "org.hibernate:hibernate-validator": {
            "firstLevelTransitive": [
                "com.netflix.conductor:conductor-common",
                "com.netflix.conductor:conductor-core"
            ],
            "locked": "6.0.13.Final"
        },
        "org.slf4j:slf4j-api": {
            "locked": "1.7.25",
            "transitive": [
                "com.jayway.jsonpath:json-path",
                "com.netflix.conductor:conductor-common",
                "com.netflix.servo:servo-core",
                "com.netflix.spectator:spectator-api"
            ]
        },
        "software.amazon.ion:ion-java": {
            "locked": "1.0.1",
            "transitive": [
                "com.amazonaws:aws-java-sdk-core"
            ]
        }
    },
    "testCompile": {
        "aopalliance:aopalliance": {
            "locked": "1.0",
            "transitive": [
                "com.google.inject:guice"
            ]
        },
        "com.amazonaws:aws-java-sdk-core": {
            "locked": "1.11.86",
            "transitive": [
                "com.amazonaws:aws-java-sdk-kms",
                "com.amazonaws:aws-java-sdk-s3"
            ]
        },
        "com.amazonaws:aws-java-sdk-kms": {
            "locked": "1.11.86",
            "transitive": [
                "com.amazonaws:aws-java-sdk-s3"
            ]
        },
        "com.amazonaws:aws-java-sdk-s3": {
            "locked": "1.11.86",
            "transitive": [
                "com.netflix.conductor:conductor-core"
            ]
        },
        "com.amazonaws:jmespath-java": {
            "locked": "1.11.86",
            "transitive": [
                "com.amazonaws:aws-java-sdk-kms",
                "com.amazonaws:aws-java-sdk-s3"
            ]
        },
        "com.fasterxml.jackson.core:jackson-annotations": {
            "locked": "2.7.0",
            "transitive": [
                "com.fasterxml.jackson.core:jackson-databind"
            ]
        },
        "com.fasterxml.jackson.core:jackson-core": {
            "locked": "2.7.5",
            "transitive": [
                "com.fasterxml.jackson.core:jackson-databind",
                "com.fasterxml.jackson.dataformat:jackson-dataformat-cbor",
                "com.netflix.conductor:conductor-common",
                "com.netflix.conductor:conductor-core"
            ]
        },
        "com.fasterxml.jackson.core:jackson-databind": {
            "locked": "2.7.5",
            "transitive": [
                "com.amazonaws:aws-java-sdk-core",
                "com.amazonaws:jmespath-java",
                "com.netflix.conductor:conductor-common",
                "com.netflix.conductor:conductor-core"
            ]
        },
        "com.fasterxml.jackson.dataformat:jackson-dataformat-cbor": {
            "locked": "2.6.6",
            "transitive": [
                "com.amazonaws:aws-java-sdk-core"
            ]
        },
        "com.fasterxml:classmate": {
            "locked": "1.3.4",
            "transitive": [
                "org.hibernate.validator:hibernate-validator"
            ]
        },
        "com.github.rholder:guava-retrying": {
            "locked": "2.0.0",
            "transitive": [
                "com.netflix.conductor:conductor-common"
            ]
        },
        "com.github.vmg.protogen:protogen-annotations": {
            "locked": "1.0.0",
            "transitive": [
                "com.netflix.conductor:conductor-common"
            ]
        },
        "com.google.api.grpc:proto-google-common-protos": {
            "locked": "1.0.0",
            "transitive": [
                "com.netflix.conductor:conductor-grpc",
                "io.grpc:grpc-protobuf"
            ]
        },
        "com.google.code.findbugs:jsr305": {
            "locked": "3.0.0",
            "transitive": [
                "com.github.rholder:guava-retrying",
                "io.grpc:grpc-core"
            ]
        },
        "com.google.code.gson:gson": {
            "locked": "2.7",
            "transitive": [
                "io.grpc:grpc-core"
            ]
        },
        "com.google.errorprone:error_prone_annotations": {
            "locked": "2.1.2",
            "transitive": [
                "io.grpc:grpc-core"
            ]
        },
        "com.google.guava:guava": {
            "locked": "20.0",
            "transitive": [
                "com.github.rholder:guava-retrying",
                "com.google.inject:guice",
                "com.netflix.servo:servo-core",
                "io.grpc:grpc-core",
                "io.grpc:grpc-protobuf",
                "io.grpc:grpc-protobuf-lite"
            ]
        },
        "com.google.inject.extensions:guice-multibindings": {
            "locked": "4.1.0",
            "transitive": [
                "com.netflix.conductor:conductor-core"
            ]
        },
        "com.google.inject:guice": {
            "locked": "4.1.0",
            "transitive": [
                "com.google.inject.extensions:guice-multibindings",
                "com.netflix.conductor:conductor-core"
            ]
        },
        "com.google.protobuf:protobuf-java": {
            "locked": "3.5.1",
            "transitive": [
                "com.google.api.grpc:proto-google-common-protos",
                "com.netflix.conductor:conductor-common",
                "io.grpc:grpc-protobuf"
            ]
        },
        "com.jayway.jsonpath:json-path": {
            "locked": "2.2.0",
            "transitive": [
                "com.netflix.conductor:conductor-core"
            ]
        },
        "com.netflix.conductor:conductor-common": {
            "project": true,
            "transitive": [
                "com.netflix.conductor:conductor-core",
                "com.netflix.conductor:conductor-grpc"
            ]
        },
        "com.netflix.conductor:conductor-core": {
            "project": true,
            "transitive": [
                "com.netflix.conductor:conductor-grpc"
            ]
        },
        "com.netflix.conductor:conductor-grpc": {
            "project": true
        },
        "com.netflix.runtime:health-api": {
            "locked": "1.1.4",
            "transitive": [
                "com.netflix.conductor:conductor-grpc"
            ]
        },
        "com.netflix.servo:servo-core": {
            "locked": "0.12.17",
            "transitive": [
                "com.netflix.conductor:conductor-core"
            ]
        },
        "com.netflix.spectator:spectator-api": {
            "locked": "0.68.0",
            "transitive": [
                "com.netflix.conductor:conductor-core"
            ]
        },
        "com.spotify:completable-futures": {
            "locked": "0.3.1",
            "transitive": [
                "com.netflix.conductor:conductor-core"
            ]
        },
        "commons-codec:commons-codec": {
            "locked": "1.9",
            "transitive": [
                "org.apache.httpcomponents:httpclient"
            ]
        },
        "commons-logging:commons-logging": {
            "locked": "1.2",
            "transitive": [
                "com.amazonaws:aws-java-sdk-core",
                "org.apache.httpcomponents:httpclient"
            ]
        },
        "io.grpc:grpc-context": {
            "locked": "1.14.0",
            "transitive": [
                "io.grpc:grpc-core"
            ]
        },
        "io.grpc:grpc-core": {
            "locked": "1.14.0",
            "transitive": [
                "io.grpc:grpc-netty",
                "io.grpc:grpc-protobuf",
                "io.grpc:grpc-protobuf-lite",
                "io.grpc:grpc-stub"
            ]
        },
        "io.grpc:grpc-netty": {
            "locked": "1.14.0",
            "requested": "1.14.+"
        },
        "io.grpc:grpc-protobuf": {
            "locked": "1.14.0",
            "transitive": [
                "com.netflix.conductor:conductor-grpc"
            ]
        },
        "io.grpc:grpc-protobuf-lite": {
            "locked": "1.14.0",
            "transitive": [
                "io.grpc:grpc-protobuf"
            ]
        },
        "io.grpc:grpc-stub": {
            "locked": "1.14.0",
            "transitive": [
                "com.netflix.conductor:conductor-grpc"
            ]
        },
        "io.netty:netty-buffer": {
            "locked": "4.1.27.Final",
            "transitive": [
                "io.netty:netty-handler",
                "io.netty:netty-transport"
            ]
        },
        "io.netty:netty-codec": {
            "locked": "4.1.27.Final",
            "transitive": [
                "io.netty:netty-codec-http",
                "io.netty:netty-codec-socks",
                "io.netty:netty-handler"
            ]
        },
        "io.netty:netty-codec-http": {
            "locked": "4.1.27.Final",
            "transitive": [
                "io.netty:netty-codec-http2",
                "io.netty:netty-handler-proxy"
            ]
        },
        "io.netty:netty-codec-http2": {
            "locked": "4.1.27.Final",
            "transitive": [
                "io.grpc:grpc-netty"
            ]
        },
        "io.netty:netty-codec-socks": {
            "locked": "4.1.27.Final",
            "transitive": [
                "io.netty:netty-handler-proxy"
            ]
        },
        "io.netty:netty-common": {
            "locked": "4.1.27.Final",
            "transitive": [
                "io.netty:netty-buffer",
                "io.netty:netty-resolver"
            ]
        },
        "io.netty:netty-handler": {
            "locked": "4.1.27.Final",
            "transitive": [
                "io.netty:netty-codec-http2"
            ]
        },
        "io.netty:netty-handler-proxy": {
            "locked": "4.1.27.Final",
            "transitive": [
                "io.grpc:grpc-netty"
            ]
        },
        "io.netty:netty-resolver": {
            "locked": "4.1.27.Final",
            "transitive": [
                "io.netty:netty-transport"
            ]
        },
        "io.netty:netty-transport": {
            "locked": "4.1.27.Final",
            "transitive": [
                "io.netty:netty-codec",
                "io.netty:netty-handler",
                "io.netty:netty-handler-proxy"
            ]
        },
        "io.opencensus:opencensus-api": {
            "locked": "0.12.3",
            "transitive": [
                "io.grpc:grpc-core",
                "io.opencensus:opencensus-contrib-grpc-metrics"
            ]
        },
        "io.opencensus:opencensus-contrib-grpc-metrics": {
            "locked": "0.12.3",
            "transitive": [
                "io.grpc:grpc-core"
            ]
        },
        "io.reactivex:rxjava": {
            "locked": "1.2.2",
            "transitive": [
                "com.netflix.conductor:conductor-core"
            ]
        },
        "javax.el:javax.el-api": {
            "locked": "3.0.0",
            "transitive": [
                "com.netflix.conductor:conductor-common",
                "com.netflix.conductor:conductor-core"
            ]
        },
        "javax.el:javax.el-api": {
            "firstLevelTransitive": [
                "com.netflix.conductor:conductor-common",
                "com.netflix.conductor:conductor-core"
            ],
            "locked": "3.0.0"
        },
        "javax.inject:javax.inject": {
            "locked": "1",
            "transitive": [
                "com.google.inject:guice",
                "com.netflix.conductor:conductor-common"
            ]
        },
        "javax.validation:validation-api": {
            "locked": "2.0.1.Final",
            "transitive": [
                "org.hibernate.validator:hibernate-validator"
            ]
        },
        "joda-time:joda-time": {
            "locked": "2.8.1",
            "transitive": [
                "com.amazonaws:aws-java-sdk-core"
            ]
        },
        "junit:junit": {
            "locked": "4.12",
            "requested": "4.12"
        },
        "log4j:log4j": {
            "locked": "1.2.17",
            "requested": "1.2.17"
        },
        "net.minidev:accessors-smart": {
            "locked": "1.1",
            "transitive": [
                "net.minidev:json-smart"
            ]
        },
        "net.minidev:json-smart": {
            "locked": "2.2.1",
            "transitive": [
                "com.jayway.jsonpath:json-path"
            ]
        },
        "org.apache.commons:commons-lang3": {
<<<<<<< HEAD
            "firstLevelTransitive": [
=======
            "locked": "3.0",
            "transitive": [
>>>>>>> 78fae0ed
                "com.netflix.conductor:conductor-common",
                "com.netflix.conductor:conductor-core"
            ]
        },
        "org.apache.httpcomponents:httpclient": {
            "locked": "4.5.2",
            "transitive": [
                "com.amazonaws:aws-java-sdk-core"
            ]
        },
        "org.apache.httpcomponents:httpcore": {
            "locked": "4.4.4",
            "transitive": [
                "org.apache.httpcomponents:httpclient"
            ]
        },
        "org.glassfish:javax.el": {
            "locked": "3.0.0",
            "transitive": [
                "com.netflix.conductor:conductor-common",
                "com.netflix.conductor:conductor-core"
            ]
        },
        "org.hamcrest:hamcrest-core": {
            "locked": "1.3",
            "transitive": [
                "junit:junit"
            ]
        },
        "org.hibernate.validator:hibernate-validator": {
            "locked": "6.0.13.Final",
            "transitive": [
                "org.hibernate:hibernate-validator"
            ]
        },
        "org.hibernate:hibernate-validator": {
            "locked": "6.0.13.Final",
            "transitive": [
                "com.netflix.conductor:conductor-common",
                "com.netflix.conductor:conductor-core"
            ]
        },
        "org.jboss.logging:jboss-logging": {
            "locked": "3.3.2.Final",
            "transitive": [
                "org.hibernate.validator:hibernate-validator"
            ]
        },
        "org.glassfish:javax.el": {
            "firstLevelTransitive": [
                "com.netflix.conductor:conductor-common",
                "com.netflix.conductor:conductor-core"
            ],
            "locked": "3.0.0"
        },
        "org.hibernate:hibernate-validator": {
            "firstLevelTransitive": [
                "com.netflix.conductor:conductor-common",
                "com.netflix.conductor:conductor-core"
            ],
            "locked": "6.0.13.Final"
        },
        "org.mockito:mockito-core": {
            "locked": "1.10.19",
            "requested": "1.10.19"
        },
        "org.objenesis:objenesis": {
            "locked": "2.1",
            "transitive": [
                "org.mockito:mockito-core"
            ]
        },
        "org.ow2.asm:asm": {
            "locked": "5.0.3",
            "transitive": [
                "net.minidev:accessors-smart"
            ]
        },
        "org.slf4j:slf4j-api": {
            "locked": "1.7.25",
            "transitive": [
                "com.jayway.jsonpath:json-path",
                "com.netflix.conductor:conductor-common",
                "com.netflix.servo:servo-core",
                "com.netflix.spectator:spectator-api"
            ]
        },
        "software.amazon.ion:ion-java": {
            "locked": "1.0.1",
            "transitive": [
                "com.amazonaws:aws-java-sdk-core"
            ]
        }
    },
    "testCompileClasspath": {
        "aopalliance:aopalliance": {
            "locked": "1.0",
            "transitive": [
                "com.google.inject:guice"
            ]
        },
        "com.amazonaws:aws-java-sdk-core": {
            "locked": "1.11.86",
            "transitive": [
                "com.amazonaws:aws-java-sdk-kms",
                "com.amazonaws:aws-java-sdk-s3"
            ]
        },
        "com.amazonaws:aws-java-sdk-kms": {
            "locked": "1.11.86",
            "transitive": [
                "com.amazonaws:aws-java-sdk-s3"
            ]
        },
        "com.amazonaws:aws-java-sdk-s3": {
            "locked": "1.11.86",
            "transitive": [
                "com.netflix.conductor:conductor-core"
            ]
        },
        "com.amazonaws:jmespath-java": {
            "locked": "1.11.86",
            "transitive": [
                "com.amazonaws:aws-java-sdk-kms",
                "com.amazonaws:aws-java-sdk-s3"
            ]
        },
        "com.fasterxml.jackson.core:jackson-annotations": {
            "locked": "2.7.0",
            "transitive": [
                "com.fasterxml.jackson.core:jackson-databind"
            ]
        },
        "com.fasterxml.jackson.core:jackson-core": {
            "locked": "2.7.5",
            "transitive": [
                "com.fasterxml.jackson.core:jackson-databind",
                "com.fasterxml.jackson.dataformat:jackson-dataformat-cbor",
                "com.netflix.conductor:conductor-common",
                "com.netflix.conductor:conductor-core"
            ]
        },
        "com.fasterxml.jackson.core:jackson-databind": {
            "locked": "2.7.5",
            "transitive": [
                "com.amazonaws:aws-java-sdk-core",
                "com.amazonaws:jmespath-java",
                "com.netflix.conductor:conductor-common",
                "com.netflix.conductor:conductor-core"
            ]
        },
        "com.fasterxml.jackson.dataformat:jackson-dataformat-cbor": {
            "locked": "2.6.6",
            "transitive": [
                "com.amazonaws:aws-java-sdk-core"
            ]
        },
        "com.fasterxml:classmate": {
            "locked": "1.3.4",
            "transitive": [
                "org.hibernate.validator:hibernate-validator"
            ]
        },
        "com.github.rholder:guava-retrying": {
            "locked": "2.0.0",
            "transitive": [
                "com.netflix.conductor:conductor-common"
            ]
        },
        "com.github.vmg.protogen:protogen-annotations": {
            "locked": "1.0.0",
            "transitive": [
                "com.netflix.conductor:conductor-common"
            ]
        },
        "com.google.api.grpc:proto-google-common-protos": {
            "locked": "1.0.0",
            "transitive": [
                "com.netflix.conductor:conductor-grpc",
                "io.grpc:grpc-protobuf"
            ]
        },
        "com.google.code.findbugs:jsr305": {
            "locked": "3.0.0",
            "transitive": [
                "com.github.rholder:guava-retrying",
                "io.grpc:grpc-core"
            ]
        },
        "com.google.code.gson:gson": {
            "locked": "2.7",
            "transitive": [
                "io.grpc:grpc-core"
            ]
        },
        "com.google.errorprone:error_prone_annotations": {
            "locked": "2.1.2",
            "transitive": [
                "io.grpc:grpc-core"
            ]
        },
        "com.google.guava:guava": {
            "locked": "20.0",
            "transitive": [
                "com.github.rholder:guava-retrying",
                "com.google.inject:guice",
                "com.netflix.servo:servo-core",
                "io.grpc:grpc-core",
                "io.grpc:grpc-protobuf",
                "io.grpc:grpc-protobuf-lite"
            ]
        },
        "com.google.inject.extensions:guice-multibindings": {
            "locked": "4.1.0",
            "transitive": [
                "com.netflix.conductor:conductor-core"
            ]
        },
        "com.google.inject:guice": {
            "locked": "4.1.0",
            "transitive": [
                "com.google.inject.extensions:guice-multibindings",
                "com.netflix.conductor:conductor-core"
            ]
        },
        "com.google.protobuf:protobuf-java": {
            "locked": "3.5.1",
            "transitive": [
                "com.google.api.grpc:proto-google-common-protos",
                "com.netflix.conductor:conductor-common",
                "io.grpc:grpc-protobuf"
            ]
        },
        "com.jayway.jsonpath:json-path": {
            "locked": "2.2.0",
            "transitive": [
                "com.netflix.conductor:conductor-core"
            ]
        },
        "com.netflix.conductor:conductor-common": {
            "project": true,
            "transitive": [
                "com.netflix.conductor:conductor-core",
                "com.netflix.conductor:conductor-grpc"
            ]
        },
        "com.netflix.conductor:conductor-core": {
            "project": true,
            "transitive": [
                "com.netflix.conductor:conductor-grpc"
            ]
        },
        "com.netflix.conductor:conductor-grpc": {
            "project": true
        },
        "com.netflix.runtime:health-api": {
            "locked": "1.1.4",
            "transitive": [
                "com.netflix.conductor:conductor-grpc"
            ]
        },
        "com.netflix.servo:servo-core": {
            "locked": "0.12.17",
            "transitive": [
                "com.netflix.conductor:conductor-core"
            ]
        },
        "com.netflix.spectator:spectator-api": {
            "locked": "0.68.0",
            "transitive": [
                "com.netflix.conductor:conductor-core"
            ]
        },
        "com.spotify:completable-futures": {
            "locked": "0.3.1",
            "transitive": [
                "com.netflix.conductor:conductor-core"
            ]
        },
        "commons-codec:commons-codec": {
            "locked": "1.9",
            "transitive": [
                "org.apache.httpcomponents:httpclient"
            ]
        },
        "commons-logging:commons-logging": {
            "locked": "1.2",
            "transitive": [
                "com.amazonaws:aws-java-sdk-core",
                "org.apache.httpcomponents:httpclient"
            ]
        },
        "io.grpc:grpc-context": {
            "locked": "1.14.0",
            "transitive": [
                "io.grpc:grpc-core"
            ]
        },
        "io.grpc:grpc-core": {
            "locked": "1.14.0",
            "transitive": [
                "io.grpc:grpc-netty",
                "io.grpc:grpc-protobuf",
                "io.grpc:grpc-protobuf-lite",
                "io.grpc:grpc-stub"
            ]
        },
        "io.grpc:grpc-netty": {
            "locked": "1.14.0",
            "requested": "1.14.+"
        },
        "io.grpc:grpc-protobuf": {
            "locked": "1.14.0",
            "transitive": [
                "com.netflix.conductor:conductor-grpc"
            ]
        },
        "io.grpc:grpc-protobuf-lite": {
            "locked": "1.14.0",
            "transitive": [
                "io.grpc:grpc-protobuf"
            ]
        },
        "io.grpc:grpc-stub": {
            "locked": "1.14.0",
            "transitive": [
                "com.netflix.conductor:conductor-grpc"
            ]
        },
        "io.netty:netty-buffer": {
            "locked": "4.1.27.Final",
            "transitive": [
                "io.netty:netty-handler",
                "io.netty:netty-transport"
            ]
        },
        "io.netty:netty-codec": {
            "locked": "4.1.27.Final",
            "transitive": [
                "io.netty:netty-codec-http",
                "io.netty:netty-codec-socks",
                "io.netty:netty-handler"
            ]
        },
        "io.netty:netty-codec-http": {
            "locked": "4.1.27.Final",
            "transitive": [
                "io.netty:netty-codec-http2",
                "io.netty:netty-handler-proxy"
            ]
        },
        "io.netty:netty-codec-http2": {
            "locked": "4.1.27.Final",
            "transitive": [
                "io.grpc:grpc-netty"
            ]
        },
        "io.netty:netty-codec-socks": {
            "locked": "4.1.27.Final",
            "transitive": [
                "io.netty:netty-handler-proxy"
            ]
        },
        "io.netty:netty-common": {
            "locked": "4.1.27.Final",
            "transitive": [
                "io.netty:netty-buffer",
                "io.netty:netty-resolver"
            ]
        },
        "io.netty:netty-handler": {
            "locked": "4.1.27.Final",
            "transitive": [
                "io.netty:netty-codec-http2"
            ]
        },
        "io.netty:netty-handler-proxy": {
            "locked": "4.1.27.Final",
            "transitive": [
                "io.grpc:grpc-netty"
            ]
        },
        "io.netty:netty-resolver": {
            "locked": "4.1.27.Final",
            "transitive": [
                "io.netty:netty-transport"
            ]
        },
        "io.netty:netty-transport": {
            "locked": "4.1.27.Final",
            "transitive": [
                "io.netty:netty-codec",
                "io.netty:netty-handler",
                "io.netty:netty-handler-proxy"
            ]
        },
        "io.opencensus:opencensus-api": {
            "locked": "0.12.3",
            "transitive": [
                "io.grpc:grpc-core",
                "io.opencensus:opencensus-contrib-grpc-metrics"
            ]
        },
        "io.opencensus:opencensus-contrib-grpc-metrics": {
            "locked": "0.12.3",
            "transitive": [
                "io.grpc:grpc-core"
            ]
        },
        "io.reactivex:rxjava": {
            "locked": "1.2.2",
            "transitive": [
                "com.netflix.conductor:conductor-core"
            ]
        },
        "javax.el:javax.el-api": {
            "locked": "3.0.0",
            "transitive": [
                "com.netflix.conductor:conductor-common",
                "com.netflix.conductor:conductor-core"
            ]
        },
        "javax.el:javax.el-api": {
            "firstLevelTransitive": [
                "com.netflix.conductor:conductor-common",
                "com.netflix.conductor:conductor-core"
            ],
            "locked": "3.0.0"
        },
        "javax.inject:javax.inject": {
            "locked": "1",
            "transitive": [
                "com.google.inject:guice",
                "com.netflix.conductor:conductor-common"
            ]
        },
        "javax.validation:validation-api": {
            "locked": "2.0.1.Final",
            "transitive": [
                "org.hibernate.validator:hibernate-validator"
            ]
        },
        "joda-time:joda-time": {
            "locked": "2.8.1",
            "transitive": [
                "com.amazonaws:aws-java-sdk-core"
            ]
        },
        "junit:junit": {
            "locked": "4.12",
            "requested": "4.12"
        },
        "log4j:log4j": {
            "locked": "1.2.17",
            "requested": "1.2.17"
        },
        "net.minidev:accessors-smart": {
            "locked": "1.1",
            "transitive": [
                "net.minidev:json-smart"
            ]
        },
        "net.minidev:json-smart": {
            "locked": "2.2.1",
            "transitive": [
                "com.jayway.jsonpath:json-path"
            ]
        },
        "org.apache.commons:commons-lang3": {
<<<<<<< HEAD
            "firstLevelTransitive": [
=======
            "locked": "3.0",
            "transitive": [
                "com.netflix.conductor:conductor-common",
                "com.netflix.conductor:conductor-core"
            ]
        },
        "org.apache.httpcomponents:httpclient": {
            "locked": "4.5.2",
            "transitive": [
                "com.amazonaws:aws-java-sdk-core"
            ]
        },
        "org.apache.httpcomponents:httpcore": {
            "locked": "4.4.4",
            "transitive": [
                "org.apache.httpcomponents:httpclient"
            ]
        },
        "org.glassfish:javax.el": {
            "locked": "3.0.0",
            "transitive": [
                "com.netflix.conductor:conductor-common",
                "com.netflix.conductor:conductor-core"
            ]
        },
        "org.hamcrest:hamcrest-core": {
            "locked": "1.3",
            "transitive": [
                "junit:junit"
            ]
        },
        "org.hibernate.validator:hibernate-validator": {
            "locked": "6.0.13.Final",
            "transitive": [
                "org.hibernate:hibernate-validator"
            ]
        },
        "org.hibernate:hibernate-validator": {
            "locked": "6.0.13.Final",
            "transitive": [
>>>>>>> 78fae0ed
                "com.netflix.conductor:conductor-common",
                "com.netflix.conductor:conductor-core"
            ]
        },
        "org.jboss.logging:jboss-logging": {
            "locked": "3.3.2.Final",
            "transitive": [
                "org.hibernate.validator:hibernate-validator"
            ]
        },
        "org.glassfish:javax.el": {
            "firstLevelTransitive": [
                "com.netflix.conductor:conductor-common",
                "com.netflix.conductor:conductor-core"
            ],
            "locked": "3.0.0"
        },
        "org.hibernate:hibernate-validator": {
            "firstLevelTransitive": [
                "com.netflix.conductor:conductor-common",
                "com.netflix.conductor:conductor-core"
            ],
            "locked": "6.0.13.Final"
        },
        "org.mockito:mockito-core": {
            "locked": "1.10.19",
            "requested": "1.10.19"
        },
        "org.objenesis:objenesis": {
            "locked": "2.1",
            "transitive": [
                "org.mockito:mockito-core"
            ]
        },
        "org.ow2.asm:asm": {
            "locked": "5.0.3",
            "transitive": [
                "net.minidev:accessors-smart"
            ]
        },
        "org.slf4j:slf4j-api": {
            "locked": "1.7.25",
            "transitive": [
                "com.jayway.jsonpath:json-path",
                "com.netflix.conductor:conductor-common",
                "com.netflix.servo:servo-core",
                "com.netflix.spectator:spectator-api"
            ]
        },
        "software.amazon.ion:ion-java": {
            "locked": "1.0.1",
            "transitive": [
                "com.amazonaws:aws-java-sdk-core"
            ]
        }
    },
    "testRuntime": {
        "aopalliance:aopalliance": {
            "locked": "1.0",
            "transitive": [
                "com.google.inject:guice"
            ]
        },
        "com.amazonaws:aws-java-sdk-core": {
            "locked": "1.11.86",
            "transitive": [
                "com.amazonaws:aws-java-sdk-kms",
                "com.amazonaws:aws-java-sdk-s3"
            ]
        },
        "com.amazonaws:aws-java-sdk-kms": {
            "locked": "1.11.86",
            "transitive": [
                "com.amazonaws:aws-java-sdk-s3"
            ]
        },
        "com.amazonaws:aws-java-sdk-s3": {
            "locked": "1.11.86",
            "transitive": [
                "com.netflix.conductor:conductor-core"
            ]
        },
        "com.amazonaws:jmespath-java": {
            "locked": "1.11.86",
            "transitive": [
                "com.amazonaws:aws-java-sdk-kms",
                "com.amazonaws:aws-java-sdk-s3"
            ]
        },
        "com.fasterxml.jackson.core:jackson-annotations": {
            "locked": "2.7.0",
            "transitive": [
                "com.fasterxml.jackson.core:jackson-databind"
            ]
        },
        "com.fasterxml.jackson.core:jackson-core": {
            "locked": "2.7.5",
            "transitive": [
                "com.fasterxml.jackson.core:jackson-databind",
                "com.fasterxml.jackson.dataformat:jackson-dataformat-cbor",
                "com.netflix.conductor:conductor-common",
                "com.netflix.conductor:conductor-core"
            ]
        },
        "com.fasterxml.jackson.core:jackson-databind": {
            "locked": "2.7.5",
            "transitive": [
                "com.amazonaws:aws-java-sdk-core",
                "com.amazonaws:jmespath-java",
                "com.netflix.conductor:conductor-common",
                "com.netflix.conductor:conductor-core"
            ]
        },
        "com.fasterxml.jackson.dataformat:jackson-dataformat-cbor": {
            "locked": "2.6.6",
            "transitive": [
                "com.amazonaws:aws-java-sdk-core"
            ]
        },
        "com.fasterxml:classmate": {
            "locked": "1.3.4",
            "transitive": [
                "org.hibernate.validator:hibernate-validator"
            ]
        },
        "com.github.rholder:guava-retrying": {
            "locked": "2.0.0",
            "transitive": [
                "com.netflix.conductor:conductor-common"
            ]
        },
        "com.github.vmg.protogen:protogen-annotations": {
            "locked": "1.0.0",
            "transitive": [
                "com.netflix.conductor:conductor-common"
            ]
        },
        "com.google.api.grpc:proto-google-common-protos": {
            "locked": "1.0.0",
            "transitive": [
                "com.netflix.conductor:conductor-grpc",
                "io.grpc:grpc-protobuf"
            ]
        },
        "com.google.code.findbugs:jsr305": {
            "locked": "3.0.0",
            "transitive": [
                "com.github.rholder:guava-retrying",
                "io.grpc:grpc-core"
            ]
        },
        "com.google.code.gson:gson": {
            "locked": "2.7",
            "transitive": [
                "io.grpc:grpc-core"
            ]
        },
        "com.google.errorprone:error_prone_annotations": {
            "locked": "2.1.2",
            "transitive": [
                "io.grpc:grpc-core"
            ]
        },
        "com.google.guava:guava": {
            "locked": "20.0",
            "transitive": [
                "com.github.rholder:guava-retrying",
                "com.google.inject:guice",
                "com.netflix.servo:servo-core",
                "io.grpc:grpc-core",
                "io.grpc:grpc-protobuf",
                "io.grpc:grpc-protobuf-lite"
            ]
        },
        "com.google.inject.extensions:guice-multibindings": {
            "locked": "4.1.0",
            "transitive": [
                "com.netflix.conductor:conductor-core"
            ]
        },
        "com.google.inject:guice": {
            "locked": "4.1.0",
            "transitive": [
                "com.google.inject.extensions:guice-multibindings",
                "com.netflix.conductor:conductor-core"
            ]
        },
        "com.google.protobuf:protobuf-java": {
            "locked": "3.5.1",
            "transitive": [
                "com.google.api.grpc:proto-google-common-protos",
                "com.netflix.conductor:conductor-common",
                "io.grpc:grpc-protobuf"
            ]
        },
        "com.jayway.jsonpath:json-path": {
            "locked": "2.2.0",
            "transitive": [
                "com.netflix.conductor:conductor-core"
            ]
        },
        "com.netflix.conductor:conductor-common": {
            "project": true,
            "transitive": [
                "com.netflix.conductor:conductor-core",
                "com.netflix.conductor:conductor-grpc"
            ]
        },
        "com.netflix.conductor:conductor-core": {
            "project": true,
            "transitive": [
                "com.netflix.conductor:conductor-grpc"
            ]
        },
        "com.netflix.conductor:conductor-grpc": {
            "project": true
        },
        "com.netflix.runtime:health-api": {
            "locked": "1.1.4",
            "transitive": [
                "com.netflix.conductor:conductor-grpc"
            ]
        },
        "com.netflix.servo:servo-core": {
            "locked": "0.12.17",
            "transitive": [
                "com.netflix.conductor:conductor-core"
            ]
        },
        "com.netflix.spectator:spectator-api": {
            "locked": "0.68.0",
            "transitive": [
                "com.netflix.conductor:conductor-core"
            ]
        },
        "com.spotify:completable-futures": {
            "locked": "0.3.1",
            "transitive": [
                "com.netflix.conductor:conductor-core"
            ]
        },
        "commons-codec:commons-codec": {
            "locked": "1.9",
            "transitive": [
                "org.apache.httpcomponents:httpclient"
            ]
        },
        "commons-logging:commons-logging": {
            "locked": "1.2",
            "transitive": [
                "com.amazonaws:aws-java-sdk-core",
                "org.apache.httpcomponents:httpclient"
            ]
        },
        "io.grpc:grpc-context": {
            "locked": "1.14.0",
            "transitive": [
                "io.grpc:grpc-core"
            ]
        },
        "io.grpc:grpc-core": {
            "locked": "1.14.0",
            "transitive": [
                "io.grpc:grpc-netty",
                "io.grpc:grpc-protobuf",
                "io.grpc:grpc-protobuf-lite",
                "io.grpc:grpc-stub"
            ]
        },
        "io.grpc:grpc-netty": {
            "locked": "1.14.0",
            "requested": "1.14.+"
        },
        "io.grpc:grpc-protobuf": {
            "locked": "1.14.0",
            "transitive": [
                "com.netflix.conductor:conductor-grpc"
            ]
        },
        "io.grpc:grpc-protobuf-lite": {
            "locked": "1.14.0",
            "transitive": [
                "io.grpc:grpc-protobuf"
            ]
        },
        "io.grpc:grpc-stub": {
            "locked": "1.14.0",
            "transitive": [
                "com.netflix.conductor:conductor-grpc"
            ]
        },
        "io.netty:netty-buffer": {
            "locked": "4.1.27.Final",
            "transitive": [
                "io.netty:netty-handler",
                "io.netty:netty-transport"
            ]
        },
        "io.netty:netty-codec": {
            "locked": "4.1.27.Final",
            "transitive": [
                "io.netty:netty-codec-http",
                "io.netty:netty-codec-socks",
                "io.netty:netty-handler"
            ]
        },
        "io.netty:netty-codec-http": {
            "locked": "4.1.27.Final",
            "transitive": [
                "io.netty:netty-codec-http2",
                "io.netty:netty-handler-proxy"
            ]
        },
        "io.netty:netty-codec-http2": {
            "locked": "4.1.27.Final",
            "transitive": [
                "io.grpc:grpc-netty"
            ]
        },
        "io.netty:netty-codec-socks": {
            "locked": "4.1.27.Final",
            "transitive": [
                "io.netty:netty-handler-proxy"
            ]
        },
        "io.netty:netty-common": {
            "locked": "4.1.27.Final",
            "transitive": [
                "io.netty:netty-buffer",
                "io.netty:netty-resolver"
            ]
        },
        "io.netty:netty-handler": {
            "locked": "4.1.27.Final",
            "transitive": [
                "io.netty:netty-codec-http2"
            ]
        },
        "io.netty:netty-handler-proxy": {
            "locked": "4.1.27.Final",
            "transitive": [
                "io.grpc:grpc-netty"
            ]
        },
        "io.netty:netty-resolver": {
            "locked": "4.1.27.Final",
            "transitive": [
                "io.netty:netty-transport"
            ]
        },
        "io.netty:netty-transport": {
            "locked": "4.1.27.Final",
            "transitive": [
                "io.netty:netty-codec",
                "io.netty:netty-handler",
                "io.netty:netty-handler-proxy"
            ]
        },
        "io.opencensus:opencensus-api": {
            "locked": "0.12.3",
            "transitive": [
                "io.grpc:grpc-core",
                "io.opencensus:opencensus-contrib-grpc-metrics"
            ]
        },
        "io.opencensus:opencensus-contrib-grpc-metrics": {
            "locked": "0.12.3",
            "transitive": [
                "io.grpc:grpc-core"
            ]
        },
        "io.reactivex:rxjava": {
            "locked": "1.2.2",
            "transitive": [
                "com.netflix.conductor:conductor-core"
            ]
        },
        "javax.el:javax.el-api": {
            "locked": "3.0.0",
            "transitive": [
                "com.netflix.conductor:conductor-common",
                "com.netflix.conductor:conductor-core"
            ]
        },
        "javax.el:javax.el-api": {
            "firstLevelTransitive": [
                "com.netflix.conductor:conductor-common",
                "com.netflix.conductor:conductor-core"
            ],
            "locked": "3.0.0"
        },
        "javax.inject:javax.inject": {
            "locked": "1",
            "transitive": [
                "com.google.inject:guice",
                "com.netflix.conductor:conductor-common"
            ]
        },
        "javax.validation:validation-api": {
            "locked": "2.0.1.Final",
            "transitive": [
                "org.hibernate.validator:hibernate-validator"
            ]
        },
        "joda-time:joda-time": {
            "locked": "2.8.1",
            "transitive": [
                "com.amazonaws:aws-java-sdk-core"
            ]
        },
        "junit:junit": {
            "locked": "4.12",
            "requested": "4.12"
        },
        "log4j:log4j": {
            "locked": "1.2.17",
            "requested": "1.2.17"
        },
        "net.minidev:accessors-smart": {
            "locked": "1.1",
            "transitive": [
                "net.minidev:json-smart"
            ]
        },
        "net.minidev:json-smart": {
            "locked": "2.2.1",
            "transitive": [
                "com.jayway.jsonpath:json-path"
            ]
        },
        "org.apache.commons:commons-lang3": {
<<<<<<< HEAD
            "firstLevelTransitive": [
=======
            "locked": "3.0",
            "transitive": [
                "com.netflix.conductor:conductor-common",
                "com.netflix.conductor:conductor-core"
            ]
        },
        "org.apache.httpcomponents:httpclient": {
            "locked": "4.5.2",
            "transitive": [
                "com.amazonaws:aws-java-sdk-core"
            ]
        },
        "org.apache.httpcomponents:httpcore": {
            "locked": "4.4.4",
            "transitive": [
                "org.apache.httpcomponents:httpclient"
            ]
        },
        "org.glassfish:javax.el": {
            "locked": "3.0.0",
            "transitive": [
>>>>>>> 78fae0ed
                "com.netflix.conductor:conductor-common",
                "com.netflix.conductor:conductor-core"
            ]
        },
        "org.hamcrest:hamcrest-core": {
            "locked": "1.3",
            "transitive": [
                "junit:junit"
            ]
        },
        "org.hibernate.validator:hibernate-validator": {
            "locked": "6.0.13.Final",
            "transitive": [
                "org.hibernate:hibernate-validator"
            ]
        },
        "org.hibernate:hibernate-validator": {
            "locked": "6.0.13.Final",
            "transitive": [
                "com.netflix.conductor:conductor-common",
                "com.netflix.conductor:conductor-core"
            ]
        },
        "org.jboss.logging:jboss-logging": {
            "locked": "3.3.2.Final",
            "transitive": [
                "org.hibernate.validator:hibernate-validator"
            ]
        },
        "org.glassfish:javax.el": {
            "firstLevelTransitive": [
                "com.netflix.conductor:conductor-common",
                "com.netflix.conductor:conductor-core"
            ],
            "locked": "3.0.0"
        },
        "org.hibernate:hibernate-validator": {
            "firstLevelTransitive": [
                "com.netflix.conductor:conductor-common",
                "com.netflix.conductor:conductor-core"
            ],
            "locked": "6.0.13.Final"
        },
        "org.mockito:mockito-core": {
            "locked": "1.10.19",
            "requested": "1.10.19"
        },
        "org.objenesis:objenesis": {
            "locked": "2.1",
            "transitive": [
                "org.mockito:mockito-core"
            ]
        },
        "org.ow2.asm:asm": {
            "locked": "5.0.3",
            "transitive": [
                "net.minidev:accessors-smart"
            ]
        },
        "org.slf4j:slf4j-api": {
            "locked": "1.7.25",
            "transitive": [
                "com.jayway.jsonpath:json-path",
                "com.netflix.conductor:conductor-common",
                "com.netflix.servo:servo-core",
                "com.netflix.spectator:spectator-api"
            ]
        },
        "software.amazon.ion:ion-java": {
            "locked": "1.0.1",
            "transitive": [
                "com.amazonaws:aws-java-sdk-core"
            ]
        }
    },
    "testRuntimeClasspath": {
        "aopalliance:aopalliance": {
            "locked": "1.0",
            "transitive": [
                "com.google.inject:guice"
            ]
        },
        "com.amazonaws:aws-java-sdk-core": {
            "locked": "1.11.86",
            "transitive": [
                "com.amazonaws:aws-java-sdk-kms",
                "com.amazonaws:aws-java-sdk-s3"
            ]
        },
        "com.amazonaws:aws-java-sdk-kms": {
            "locked": "1.11.86",
            "transitive": [
                "com.amazonaws:aws-java-sdk-s3"
            ]
        },
        "com.amazonaws:aws-java-sdk-s3": {
            "locked": "1.11.86",
            "transitive": [
                "com.netflix.conductor:conductor-core"
            ]
        },
        "com.amazonaws:jmespath-java": {
            "locked": "1.11.86",
            "transitive": [
                "com.amazonaws:aws-java-sdk-kms",
                "com.amazonaws:aws-java-sdk-s3"
            ]
        },
        "com.fasterxml.jackson.core:jackson-annotations": {
            "locked": "2.7.0",
            "transitive": [
                "com.fasterxml.jackson.core:jackson-databind"
            ]
        },
        "com.fasterxml.jackson.core:jackson-core": {
            "locked": "2.7.5",
            "transitive": [
                "com.fasterxml.jackson.core:jackson-databind",
                "com.fasterxml.jackson.dataformat:jackson-dataformat-cbor",
                "com.netflix.conductor:conductor-common",
                "com.netflix.conductor:conductor-core"
            ]
        },
        "com.fasterxml.jackson.core:jackson-databind": {
            "locked": "2.7.5",
            "transitive": [
                "com.amazonaws:aws-java-sdk-core",
                "com.amazonaws:jmespath-java",
                "com.netflix.conductor:conductor-common",
                "com.netflix.conductor:conductor-core"
            ]
        },
        "com.fasterxml.jackson.dataformat:jackson-dataformat-cbor": {
            "locked": "2.6.6",
            "transitive": [
                "com.amazonaws:aws-java-sdk-core"
            ]
        },
        "com.fasterxml:classmate": {
            "locked": "1.3.4",
            "transitive": [
                "org.hibernate.validator:hibernate-validator"
            ]
        },
        "com.github.rholder:guava-retrying": {
            "locked": "2.0.0",
            "transitive": [
                "com.netflix.conductor:conductor-common"
            ]
        },
        "com.github.vmg.protogen:protogen-annotations": {
            "locked": "1.0.0",
            "transitive": [
                "com.netflix.conductor:conductor-common"
            ]
        },
        "com.google.api.grpc:proto-google-common-protos": {
            "locked": "1.0.0",
            "transitive": [
                "com.netflix.conductor:conductor-grpc",
                "io.grpc:grpc-protobuf"
            ]
        },
        "com.google.code.findbugs:jsr305": {
            "locked": "3.0.0",
            "transitive": [
                "com.github.rholder:guava-retrying",
                "io.grpc:grpc-core"
            ]
        },
        "com.google.code.gson:gson": {
            "locked": "2.7",
            "transitive": [
                "io.grpc:grpc-core"
            ]
        },
        "com.google.errorprone:error_prone_annotations": {
            "locked": "2.1.2",
            "transitive": [
                "io.grpc:grpc-core"
            ]
        },
        "com.google.guava:guava": {
            "locked": "20.0",
            "transitive": [
                "com.github.rholder:guava-retrying",
                "com.google.inject:guice",
                "com.netflix.servo:servo-core",
                "io.grpc:grpc-core",
                "io.grpc:grpc-protobuf",
                "io.grpc:grpc-protobuf-lite"
            ]
        },
        "com.google.inject.extensions:guice-multibindings": {
            "locked": "4.1.0",
            "transitive": [
                "com.netflix.conductor:conductor-core"
            ]
        },
        "com.google.inject:guice": {
            "locked": "4.1.0",
            "transitive": [
                "com.google.inject.extensions:guice-multibindings",
                "com.netflix.conductor:conductor-core"
            ]
        },
        "com.google.protobuf:protobuf-java": {
            "locked": "3.5.1",
            "transitive": [
                "com.google.api.grpc:proto-google-common-protos",
                "com.netflix.conductor:conductor-common",
                "io.grpc:grpc-protobuf"
            ]
        },
        "com.jayway.jsonpath:json-path": {
            "locked": "2.2.0",
            "transitive": [
                "com.netflix.conductor:conductor-core"
            ]
        },
        "com.netflix.conductor:conductor-common": {
            "project": true,
            "transitive": [
                "com.netflix.conductor:conductor-core",
                "com.netflix.conductor:conductor-grpc"
            ]
        },
        "com.netflix.conductor:conductor-core": {
            "project": true,
            "transitive": [
                "com.netflix.conductor:conductor-grpc"
            ]
        },
        "com.netflix.conductor:conductor-grpc": {
            "project": true
        },
        "com.netflix.runtime:health-api": {
            "locked": "1.1.4",
            "transitive": [
                "com.netflix.conductor:conductor-grpc"
            ]
        },
        "com.netflix.servo:servo-core": {
            "locked": "0.12.17",
            "transitive": [
                "com.netflix.conductor:conductor-core"
            ]
        },
        "com.netflix.spectator:spectator-api": {
            "locked": "0.68.0",
            "transitive": [
                "com.netflix.conductor:conductor-core"
            ]
        },
        "com.spotify:completable-futures": {
            "locked": "0.3.1",
            "transitive": [
                "com.netflix.conductor:conductor-core"
            ]
        },
        "commons-codec:commons-codec": {
            "locked": "1.9",
            "transitive": [
                "org.apache.httpcomponents:httpclient"
            ]
        },
        "commons-logging:commons-logging": {
            "locked": "1.2",
            "transitive": [
                "com.amazonaws:aws-java-sdk-core",
                "org.apache.httpcomponents:httpclient"
            ]
        },
        "io.grpc:grpc-context": {
            "locked": "1.14.0",
            "transitive": [
                "io.grpc:grpc-core"
            ]
        },
        "io.grpc:grpc-core": {
            "locked": "1.14.0",
            "transitive": [
                "io.grpc:grpc-netty",
                "io.grpc:grpc-protobuf",
                "io.grpc:grpc-protobuf-lite",
                "io.grpc:grpc-stub"
            ]
        },
        "io.grpc:grpc-netty": {
            "locked": "1.14.0",
            "requested": "1.14.+"
        },
        "io.grpc:grpc-protobuf": {
            "locked": "1.14.0",
            "transitive": [
                "com.netflix.conductor:conductor-grpc"
            ]
        },
        "io.grpc:grpc-protobuf-lite": {
            "locked": "1.14.0",
            "transitive": [
                "io.grpc:grpc-protobuf"
            ]
        },
        "io.grpc:grpc-stub": {
            "locked": "1.14.0",
            "transitive": [
                "com.netflix.conductor:conductor-grpc"
            ]
        },
        "io.netty:netty-buffer": {
            "locked": "4.1.27.Final",
            "transitive": [
                "io.netty:netty-handler",
                "io.netty:netty-transport"
            ]
        },
        "io.netty:netty-codec": {
            "locked": "4.1.27.Final",
            "transitive": [
                "io.netty:netty-codec-http",
                "io.netty:netty-codec-socks",
                "io.netty:netty-handler"
            ]
        },
        "io.netty:netty-codec-http": {
            "locked": "4.1.27.Final",
            "transitive": [
                "io.netty:netty-codec-http2",
                "io.netty:netty-handler-proxy"
            ]
        },
        "io.netty:netty-codec-http2": {
            "locked": "4.1.27.Final",
            "transitive": [
                "io.grpc:grpc-netty"
            ]
        },
        "io.netty:netty-codec-socks": {
            "locked": "4.1.27.Final",
            "transitive": [
                "io.netty:netty-handler-proxy"
            ]
        },
        "io.netty:netty-common": {
            "locked": "4.1.27.Final",
            "transitive": [
                "io.netty:netty-buffer",
                "io.netty:netty-resolver"
            ]
        },
        "io.netty:netty-handler": {
            "locked": "4.1.27.Final",
            "transitive": [
                "io.netty:netty-codec-http2"
            ]
        },
        "io.netty:netty-handler-proxy": {
            "locked": "4.1.27.Final",
            "transitive": [
                "io.grpc:grpc-netty"
            ]
        },
        "io.netty:netty-resolver": {
            "locked": "4.1.27.Final",
            "transitive": [
                "io.netty:netty-transport"
            ]
        },
        "io.netty:netty-transport": {
            "locked": "4.1.27.Final",
            "transitive": [
                "io.netty:netty-codec",
                "io.netty:netty-handler",
                "io.netty:netty-handler-proxy"
            ]
        },
        "io.opencensus:opencensus-api": {
            "locked": "0.12.3",
            "transitive": [
                "io.grpc:grpc-core",
                "io.opencensus:opencensus-contrib-grpc-metrics"
            ]
        },
        "io.opencensus:opencensus-contrib-grpc-metrics": {
            "locked": "0.12.3",
            "transitive": [
                "io.grpc:grpc-core"
            ]
        },
        "io.reactivex:rxjava": {
            "locked": "1.2.2",
            "transitive": [
                "com.netflix.conductor:conductor-core"
            ]
        },
        "javax.el:javax.el-api": {
            "locked": "3.0.0",
            "transitive": [
                "com.netflix.conductor:conductor-common",
                "com.netflix.conductor:conductor-core"
            ]
        },
        "javax.el:javax.el-api": {
            "firstLevelTransitive": [
                "com.netflix.conductor:conductor-common",
                "com.netflix.conductor:conductor-core"
            ],
            "locked": "3.0.0"
        },
        "javax.inject:javax.inject": {
            "locked": "1",
            "transitive": [
                "com.google.inject:guice",
                "com.netflix.conductor:conductor-common"
            ]
        },
        "javax.validation:validation-api": {
            "locked": "2.0.1.Final",
            "transitive": [
                "org.hibernate.validator:hibernate-validator"
            ]
        },
        "joda-time:joda-time": {
            "locked": "2.8.1",
            "transitive": [
                "com.amazonaws:aws-java-sdk-core"
            ]
        },
        "junit:junit": {
            "locked": "4.12",
            "requested": "4.12"
        },
        "log4j:log4j": {
            "locked": "1.2.17",
            "requested": "1.2.17"
        },
        "net.minidev:accessors-smart": {
            "locked": "1.1",
            "transitive": [
                "net.minidev:json-smart"
            ]
        },
        "net.minidev:json-smart": {
            "locked": "2.2.1",
            "transitive": [
                "com.jayway.jsonpath:json-path"
            ]
        },
        "org.apache.commons:commons-lang3": {
<<<<<<< HEAD
            "firstLevelTransitive": [
=======
            "locked": "3.0",
            "transitive": [
>>>>>>> 78fae0ed
                "com.netflix.conductor:conductor-common",
                "com.netflix.conductor:conductor-core"
            ]
        },
        "org.apache.httpcomponents:httpclient": {
            "locked": "4.5.2",
            "transitive": [
                "com.amazonaws:aws-java-sdk-core"
            ]
        },
        "org.apache.httpcomponents:httpcore": {
            "locked": "4.4.4",
            "transitive": [
                "org.apache.httpcomponents:httpclient"
            ]
        },
        "org.glassfish:javax.el": {
            "locked": "3.0.0",
            "transitive": [
                "com.netflix.conductor:conductor-common",
                "com.netflix.conductor:conductor-core"
            ]
        },
        "org.hamcrest:hamcrest-core": {
            "locked": "1.3",
            "transitive": [
                "junit:junit"
            ]
        },
        "org.hibernate.validator:hibernate-validator": {
            "locked": "6.0.13.Final",
            "transitive": [
                "org.hibernate:hibernate-validator"
            ]
        },
        "org.hibernate:hibernate-validator": {
            "locked": "6.0.13.Final",
            "transitive": [
                "com.netflix.conductor:conductor-common",
                "com.netflix.conductor:conductor-core"
            ]
        },
        "org.jboss.logging:jboss-logging": {
            "locked": "3.3.2.Final",
            "transitive": [
                "org.hibernate.validator:hibernate-validator"
            ]
        },
        "org.glassfish:javax.el": {
            "firstLevelTransitive": [
                "com.netflix.conductor:conductor-common",
                "com.netflix.conductor:conductor-core"
            ],
            "locked": "3.0.0"
        },
        "org.hibernate:hibernate-validator": {
            "firstLevelTransitive": [
                "com.netflix.conductor:conductor-common",
                "com.netflix.conductor:conductor-core"
            ],
            "locked": "6.0.13.Final"
        },
        "org.mockito:mockito-core": {
            "locked": "1.10.19",
            "requested": "1.10.19"
        },
        "org.objenesis:objenesis": {
            "locked": "2.1",
            "transitive": [
                "org.mockito:mockito-core"
            ]
        },
        "org.ow2.asm:asm": {
            "locked": "5.0.3",
            "transitive": [
                "net.minidev:accessors-smart"
            ]
        },
        "org.slf4j:slf4j-api": {
            "locked": "1.7.25",
            "transitive": [
                "com.jayway.jsonpath:json-path",
                "com.netflix.conductor:conductor-common",
                "com.netflix.servo:servo-core",
                "com.netflix.spectator:spectator-api"
            ]
        },
        "software.amazon.ion:ion-java": {
            "locked": "1.0.1",
            "transitive": [
                "com.amazonaws:aws-java-sdk-core"
            ]
        }
    }
}<|MERGE_RESOLUTION|>--- conflicted
+++ resolved
@@ -327,13 +327,6 @@
                 "com.netflix.conductor:conductor-core"
             ]
         },
-        "javax.el:javax.el-api": {
-            "firstLevelTransitive": [
-                "com.netflix.conductor:conductor-common",
-                "com.netflix.conductor:conductor-core"
-            ],
-            "locked": "3.0.0"
-        },
         "javax.inject:javax.inject": {
             "locked": "1",
             "transitive": [
@@ -370,9 +363,6 @@
             ]
         },
         "org.apache.commons:commons-lang3": {
-<<<<<<< HEAD
-            "firstLevelTransitive": [
-=======
             "locked": "3.0",
             "transitive": [
                 "com.netflix.conductor:conductor-common",
@@ -407,7 +397,6 @@
         "org.hibernate:hibernate-validator": {
             "locked": "6.0.13.Final",
             "transitive": [
->>>>>>> 78fae0ed
                 "com.netflix.conductor:conductor-common",
                 "com.netflix.conductor:conductor-core"
             ]
@@ -423,20 +412,6 @@
             "transitive": [
                 "net.minidev:accessors-smart"
             ]
-        },
-        "org.glassfish:javax.el": {
-            "firstLevelTransitive": [
-                "com.netflix.conductor:conductor-common",
-                "com.netflix.conductor:conductor-core"
-            ],
-            "locked": "3.0.0"
-        },
-        "org.hibernate:hibernate-validator": {
-            "firstLevelTransitive": [
-                "com.netflix.conductor:conductor-common",
-                "com.netflix.conductor:conductor-core"
-            ],
-            "locked": "6.0.13.Final"
         },
         "org.slf4j:slf4j-api": {
             "locked": "1.7.25",
@@ -782,13 +757,6 @@
                 "com.netflix.conductor:conductor-core"
             ]
         },
-        "javax.el:javax.el-api": {
-            "firstLevelTransitive": [
-                "com.netflix.conductor:conductor-common",
-                "com.netflix.conductor:conductor-core"
-            ],
-            "locked": "3.0.0"
-        },
         "javax.inject:javax.inject": {
             "locked": "1",
             "transitive": [
@@ -825,12 +793,8 @@
             ]
         },
         "org.apache.commons:commons-lang3": {
-<<<<<<< HEAD
-            "firstLevelTransitive": [
-=======
             "locked": "3.0",
             "transitive": [
->>>>>>> 78fae0ed
                 "com.netflix.conductor:conductor-common",
                 "com.netflix.conductor:conductor-core"
             ]
@@ -878,20 +842,6 @@
             "transitive": [
                 "net.minidev:accessors-smart"
             ]
-        },
-        "org.glassfish:javax.el": {
-            "firstLevelTransitive": [
-                "com.netflix.conductor:conductor-common",
-                "com.netflix.conductor:conductor-core"
-            ],
-            "locked": "3.0.0"
-        },
-        "org.hibernate:hibernate-validator": {
-            "firstLevelTransitive": [
-                "com.netflix.conductor:conductor-common",
-                "com.netflix.conductor:conductor-core"
-            ],
-            "locked": "6.0.13.Final"
         },
         "org.slf4j:slf4j-api": {
             "locked": "1.7.25",
@@ -1237,13 +1187,6 @@
                 "com.netflix.conductor:conductor-core"
             ]
         },
-        "javax.el:javax.el-api": {
-            "firstLevelTransitive": [
-                "com.netflix.conductor:conductor-common",
-                "com.netflix.conductor:conductor-core"
-            ],
-            "locked": "3.0.0"
-        },
         "javax.inject:javax.inject": {
             "locked": "1",
             "transitive": [
@@ -1280,9 +1223,6 @@
             ]
         },
         "org.apache.commons:commons-lang3": {
-<<<<<<< HEAD
-            "firstLevelTransitive": [
-=======
             "locked": "3.0",
             "transitive": [
                 "com.netflix.conductor:conductor-common",
@@ -1317,7 +1257,6 @@
         "org.hibernate:hibernate-validator": {
             "locked": "6.0.13.Final",
             "transitive": [
->>>>>>> 78fae0ed
                 "com.netflix.conductor:conductor-common",
                 "com.netflix.conductor:conductor-core"
             ]
@@ -1333,20 +1272,6 @@
             "transitive": [
                 "net.minidev:accessors-smart"
             ]
-        },
-        "org.glassfish:javax.el": {
-            "firstLevelTransitive": [
-                "com.netflix.conductor:conductor-common",
-                "com.netflix.conductor:conductor-core"
-            ],
-            "locked": "3.0.0"
-        },
-        "org.hibernate:hibernate-validator": {
-            "firstLevelTransitive": [
-                "com.netflix.conductor:conductor-common",
-                "com.netflix.conductor:conductor-core"
-            ],
-            "locked": "6.0.13.Final"
         },
         "org.slf4j:slf4j-api": {
             "locked": "1.7.25",
@@ -1366,8 +1291,7 @@
     },
     "jacocoAgent": {
         "org.jacoco:org.jacoco.agent": {
-            "locked": "0.8.1",
-            "requested": "0.8.1"
+            "locked": "0.8.1"
         }
     },
     "jacocoAnt": {
@@ -1378,10 +1302,6 @@
             ]
         },
         "org.jacoco:org.jacoco.ant": {
-<<<<<<< HEAD
-            "locked": "0.8.1",
-            "requested": "0.8.1"
-=======
             "locked": "0.8.1"
         },
         "org.jacoco:org.jacoco.core": {
@@ -1430,7 +1350,6 @@
             "transitive": [
                 "org.jacoco:org.jacoco.core"
             ]
->>>>>>> 78fae0ed
         }
     },
     "runtime": {
@@ -1761,13 +1680,6 @@
                 "com.netflix.conductor:conductor-core"
             ]
         },
-        "javax.el:javax.el-api": {
-            "firstLevelTransitive": [
-                "com.netflix.conductor:conductor-common",
-                "com.netflix.conductor:conductor-core"
-            ],
-            "locked": "3.0.0"
-        },
         "javax.inject:javax.inject": {
             "locked": "1",
             "transitive": [
@@ -1804,9 +1716,6 @@
             ]
         },
         "org.apache.commons:commons-lang3": {
-<<<<<<< HEAD
-            "firstLevelTransitive": [
-=======
             "locked": "3.0",
             "transitive": [
                 "com.netflix.conductor:conductor-common",
@@ -1841,7 +1750,6 @@
         "org.hibernate:hibernate-validator": {
             "locked": "6.0.13.Final",
             "transitive": [
->>>>>>> 78fae0ed
                 "com.netflix.conductor:conductor-common",
                 "com.netflix.conductor:conductor-core"
             ]
@@ -1857,20 +1765,6 @@
             "transitive": [
                 "net.minidev:accessors-smart"
             ]
-        },
-        "org.glassfish:javax.el": {
-            "firstLevelTransitive": [
-                "com.netflix.conductor:conductor-common",
-                "com.netflix.conductor:conductor-core"
-            ],
-            "locked": "3.0.0"
-        },
-        "org.hibernate:hibernate-validator": {
-            "firstLevelTransitive": [
-                "com.netflix.conductor:conductor-common",
-                "com.netflix.conductor:conductor-core"
-            ],
-            "locked": "6.0.13.Final"
         },
         "org.slf4j:slf4j-api": {
             "locked": "1.7.25",
@@ -2216,13 +2110,6 @@
                 "com.netflix.conductor:conductor-core"
             ]
         },
-        "javax.el:javax.el-api": {
-            "firstLevelTransitive": [
-                "com.netflix.conductor:conductor-common",
-                "com.netflix.conductor:conductor-core"
-            ],
-            "locked": "3.0.0"
-        },
         "javax.inject:javax.inject": {
             "locked": "1",
             "transitive": [
@@ -2259,9 +2146,6 @@
             ]
         },
         "org.apache.commons:commons-lang3": {
-<<<<<<< HEAD
-            "firstLevelTransitive": [
-=======
             "locked": "3.0",
             "transitive": [
                 "com.netflix.conductor:conductor-common",
@@ -2296,7 +2180,6 @@
         "org.hibernate:hibernate-validator": {
             "locked": "6.0.13.Final",
             "transitive": [
->>>>>>> 78fae0ed
                 "com.netflix.conductor:conductor-common",
                 "com.netflix.conductor:conductor-core"
             ]
@@ -2312,20 +2195,6 @@
             "transitive": [
                 "net.minidev:accessors-smart"
             ]
-        },
-        "org.glassfish:javax.el": {
-            "firstLevelTransitive": [
-                "com.netflix.conductor:conductor-common",
-                "com.netflix.conductor:conductor-core"
-            ],
-            "locked": "3.0.0"
-        },
-        "org.hibernate:hibernate-validator": {
-            "firstLevelTransitive": [
-                "com.netflix.conductor:conductor-common",
-                "com.netflix.conductor:conductor-core"
-            ],
-            "locked": "6.0.13.Final"
         },
         "org.slf4j:slf4j-api": {
             "locked": "1.7.25",
@@ -2671,13 +2540,6 @@
                 "com.netflix.conductor:conductor-core"
             ]
         },
-        "javax.el:javax.el-api": {
-            "firstLevelTransitive": [
-                "com.netflix.conductor:conductor-common",
-                "com.netflix.conductor:conductor-core"
-            ],
-            "locked": "3.0.0"
-        },
         "javax.inject:javax.inject": {
             "locked": "1",
             "transitive": [
@@ -2718,12 +2580,8 @@
             ]
         },
         "org.apache.commons:commons-lang3": {
-<<<<<<< HEAD
-            "firstLevelTransitive": [
-=======
             "locked": "3.0",
             "transitive": [
->>>>>>> 78fae0ed
                 "com.netflix.conductor:conductor-common",
                 "com.netflix.conductor:conductor-core"
             ]
@@ -2771,20 +2629,6 @@
             "transitive": [
                 "org.hibernate.validator:hibernate-validator"
             ]
-        },
-        "org.glassfish:javax.el": {
-            "firstLevelTransitive": [
-                "com.netflix.conductor:conductor-common",
-                "com.netflix.conductor:conductor-core"
-            ],
-            "locked": "3.0.0"
-        },
-        "org.hibernate:hibernate-validator": {
-            "firstLevelTransitive": [
-                "com.netflix.conductor:conductor-common",
-                "com.netflix.conductor:conductor-core"
-            ],
-            "locked": "6.0.13.Final"
         },
         "org.mockito:mockito-core": {
             "locked": "1.10.19",
@@ -3146,13 +2990,6 @@
                 "com.netflix.conductor:conductor-core"
             ]
         },
-        "javax.el:javax.el-api": {
-            "firstLevelTransitive": [
-                "com.netflix.conductor:conductor-common",
-                "com.netflix.conductor:conductor-core"
-            ],
-            "locked": "3.0.0"
-        },
         "javax.inject:javax.inject": {
             "locked": "1",
             "transitive": [
@@ -3193,9 +3030,6 @@
             ]
         },
         "org.apache.commons:commons-lang3": {
-<<<<<<< HEAD
-            "firstLevelTransitive": [
-=======
             "locked": "3.0",
             "transitive": [
                 "com.netflix.conductor:conductor-common",
@@ -3236,7 +3070,6 @@
         "org.hibernate:hibernate-validator": {
             "locked": "6.0.13.Final",
             "transitive": [
->>>>>>> 78fae0ed
                 "com.netflix.conductor:conductor-common",
                 "com.netflix.conductor:conductor-core"
             ]
@@ -3246,20 +3079,6 @@
             "transitive": [
                 "org.hibernate.validator:hibernate-validator"
             ]
-        },
-        "org.glassfish:javax.el": {
-            "firstLevelTransitive": [
-                "com.netflix.conductor:conductor-common",
-                "com.netflix.conductor:conductor-core"
-            ],
-            "locked": "3.0.0"
-        },
-        "org.hibernate:hibernate-validator": {
-            "firstLevelTransitive": [
-                "com.netflix.conductor:conductor-common",
-                "com.netflix.conductor:conductor-core"
-            ],
-            "locked": "6.0.13.Final"
         },
         "org.mockito:mockito-core": {
             "locked": "1.10.19",
@@ -3621,13 +3440,6 @@
                 "com.netflix.conductor:conductor-core"
             ]
         },
-        "javax.el:javax.el-api": {
-            "firstLevelTransitive": [
-                "com.netflix.conductor:conductor-common",
-                "com.netflix.conductor:conductor-core"
-            ],
-            "locked": "3.0.0"
-        },
         "javax.inject:javax.inject": {
             "locked": "1",
             "transitive": [
@@ -3668,9 +3480,6 @@
             ]
         },
         "org.apache.commons:commons-lang3": {
-<<<<<<< HEAD
-            "firstLevelTransitive": [
-=======
             "locked": "3.0",
             "transitive": [
                 "com.netflix.conductor:conductor-common",
@@ -3692,7 +3501,6 @@
         "org.glassfish:javax.el": {
             "locked": "3.0.0",
             "transitive": [
->>>>>>> 78fae0ed
                 "com.netflix.conductor:conductor-common",
                 "com.netflix.conductor:conductor-core"
             ]
@@ -3721,20 +3529,6 @@
             "transitive": [
                 "org.hibernate.validator:hibernate-validator"
             ]
-        },
-        "org.glassfish:javax.el": {
-            "firstLevelTransitive": [
-                "com.netflix.conductor:conductor-common",
-                "com.netflix.conductor:conductor-core"
-            ],
-            "locked": "3.0.0"
-        },
-        "org.hibernate:hibernate-validator": {
-            "firstLevelTransitive": [
-                "com.netflix.conductor:conductor-common",
-                "com.netflix.conductor:conductor-core"
-            ],
-            "locked": "6.0.13.Final"
         },
         "org.mockito:mockito-core": {
             "locked": "1.10.19",
@@ -4096,13 +3890,6 @@
                 "com.netflix.conductor:conductor-core"
             ]
         },
-        "javax.el:javax.el-api": {
-            "firstLevelTransitive": [
-                "com.netflix.conductor:conductor-common",
-                "com.netflix.conductor:conductor-core"
-            ],
-            "locked": "3.0.0"
-        },
         "javax.inject:javax.inject": {
             "locked": "1",
             "transitive": [
@@ -4143,12 +3930,8 @@
             ]
         },
         "org.apache.commons:commons-lang3": {
-<<<<<<< HEAD
-            "firstLevelTransitive": [
-=======
             "locked": "3.0",
             "transitive": [
->>>>>>> 78fae0ed
                 "com.netflix.conductor:conductor-common",
                 "com.netflix.conductor:conductor-core"
             ]
@@ -4196,20 +3979,6 @@
             "transitive": [
                 "org.hibernate.validator:hibernate-validator"
             ]
-        },
-        "org.glassfish:javax.el": {
-            "firstLevelTransitive": [
-                "com.netflix.conductor:conductor-common",
-                "com.netflix.conductor:conductor-core"
-            ],
-            "locked": "3.0.0"
-        },
-        "org.hibernate:hibernate-validator": {
-            "firstLevelTransitive": [
-                "com.netflix.conductor:conductor-common",
-                "com.netflix.conductor:conductor-core"
-            ],
-            "locked": "6.0.13.Final"
         },
         "org.mockito:mockito-core": {
             "locked": "1.10.19",
