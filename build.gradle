--- conflicted
+++ resolved
@@ -12,13 +12,9 @@
     }
 }
 plugins {
-<<<<<<< HEAD
-    id 'nebula.netflixoss' version '3.6.0'
+    id 'nebula.netflixoss' version '5.1.1'
     id "io.spring.dependency-management" version "1.0.4.RELEASE"
-=======
-    id 'nebula.netflixoss' version '5.1.1'
     id 'com.github.kt3k.coveralls' version '2.8.2'
->>>>>>> efad1358
 }
 
 // Establish version and status
@@ -63,7 +59,6 @@
     sourceCompatibility = 1.8
     targetCompatibility = 1.8
 
-<<<<<<< HEAD
     repositories {
         jcenter()
         maven {
@@ -71,8 +66,6 @@
         }
     }
 
-=======
->>>>>>> efad1358
     dependencies {
         testCompile "junit:junit:${revJUnit}"
         testCompile("org.mockito:mockito-core:${revMockito}") {
