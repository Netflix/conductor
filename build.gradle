import org.springframework.boot.gradle.plugin.SpringBootPlugin

buildscript {
    repositories {
        mavenCentral()
        maven {
            url "https://plugins.gradle.org/m2/"
        }
    }
    dependencies {
<<<<<<< HEAD
        classpath 'com.netflix.nebula:gradle-extra-configurations-plugin:7.0.0'
        classpath 'org.springframework.boot:spring-boot-gradle-plugin:3.1.5'
=======
        classpath 'com.netflix.nebula:gradle-extra-configurations-plugin:10.0.0'
        classpath 'org.springframework.boot:spring-boot-gradle-plugin:2.7.16'
>>>>>>> 03cf0c1f
        classpath 'com.diffplug.spotless:spotless-plugin-gradle:6.+'
    }
}

plugins {
    id 'io.spring.dependency-management' version '1.1.3'
    id 'java'
    id 'application'
    id 'jacoco'
    id 'com.netflix.nebula.netflixoss' version '11.3.2'
    id 'org.sonarqube' version '3.4.0.2513'
}

/*
 *  Copyright 2021 Netflix, Inc.
 *  <p>
 *  Licensed under the Apache License, Version 2.0 (the "License"); you may not use this file except in compliance with
 *  the License. You may obtain a copy of the License at
 *  <p>
 *  http://www.apache.org/licenses/LICENSE-2.0
 *  <p>
 *  Unless required by applicable law or agreed to in writing, software distributed under the License is distributed on
 *  an "AS IS" BASIS, WITHOUT WARRANTIES OR CONDITIONS OF ANY KIND, either express or implied. See the License for the
 *  specific language governing permissions and limitations under the License.
 */

// Establish version and status
ext.githubProjectName = rootProject.name // Change if github project name is not the same as the root project's name

subprojects {
    tasks.withType(Javadoc).all { enabled = false }
}

apply from: "$rootDir/dependencies.gradle"
apply from: "$rootDir/springboot-bom-overrides.gradle"

allprojects {
    apply plugin: 'com.netflix.nebula.netflixoss'
    apply plugin: 'io.spring.dependency-management'
    apply plugin: 'java-library'
    apply plugin: 'project-report'

    java {
        toolchain {
            languageVersion = JavaLanguageVersion.of(17)
        }
    }

    group = 'com.netflix.conductor'

    configurations.all {
        exclude group: 'ch.qos.logback', module: 'logback-classic'
        exclude group: 'ch.qos.logback', module: 'logback-core'
        exclude group: 'org.apache.logging.log4j', module: 'log4j-to-slf4j'
        exclude group: 'org.slf4j', module: 'slf4j-log4j12'
    }

    repositories {
        mavenCentral()

        // oss-candidate for -rc.* verions:
        maven {
            url "https://artifactory-oss.prod.netflix.net/artifactory/maven-oss-candidates"
        }

        /**
         * This repository locates artifacts that don't exist in maven central but we had to backup from jcenter
         * The exclusiveContent
         */
        exclusiveContent {
            forRepository {
                maven {
                    url "https://artifactory-oss.prod.netflix.net/artifactory/required-jcenter-modules-backup"
                }
            }
            filter {
                includeGroupByRegex "com\\.github\\.vmg.*"
            }
        }
    }

    dependencyManagement {
        imports {
            // dependency versions for the BOM can be found at https://docs.spring.io/spring-boot/docs/3.1.5/reference/htmlsingle/#appendix.dependency-versions
            mavenBom(SpringBootPlugin.BOM_COORDINATES)
        }
    }

    dependencies {
        implementation('org.apache.logging.log4j:log4j-core')
        implementation('org.apache.logging.log4j:log4j-api')
        implementation('org.apache.logging.log4j:log4j-slf4j-impl')
        implementation('org.apache.logging.log4j:log4j-jul')
        implementation('org.apache.logging.log4j:log4j-web') 
        annotationProcessor 'org.springframework.boot:spring-boot-configuration-processor'

        testImplementation('org.springframework.boot:spring-boot-starter-test')
        testImplementation('org.springframework.boot:spring-boot-starter-log4j2')
        testImplementation 'junit:junit'
        testImplementation "org.junit.vintage:junit-vintage-engine"
    }

    // processes additional configuration metadata json file as described here
    // https://docs.spring.io/spring-boot/docs/2.3.1.RELEASE/reference/html/appendix-configuration-metadata.html#configuration-metadata-additional-metadata
    compileJava.inputs.files(processResources)

    test {
        useJUnitPlatform()
        testLogging {
            events = ["SKIPPED", "FAILED"]
            exceptionFormat = "full"
            displayGranularity = 1
            showStandardStreams = false
        }
    }
}

// all client and their related modules are published with Java 17 compatibility
["annotations", "common", "client", "client-spring", "grpc", "grpc-client"].each {
    project(":conductor-$it") {
        compileJava {
            options.release = 17
        }
    }
}

jacocoTestReport {
    reports {
        html.required = true
        xml.required = true
        csv.required = false
    }
}

task server {
    dependsOn ':conductor-server:bootRun'
}

sonarqube {
    properties {
        property "sonar.projectKey", "com.netflix.conductor:conductor"
        property "sonar.organization", "netflix"
        property "sonar.host.url", "https://sonarcloud.io"
    }
}

configure(allprojects - project(':conductor-grpc')) {
    apply plugin: 'com.diffplug.spotless'

    spotless {
        java {
            googleJavaFormat().aosp()
            removeUnusedImports()
            importOrder('java', 'javax', 'org', 'com.netflix', '', '\\#com.netflix', '\\#')
            licenseHeaderFile("$rootDir/licenseheader.txt")
        }
    }
}

['cassandra-persistence', 'core', 'redis-concurrency-limit', 'test-harness', 'client'].each {
    configure(project(":conductor-$it")) {
        spotless {
            groovy {
                importOrder('java', 'javax', 'org', 'com.netflix', '', '\\#com.netflix', '\\#')
                licenseHeaderFile("$rootDir/licenseheader.txt")
            }
        }
    }
}<|MERGE_RESOLUTION|>--- conflicted
+++ resolved
@@ -8,13 +8,8 @@
         }
     }
     dependencies {
-<<<<<<< HEAD
-        classpath 'com.netflix.nebula:gradle-extra-configurations-plugin:7.0.0'
         classpath 'org.springframework.boot:spring-boot-gradle-plugin:3.1.5'
-=======
         classpath 'com.netflix.nebula:gradle-extra-configurations-plugin:10.0.0'
-        classpath 'org.springframework.boot:spring-boot-gradle-plugin:2.7.16'
->>>>>>> 03cf0c1f
         classpath 'com.diffplug.spotless:spotless-plugin-gradle:6.+'
     }
 }
