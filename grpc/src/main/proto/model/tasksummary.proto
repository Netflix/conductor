--- conflicted
+++ resolved
@@ -24,13 +24,10 @@
     string input = 14;
     string output = 15;
     string task_id = 16;
-<<<<<<< HEAD
-    string reference_task_name = 17;
-    int32 retry_count = 18;
-    string task_description = 19;
-=======
     string external_input_payload_storage_path = 17;
     string external_output_payload_storage_path = 18;
     int32 workflow_priority = 19;
->>>>>>> f5cbfa24
+    string reference_task_name = 20;
+    int32 retry_count = 21;
+    string task_description = 22;
 }