syntax = "proto3";
package conductor.proto;

import "model/workflowtask.proto";
import "google/protobuf/struct.proto";
import "google/protobuf/any.proto";

option java_package = "com.netflix.conductor.proto";
option java_outer_classname = "TaskPb";
option go_package = "github.com/netflix/conductor/client/gogrpc/conductor/model";

message Task {
    enum Status {
        IN_PROGRESS = 0;
        CANCELED = 1;
        FAILED = 2;
        FAILED_WITH_TERMINAL_ERROR = 3;
        COMPLETED = 4;
        COMPLETED_WITH_ERRORS = 5;
        SCHEDULED = 6;
        TIMED_OUT = 7;
<<<<<<< HEAD
        READY_FOR_RERUN = 8;
        SKIPPED = 9;
        NO_OP = 10;
=======
        SKIPPED = 8;
>>>>>>> f5cbfa24
    }
    string task_type = 1;
    Task.Status status = 2;
    map<string, google.protobuf.Value> input_data = 3;
    string reference_task_name = 4;
    int32 retry_count = 5;
    int32 seq = 6;
    string correlation_id = 7;
    int32 poll_count = 8;
    string task_def_name = 9;
    int64 scheduled_time = 10;
    int64 start_time = 11;
    int64 end_time = 12;
    int64 update_time = 13;
    int32 start_delay_in_seconds = 14;
    string retried_task_id = 15;
    bool retried = 16;
    bool executed = 17;
    bool callback_from_worker = 18;
    int64 response_timeout_seconds = 19;
    string workflow_instance_id = 20;
    string workflow_type = 21;
    string task_id = 22;
    string reason_for_incompletion = 23;
    int64 callback_after_seconds = 24;
    string worker_id = 25;
    map<string, google.protobuf.Value> output_data = 26;
    WorkflowTask workflow_task = 27;
    string domain = 28;
    google.protobuf.Any input_message = 29;
    google.protobuf.Any output_message = 30;
    int32 rate_limit_per_frequency = 32;
    int32 rate_limit_frequency_in_seconds = 33;
    string external_input_payload_storage_path = 34;
    string external_output_payload_storage_path = 35;
<<<<<<< HEAD
    string task_description = 36;
=======
    int32 workflow_priority = 36;
    string execution_name_space = 37;
    string isolation_group_id = 38;
    int32 iteration = 40;
    string sub_workflow_id = 41;
>>>>>>> f5cbfa24
}<|MERGE_RESOLUTION|>--- conflicted
+++ resolved
@@ -19,13 +19,8 @@
         COMPLETED_WITH_ERRORS = 5;
         SCHEDULED = 6;
         TIMED_OUT = 7;
-<<<<<<< HEAD
-        READY_FOR_RERUN = 8;
-        SKIPPED = 9;
-        NO_OP = 10;
-=======
         SKIPPED = 8;
->>>>>>> f5cbfa24
+        NO_OP = 9;
     }
     string task_type = 1;
     Task.Status status = 2;
@@ -61,13 +56,10 @@
     int32 rate_limit_frequency_in_seconds = 33;
     string external_input_payload_storage_path = 34;
     string external_output_payload_storage_path = 35;
-<<<<<<< HEAD
-    string task_description = 36;
-=======
     int32 workflow_priority = 36;
     string execution_name_space = 37;
     string isolation_group_id = 38;
     int32 iteration = 40;
     string sub_workflow_id = 41;
->>>>>>> f5cbfa24
+    string task_description = 42;
 }