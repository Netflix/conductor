package com.netflix.conductor.grpc;

import com.google.protobuf.Any;
import com.google.protobuf.Value;
import com.netflix.conductor.common.metadata.events.EventExecution;
import com.netflix.conductor.common.metadata.events.EventHandler;
import com.netflix.conductor.common.metadata.tasks.PollData;
import com.netflix.conductor.common.metadata.tasks.Task;
import com.netflix.conductor.common.metadata.tasks.TaskDef;
import com.netflix.conductor.common.metadata.tasks.TaskExecLog;
import com.netflix.conductor.common.metadata.tasks.TaskResult;
import com.netflix.conductor.common.metadata.workflow.DynamicForkJoinTask;
import com.netflix.conductor.common.metadata.workflow.DynamicForkJoinTaskList;
import com.netflix.conductor.common.metadata.workflow.RerunWorkflowRequest;
import com.netflix.conductor.common.metadata.workflow.SkipTaskRequest;
import com.netflix.conductor.common.metadata.workflow.StartWorkflowRequest;
import com.netflix.conductor.common.metadata.workflow.SubWorkflowParams;
import com.netflix.conductor.common.metadata.workflow.WorkflowDef;
import com.netflix.conductor.common.metadata.workflow.WorkflowTask;
import com.netflix.conductor.common.run.TaskSummary;
import com.netflix.conductor.common.run.Workflow;
import com.netflix.conductor.common.run.WorkflowSummary;
import com.netflix.conductor.proto.DynamicForkJoinTaskListPb;
import com.netflix.conductor.proto.DynamicForkJoinTaskPb;
import com.netflix.conductor.proto.EventExecutionPb;
import com.netflix.conductor.proto.EventHandlerPb;
import com.netflix.conductor.proto.PollDataPb;
import com.netflix.conductor.proto.RerunWorkflowRequestPb;
import com.netflix.conductor.proto.SkipTaskRequestPb;
import com.netflix.conductor.proto.StartWorkflowRequestPb;
import com.netflix.conductor.proto.SubWorkflowParamsPb;
import com.netflix.conductor.proto.TaskDefPb;
import com.netflix.conductor.proto.TaskExecLogPb;
import com.netflix.conductor.proto.TaskPb;
import com.netflix.conductor.proto.TaskResultPb;
import com.netflix.conductor.proto.TaskSummaryPb;
import com.netflix.conductor.proto.WorkflowDefPb;
import com.netflix.conductor.proto.WorkflowPb;
import com.netflix.conductor.proto.WorkflowSummaryPb;
import com.netflix.conductor.proto.WorkflowTaskPb;
import java.lang.IllegalArgumentException;
import java.lang.Object;
import java.lang.String;
import java.util.ArrayList;
import java.util.HashMap;
import java.util.HashSet;
import java.util.List;
import java.util.Map;
import java.util.stream.Collectors;
import javax.annotation.Generated;

@Generated("com.github.vmg.protogen.ProtoGen")
public abstract class AbstractProtoMapper {
    public DynamicForkJoinTaskPb.DynamicForkJoinTask toProto(DynamicForkJoinTask from) {
        DynamicForkJoinTaskPb.DynamicForkJoinTask.Builder to = DynamicForkJoinTaskPb.DynamicForkJoinTask.newBuilder();
        if (from.getTaskName() != null) {
            to.setTaskName( from.getTaskName() );
        }
        if (from.getWorkflowName() != null) {
            to.setWorkflowName( from.getWorkflowName() );
        }
        if (from.getReferenceName() != null) {
            to.setReferenceName( from.getReferenceName() );
        }
        for (Map.Entry<String, Object> pair : from.getInput().entrySet()) {
            to.putInput( pair.getKey(), toProto( pair.getValue() ) );
        }
        if (from.getType() != null) {
            to.setType( from.getType() );
        }
        return to.build();
    }

    public DynamicForkJoinTask fromProto(DynamicForkJoinTaskPb.DynamicForkJoinTask from) {
        DynamicForkJoinTask to = new DynamicForkJoinTask();
        to.setTaskName( from.getTaskName() );
        to.setWorkflowName( from.getWorkflowName() );
        to.setReferenceName( from.getReferenceName() );
        Map<String, Object> inputMap = new HashMap<String, Object>();
        for (Map.Entry<String, Value> pair : from.getInputMap().entrySet()) {
            inputMap.put( pair.getKey(), fromProto( pair.getValue() ) );
        }
        to.setInput(inputMap);
        to.setType( from.getType() );
        return to;
    }

    public DynamicForkJoinTaskListPb.DynamicForkJoinTaskList toProto(DynamicForkJoinTaskList from) {
        DynamicForkJoinTaskListPb.DynamicForkJoinTaskList.Builder to = DynamicForkJoinTaskListPb.DynamicForkJoinTaskList.newBuilder();
        for (DynamicForkJoinTask elem : from.getDynamicTasks()) {
            to.addDynamicTasks( toProto(elem) );
        }
        return to.build();
    }

    public DynamicForkJoinTaskList fromProto(
            DynamicForkJoinTaskListPb.DynamicForkJoinTaskList from) {
        DynamicForkJoinTaskList to = new DynamicForkJoinTaskList();
        to.setDynamicTasks( from.getDynamicTasksList().stream().map(this::fromProto).collect(Collectors.toCollection(ArrayList::new)) );
        return to;
    }

    public EventExecutionPb.EventExecution toProto(EventExecution from) {
        EventExecutionPb.EventExecution.Builder to = EventExecutionPb.EventExecution.newBuilder();
        if (from.getId() != null) {
            to.setId( from.getId() );
        }
        if (from.getMessageId() != null) {
            to.setMessageId( from.getMessageId() );
        }
        if (from.getName() != null) {
            to.setName( from.getName() );
        }
        if (from.getEvent() != null) {
            to.setEvent( from.getEvent() );
        }
        to.setCreated( from.getCreated() );
        if (from.getStatus() != null) {
            to.setStatus( toProto( from.getStatus() ) );
        }
        if (from.getAction() != null) {
            to.setAction( toProto( from.getAction() ) );
        }
        for (Map.Entry<String, Object> pair : from.getOutput().entrySet()) {
            to.putOutput( pair.getKey(), toProto( pair.getValue() ) );
        }
        return to.build();
    }

    public EventExecution fromProto(EventExecutionPb.EventExecution from) {
        EventExecution to = new EventExecution();
        to.setId( from.getId() );
        to.setMessageId( from.getMessageId() );
        to.setName( from.getName() );
        to.setEvent( from.getEvent() );
        to.setCreated( from.getCreated() );
        to.setStatus( fromProto( from.getStatus() ) );
        to.setAction( fromProto( from.getAction() ) );
        Map<String, Object> outputMap = new HashMap<String, Object>();
        for (Map.Entry<String, Value> pair : from.getOutputMap().entrySet()) {
            outputMap.put( pair.getKey(), fromProto( pair.getValue() ) );
        }
        to.setOutput(outputMap);
        return to;
    }

    public EventExecutionPb.EventExecution.Status toProto(EventExecution.Status from) {
        EventExecutionPb.EventExecution.Status to;
        switch (from) {
            case IN_PROGRESS: to = EventExecutionPb.EventExecution.Status.IN_PROGRESS; break;
            case COMPLETED: to = EventExecutionPb.EventExecution.Status.COMPLETED; break;
            case FAILED: to = EventExecutionPb.EventExecution.Status.FAILED; break;
            case SKIPPED: to = EventExecutionPb.EventExecution.Status.SKIPPED; break;
            case NO_OP: to = EventExecutionPb.EventExecution.Status.NO_OP; break;
            default: throw new IllegalArgumentException("Unexpected enum constant: " + from);
        }
        return to;
    }

    public EventExecution.Status fromProto(EventExecutionPb.EventExecution.Status from) {
        EventExecution.Status to;
        switch (from) {
            case IN_PROGRESS: to = EventExecution.Status.IN_PROGRESS; break;
            case COMPLETED: to = EventExecution.Status.COMPLETED; break;
            case FAILED: to = EventExecution.Status.FAILED; break;
            case SKIPPED: to = EventExecution.Status.SKIPPED; break;
            case NO_OP: to = EventExecution.Status.NO_OP; break;
            default: throw new IllegalArgumentException("Unexpected enum constant: " + from);
        }
        return to;
    }

    public EventHandlerPb.EventHandler toProto(EventHandler from) {
        EventHandlerPb.EventHandler.Builder to = EventHandlerPb.EventHandler.newBuilder();
        if (from.getName() != null) {
            to.setName( from.getName() );
        }
        if (from.getEvent() != null) {
            to.setEvent( from.getEvent() );
        }
        if (from.getCondition() != null) {
            to.setCondition( from.getCondition() );
        }
        for (EventHandler.Action elem : from.getActions()) {
            to.addActions( toProto(elem) );
        }
        to.setActive( from.isActive() );
        return to.build();
    }

    public EventHandler fromProto(EventHandlerPb.EventHandler from) {
        EventHandler to = new EventHandler();
        to.setName( from.getName() );
        to.setEvent( from.getEvent() );
        to.setCondition( from.getCondition() );
        to.setActions( from.getActionsList().stream().map(this::fromProto).collect(Collectors.toCollection(ArrayList::new)) );
        to.setActive( from.getActive() );
        return to;
    }

    public EventHandlerPb.EventHandler.StartWorkflow toProto(EventHandler.StartWorkflow from) {
        EventHandlerPb.EventHandler.StartWorkflow.Builder to = EventHandlerPb.EventHandler.StartWorkflow.newBuilder();
        if (from.getName() != null) {
            to.setName( from.getName() );
        }
        if (from.getVersion() != null) {
            to.setVersion( from.getVersion() );
        }
        if (from.getCorrelationId() != null) {
            to.setCorrelationId( from.getCorrelationId() );
        }
        for (Map.Entry<String, Object> pair : from.getInput().entrySet()) {
            to.putInput( pair.getKey(), toProto( pair.getValue() ) );
        }
        if (from.getInputMessage() != null) {
            to.setInputMessage( toProto( from.getInputMessage() ) );
        }
        to.putAllTaskToDomain( from.getTaskToDomain() );
        return to.build();
    }

    public EventHandler.StartWorkflow fromProto(EventHandlerPb.EventHandler.StartWorkflow from) {
        EventHandler.StartWorkflow to = new EventHandler.StartWorkflow();
        to.setName( from.getName() );
        to.setVersion( from.getVersion() );
        to.setCorrelationId( from.getCorrelationId() );
        Map<String, Object> inputMap = new HashMap<String, Object>();
        for (Map.Entry<String, Value> pair : from.getInputMap().entrySet()) {
            inputMap.put( pair.getKey(), fromProto( pair.getValue() ) );
        }
        to.setInput(inputMap);
        if (from.hasInputMessage()) {
            to.setInputMessage( fromProto( from.getInputMessage() ) );
        }
        to.setTaskToDomain( from.getTaskToDomainMap() );
        return to;
    }

    public EventHandlerPb.EventHandler.TaskDetails toProto(EventHandler.TaskDetails from) {
        EventHandlerPb.EventHandler.TaskDetails.Builder to = EventHandlerPb.EventHandler.TaskDetails.newBuilder();
        if (from.getWorkflowId() != null) {
            to.setWorkflowId( from.getWorkflowId() );
        }
        if (from.getTaskRefName() != null) {
            to.setTaskRefName( from.getTaskRefName() );
        }
        for (Map.Entry<String, Object> pair : from.getOutput().entrySet()) {
            to.putOutput( pair.getKey(), toProto( pair.getValue() ) );
        }
        if (from.getOutputMessage() != null) {
            to.setOutputMessage( toProto( from.getOutputMessage() ) );
        }
        if (from.getTaskId() != null) {
            to.setTaskId( from.getTaskId() );
        }
        return to.build();
    }

    public EventHandler.TaskDetails fromProto(EventHandlerPb.EventHandler.TaskDetails from) {
        EventHandler.TaskDetails to = new EventHandler.TaskDetails();
        to.setWorkflowId( from.getWorkflowId() );
        to.setTaskRefName( from.getTaskRefName() );
        Map<String, Object> outputMap = new HashMap<String, Object>();
        for (Map.Entry<String, Value> pair : from.getOutputMap().entrySet()) {
            outputMap.put( pair.getKey(), fromProto( pair.getValue() ) );
        }
        to.setOutput(outputMap);
        if (from.hasOutputMessage()) {
            to.setOutputMessage( fromProto( from.getOutputMessage() ) );
        }
        to.setTaskId( from.getTaskId() );
        return to;
    }

    public EventHandlerPb.EventHandler.Action toProto(EventHandler.Action from) {
        EventHandlerPb.EventHandler.Action.Builder to = EventHandlerPb.EventHandler.Action.newBuilder();
        if (from.getAction() != null) {
            to.setAction( toProto( from.getAction() ) );
        }
        if (from.getStart_workflow() != null) {
            to.setStartWorkflow( toProto( from.getStart_workflow() ) );
        }
        if (from.getComplete_task() != null) {
            to.setCompleteTask( toProto( from.getComplete_task() ) );
        }
        if (from.getFail_task() != null) {
            to.setFailTask( toProto( from.getFail_task() ) );
        }
        to.setExpandInlineJson( from.isExpandInlineJSON() );
        return to.build();
    }

    public EventHandler.Action fromProto(EventHandlerPb.EventHandler.Action from) {
        EventHandler.Action to = new EventHandler.Action();
        to.setAction( fromProto( from.getAction() ) );
        if (from.hasStartWorkflow()) {
            to.setStart_workflow( fromProto( from.getStartWorkflow() ) );
        }
        if (from.hasCompleteTask()) {
            to.setComplete_task( fromProto( from.getCompleteTask() ) );
        }
        if (from.hasFailTask()) {
            to.setFail_task( fromProto( from.getFailTask() ) );
        }
        to.setExpandInlineJSON( from.getExpandInlineJson() );
        return to;
    }

    public EventHandlerPb.EventHandler.Action.Type toProto(EventHandler.Action.Type from) {
        EventHandlerPb.EventHandler.Action.Type to;
        switch (from) {
            case start_workflow: to = EventHandlerPb.EventHandler.Action.Type.START_WORKFLOW; break;
            case complete_task: to = EventHandlerPb.EventHandler.Action.Type.COMPLETE_TASK; break;
            case fail_task: to = EventHandlerPb.EventHandler.Action.Type.FAIL_TASK; break;
            default: throw new IllegalArgumentException("Unexpected enum constant: " + from);
        }
        return to;
    }

    public EventHandler.Action.Type fromProto(EventHandlerPb.EventHandler.Action.Type from) {
        EventHandler.Action.Type to;
        switch (from) {
            case START_WORKFLOW: to = EventHandler.Action.Type.start_workflow; break;
            case COMPLETE_TASK: to = EventHandler.Action.Type.complete_task; break;
            case FAIL_TASK: to = EventHandler.Action.Type.fail_task; break;
            default: throw new IllegalArgumentException("Unexpected enum constant: " + from);
        }
        return to;
    }

    public PollDataPb.PollData toProto(PollData from) {
        PollDataPb.PollData.Builder to = PollDataPb.PollData.newBuilder();
        if (from.getQueueName() != null) {
            to.setQueueName( from.getQueueName() );
        }
        if (from.getDomain() != null) {
            to.setDomain( from.getDomain() );
        }
        if (from.getWorkerId() != null) {
            to.setWorkerId( from.getWorkerId() );
        }
        to.setLastPollTime( from.getLastPollTime() );
        return to.build();
    }

    public PollData fromProto(PollDataPb.PollData from) {
        PollData to = new PollData();
        to.setQueueName( from.getQueueName() );
        to.setDomain( from.getDomain() );
        to.setWorkerId( from.getWorkerId() );
        to.setLastPollTime( from.getLastPollTime() );
        return to;
    }

    public RerunWorkflowRequestPb.RerunWorkflowRequest toProto(RerunWorkflowRequest from) {
        RerunWorkflowRequestPb.RerunWorkflowRequest.Builder to = RerunWorkflowRequestPb.RerunWorkflowRequest.newBuilder();
        if (from.getReRunFromWorkflowId() != null) {
            to.setReRunFromWorkflowId( from.getReRunFromWorkflowId() );
        }
        for (Map.Entry<String, Object> pair : from.getWorkflowInput().entrySet()) {
            to.putWorkflowInput( pair.getKey(), toProto( pair.getValue() ) );
        }
        if (from.getReRunFromTaskId() != null) {
            to.setReRunFromTaskId( from.getReRunFromTaskId() );
        }
        for (Map.Entry<String, Object> pair : from.getTaskInput().entrySet()) {
            to.putTaskInput( pair.getKey(), toProto( pair.getValue() ) );
        }
        if (from.getCorrelationId() != null) {
            to.setCorrelationId( from.getCorrelationId() );
        }
        return to.build();
    }

    public RerunWorkflowRequest fromProto(RerunWorkflowRequestPb.RerunWorkflowRequest from) {
        RerunWorkflowRequest to = new RerunWorkflowRequest();
        to.setReRunFromWorkflowId( from.getReRunFromWorkflowId() );
        Map<String, Object> workflowInputMap = new HashMap<String, Object>();
        for (Map.Entry<String, Value> pair : from.getWorkflowInputMap().entrySet()) {
            workflowInputMap.put( pair.getKey(), fromProto( pair.getValue() ) );
        }
        to.setWorkflowInput(workflowInputMap);
        to.setReRunFromTaskId( from.getReRunFromTaskId() );
        Map<String, Object> taskInputMap = new HashMap<String, Object>();
        for (Map.Entry<String, Value> pair : from.getTaskInputMap().entrySet()) {
            taskInputMap.put( pair.getKey(), fromProto( pair.getValue() ) );
        }
        to.setTaskInput(taskInputMap);
        to.setCorrelationId( from.getCorrelationId() );
        return to;
    }

    public SkipTaskRequest fromProto(SkipTaskRequestPb.SkipTaskRequest from) {
        SkipTaskRequest to = new SkipTaskRequest();
        Map<String, Object> taskInputMap = new HashMap<String, Object>();
        for (Map.Entry<String, Value> pair : from.getTaskInputMap().entrySet()) {
            taskInputMap.put( pair.getKey(), fromProto( pair.getValue() ) );
        }
        to.setTaskInput(taskInputMap);
        Map<String, Object> taskOutputMap = new HashMap<String, Object>();
        for (Map.Entry<String, Value> pair : from.getTaskOutputMap().entrySet()) {
            taskOutputMap.put( pair.getKey(), fromProto( pair.getValue() ) );
        }
        to.setTaskOutput(taskOutputMap);
        if (from.hasTaskInputMessage()) {
            to.setTaskInputMessage( fromProto( from.getTaskInputMessage() ) );
        }
        if (from.hasTaskOutputMessage()) {
            to.setTaskOutputMessage( fromProto( from.getTaskOutputMessage() ) );
        }
        return to;
    }

    public StartWorkflowRequestPb.StartWorkflowRequest toProto(StartWorkflowRequest from) {
        StartWorkflowRequestPb.StartWorkflowRequest.Builder to = StartWorkflowRequestPb.StartWorkflowRequest.newBuilder();
        if (from.getName() != null) {
            to.setName( from.getName() );
        }
        if (from.getVersion() != null) {
            to.setVersion( from.getVersion() );
        }
        if (from.getCorrelationId() != null) {
            to.setCorrelationId( from.getCorrelationId() );
        }
        for (Map.Entry<String, Object> pair : from.getInput().entrySet()) {
            to.putInput( pair.getKey(), toProto( pair.getValue() ) );
        }
        to.putAllTaskToDomain( from.getTaskToDomain() );
        if (from.getWorkflowDef() != null) {
            to.setWorkflowDef( toProto( from.getWorkflowDef() ) );
        }
        if (from.getExternalInputPayloadStoragePath() != null) {
            to.setExternalInputPayloadStoragePath( from.getExternalInputPayloadStoragePath() );
        }
        if (from.getPriority() != null) {
            to.setPriority( from.getPriority() );
        }
        return to.build();
    }

    public StartWorkflowRequest fromProto(StartWorkflowRequestPb.StartWorkflowRequest from) {
        StartWorkflowRequest to = new StartWorkflowRequest();
        to.setName( from.getName() );
        to.setVersion( from.getVersion() );
        to.setCorrelationId( from.getCorrelationId() );
        Map<String, Object> inputMap = new HashMap<String, Object>();
        for (Map.Entry<String, Value> pair : from.getInputMap().entrySet()) {
            inputMap.put( pair.getKey(), fromProto( pair.getValue() ) );
        }
        to.setInput(inputMap);
        to.setTaskToDomain( from.getTaskToDomainMap() );
        if (from.hasWorkflowDef()) {
            to.setWorkflowDef( fromProto( from.getWorkflowDef() ) );
        }
        to.setExternalInputPayloadStoragePath( from.getExternalInputPayloadStoragePath() );
        to.setPriority( from.getPriority() );
        return to;
    }

    public SubWorkflowParamsPb.SubWorkflowParams toProto(SubWorkflowParams from) {
        SubWorkflowParamsPb.SubWorkflowParams.Builder to = SubWorkflowParamsPb.SubWorkflowParams.newBuilder();
        if (from.getName() != null) {
            to.setName( from.getName() );
        }
        if (from.getVersion() != null) {
            to.setVersion( from.getVersion() );
        }
        to.putAllTaskToDomain( from.getTaskToDomain() );
        if (from.getWorkflowDefinition() != null) {
            to.setWorkflowDefinition( toProto( from.getWorkflowDefinition() ) );
        }
        return to.build();
    }

    public SubWorkflowParams fromProto(SubWorkflowParamsPb.SubWorkflowParams from) {
        SubWorkflowParams to = new SubWorkflowParams();
        to.setName( from.getName() );
        to.setVersion( from.getVersion() );
        to.setTaskToDomain( from.getTaskToDomainMap() );
        if (from.hasWorkflowDefinition()) {
            to.setWorkflowDefinition( fromProto( from.getWorkflowDefinition() ) );
        }
        return to;
    }

    public TaskPb.Task toProto(Task from) {
        TaskPb.Task.Builder to = TaskPb.Task.newBuilder();
        if (from.getTaskType() != null) {
            to.setTaskType( from.getTaskType() );
        }
        if (from.getStatus() != null) {
            to.setStatus( toProto( from.getStatus() ) );
        }
        for (Map.Entry<String, Object> pair : from.getInputData().entrySet()) {
            to.putInputData( pair.getKey(), toProto( pair.getValue() ) );
        }
        if (from.getReferenceTaskName() != null) {
            to.setReferenceTaskName( from.getReferenceTaskName() );
        }
        to.setRetryCount( from.getRetryCount() );
        to.setSeq( from.getSeq() );
        if (from.getCorrelationId() != null) {
            to.setCorrelationId( from.getCorrelationId() );
        }
        to.setPollCount( from.getPollCount() );
        if (from.getTaskDefName() != null) {
            to.setTaskDefName( from.getTaskDefName() );
        }
        to.setScheduledTime( from.getScheduledTime() );
        to.setStartTime( from.getStartTime() );
        to.setEndTime( from.getEndTime() );
        to.setUpdateTime( from.getUpdateTime() );
        to.setStartDelayInSeconds( from.getStartDelayInSeconds() );
        if (from.getRetriedTaskId() != null) {
            to.setRetriedTaskId( from.getRetriedTaskId() );
        }
        to.setRetried( from.isRetried() );
        to.setExecuted( from.isExecuted() );
        to.setCallbackFromWorker( from.isCallbackFromWorker() );
        to.setResponseTimeoutSeconds( from.getResponseTimeoutSeconds() );
        if (from.getWorkflowInstanceId() != null) {
            to.setWorkflowInstanceId( from.getWorkflowInstanceId() );
        }
        if (from.getWorkflowType() != null) {
            to.setWorkflowType( from.getWorkflowType() );
        }
        if (from.getTaskId() != null) {
            to.setTaskId( from.getTaskId() );
        }
        if (from.getReasonForIncompletion() != null) {
            to.setReasonForIncompletion( from.getReasonForIncompletion() );
        }
        to.setCallbackAfterSeconds( from.getCallbackAfterSeconds() );
        if (from.getWorkerId() != null) {
            to.setWorkerId( from.getWorkerId() );
        }
        for (Map.Entry<String, Object> pair : from.getOutputData().entrySet()) {
            to.putOutputData( pair.getKey(), toProto( pair.getValue() ) );
        }
        if (from.getWorkflowTask() != null) {
            to.setWorkflowTask( toProto( from.getWorkflowTask() ) );
        }
        if (from.getDomain() != null) {
            to.setDomain( from.getDomain() );
        }
        if (from.getInputMessage() != null) {
            to.setInputMessage( toProto( from.getInputMessage() ) );
        }
        if (from.getOutputMessage() != null) {
            to.setOutputMessage( toProto( from.getOutputMessage() ) );
        }
        to.setRateLimitPerFrequency( from.getRateLimitPerFrequency() );
        to.setRateLimitFrequencyInSeconds( from.getRateLimitFrequencyInSeconds() );
        if (from.getExternalInputPayloadStoragePath() != null) {
            to.setExternalInputPayloadStoragePath( from.getExternalInputPayloadStoragePath() );
        }
        if (from.getExternalOutputPayloadStoragePath() != null) {
            to.setExternalOutputPayloadStoragePath( from.getExternalOutputPayloadStoragePath() );
        }
<<<<<<< HEAD
        if (from.getTaskDescription() != null) {
            to.setTaskDescription( from.getTaskDescription() );
=======
        to.setWorkflowPriority( from.getWorkflowPriority() );
        if (from.getExecutionNameSpace() != null) {
            to.setExecutionNameSpace( from.getExecutionNameSpace() );
        }
        if (from.getIsolationGroupId() != null) {
            to.setIsolationGroupId( from.getIsolationGroupId() );
        }
        to.setIteration( from.getIteration() );
        if (from.getSubWorkflowId() != null) {
            to.setSubWorkflowId( from.getSubWorkflowId() );
>>>>>>> f5cbfa24
        }
        return to.build();
    }

    public Task fromProto(TaskPb.Task from) {
        Task to = new Task();
        to.setTaskType( from.getTaskType() );
        to.setStatus( fromProto( from.getStatus() ) );
        Map<String, Object> inputDataMap = new HashMap<String, Object>();
        for (Map.Entry<String, Value> pair : from.getInputDataMap().entrySet()) {
            inputDataMap.put( pair.getKey(), fromProto( pair.getValue() ) );
        }
        to.setInputData(inputDataMap);
        to.setReferenceTaskName( from.getReferenceTaskName() );
        to.setRetryCount( from.getRetryCount() );
        to.setSeq( from.getSeq() );
        to.setCorrelationId( from.getCorrelationId() );
        to.setPollCount( from.getPollCount() );
        to.setTaskDefName( from.getTaskDefName() );
        to.setScheduledTime( from.getScheduledTime() );
        to.setStartTime( from.getStartTime() );
        to.setEndTime( from.getEndTime() );
        to.setUpdateTime( from.getUpdateTime() );
        to.setStartDelayInSeconds( from.getStartDelayInSeconds() );
        to.setRetriedTaskId( from.getRetriedTaskId() );
        to.setRetried( from.getRetried() );
        to.setExecuted( from.getExecuted() );
        to.setCallbackFromWorker( from.getCallbackFromWorker() );
        to.setResponseTimeoutSeconds( from.getResponseTimeoutSeconds() );
        to.setWorkflowInstanceId( from.getWorkflowInstanceId() );
        to.setWorkflowType( from.getWorkflowType() );
        to.setTaskId( from.getTaskId() );
        to.setReasonForIncompletion( from.getReasonForIncompletion() );
        to.setCallbackAfterSeconds( from.getCallbackAfterSeconds() );
        to.setWorkerId( from.getWorkerId() );
        Map<String, Object> outputDataMap = new HashMap<String, Object>();
        for (Map.Entry<String, Value> pair : from.getOutputDataMap().entrySet()) {
            outputDataMap.put( pair.getKey(), fromProto( pair.getValue() ) );
        }
        to.setOutputData(outputDataMap);
        if (from.hasWorkflowTask()) {
            to.setWorkflowTask( fromProto( from.getWorkflowTask() ) );
        }
        to.setDomain( from.getDomain() );
        if (from.hasInputMessage()) {
            to.setInputMessage( fromProto( from.getInputMessage() ) );
        }
        if (from.hasOutputMessage()) {
            to.setOutputMessage( fromProto( from.getOutputMessage() ) );
        }
        to.setRateLimitPerFrequency( from.getRateLimitPerFrequency() );
        to.setRateLimitFrequencyInSeconds( from.getRateLimitFrequencyInSeconds() );
        to.setExternalInputPayloadStoragePath( from.getExternalInputPayloadStoragePath() );
        to.setExternalOutputPayloadStoragePath( from.getExternalOutputPayloadStoragePath() );
<<<<<<< HEAD
        to.setTaskDescription( from.getTaskDescription() );
=======
        to.setWorkflowPriority( from.getWorkflowPriority() );
        to.setExecutionNameSpace( from.getExecutionNameSpace() );
        to.setIsolationGroupId( from.getIsolationGroupId() );
        to.setIteration( from.getIteration() );
        to.setSubWorkflowId( from.getSubWorkflowId() );
>>>>>>> f5cbfa24
        return to;
    }

    public TaskPb.Task.Status toProto(Task.Status from) {
        TaskPb.Task.Status to;
        switch (from) {
            case IN_PROGRESS: to = TaskPb.Task.Status.IN_PROGRESS; break;
            case CANCELED: to = TaskPb.Task.Status.CANCELED; break;
            case FAILED: to = TaskPb.Task.Status.FAILED; break;
            case FAILED_WITH_TERMINAL_ERROR: to = TaskPb.Task.Status.FAILED_WITH_TERMINAL_ERROR; break;
            case COMPLETED: to = TaskPb.Task.Status.COMPLETED; break;
            case COMPLETED_WITH_ERRORS: to = TaskPb.Task.Status.COMPLETED_WITH_ERRORS; break;
            case SCHEDULED: to = TaskPb.Task.Status.SCHEDULED; break;
            case TIMED_OUT: to = TaskPb.Task.Status.TIMED_OUT; break;
            case SKIPPED: to = TaskPb.Task.Status.SKIPPED; break;
            case NO_OP: to = TaskPb.Task.Status.NO_OP; break;
            default: throw new IllegalArgumentException("Unexpected enum constant: " + from);
        }
        return to;
    }

    public Task.Status fromProto(TaskPb.Task.Status from) {
        Task.Status to;
        switch (from) {
            case IN_PROGRESS: to = Task.Status.IN_PROGRESS; break;
            case CANCELED: to = Task.Status.CANCELED; break;
            case FAILED: to = Task.Status.FAILED; break;
            case FAILED_WITH_TERMINAL_ERROR: to = Task.Status.FAILED_WITH_TERMINAL_ERROR; break;
            case COMPLETED: to = Task.Status.COMPLETED; break;
            case COMPLETED_WITH_ERRORS: to = Task.Status.COMPLETED_WITH_ERRORS; break;
            case SCHEDULED: to = Task.Status.SCHEDULED; break;
            case TIMED_OUT: to = Task.Status.TIMED_OUT; break;
            case SKIPPED: to = Task.Status.SKIPPED; break;
            case NO_OP: to = Task.Status.NO_OP; break;
            default: throw new IllegalArgumentException("Unexpected enum constant: " + from);
        }
        return to;
    }

    public TaskDefPb.TaskDef toProto(TaskDef from) {
        TaskDefPb.TaskDef.Builder to = TaskDefPb.TaskDef.newBuilder();
        if (from.getName() != null) {
            to.setName( from.getName() );
        }
        if (from.getDescription() != null) {
            to.setDescription( from.getDescription() );
        }
        to.setRetryCount( from.getRetryCount() );
        to.setTimeoutSeconds( from.getTimeoutSeconds() );
        to.addAllInputKeys( from.getInputKeys() );
        to.addAllOutputKeys( from.getOutputKeys() );
        if (from.getTimeoutPolicy() != null) {
            to.setTimeoutPolicy( toProto( from.getTimeoutPolicy() ) );
        }
        if (from.getRetryLogic() != null) {
            to.setRetryLogic( toProto( from.getRetryLogic() ) );
        }
        to.setRetryDelaySeconds( from.getRetryDelaySeconds() );
        to.setResponseTimeoutSeconds( from.getResponseTimeoutSeconds() );
        if (from.getConcurrentExecLimit() != null) {
            to.setConcurrentExecLimit( from.getConcurrentExecLimit() );
        }
        for (Map.Entry<String, Object> pair : from.getInputTemplate().entrySet()) {
            to.putInputTemplate( pair.getKey(), toProto( pair.getValue() ) );
        }
        if (from.getRateLimitPerFrequency() != null) {
            to.setRateLimitPerFrequency( from.getRateLimitPerFrequency() );
        }
        if (from.getRateLimitFrequencyInSeconds() != null) {
            to.setRateLimitFrequencyInSeconds( from.getRateLimitFrequencyInSeconds() );
        }
        if (from.getIsolationGroupId() != null) {
            to.setIsolationGroupId( from.getIsolationGroupId() );
        }
        if (from.getExecutionNameSpace() != null) {
            to.setExecutionNameSpace( from.getExecutionNameSpace() );
        }
        if (from.getOwnerEmail() != null) {
            to.setOwnerEmail( from.getOwnerEmail() );
        }
        if (from.getPollTimeoutSeconds() != null) {
            to.setPollTimeoutSeconds( from.getPollTimeoutSeconds() );
        }
        return to.build();
    }

    public TaskDef fromProto(TaskDefPb.TaskDef from) {
        TaskDef to = new TaskDef();
        to.setName( from.getName() );
        to.setDescription( from.getDescription() );
        to.setRetryCount( from.getRetryCount() );
        to.setTimeoutSeconds( from.getTimeoutSeconds() );
        to.setInputKeys( from.getInputKeysList().stream().collect(Collectors.toCollection(ArrayList::new)) );
        to.setOutputKeys( from.getOutputKeysList().stream().collect(Collectors.toCollection(ArrayList::new)) );
        to.setTimeoutPolicy( fromProto( from.getTimeoutPolicy() ) );
        to.setRetryLogic( fromProto( from.getRetryLogic() ) );
        to.setRetryDelaySeconds( from.getRetryDelaySeconds() );
        to.setResponseTimeoutSeconds( from.getResponseTimeoutSeconds() );
        to.setConcurrentExecLimit( from.getConcurrentExecLimit() );
        Map<String, Object> inputTemplateMap = new HashMap<String, Object>();
        for (Map.Entry<String, Value> pair : from.getInputTemplateMap().entrySet()) {
            inputTemplateMap.put( pair.getKey(), fromProto( pair.getValue() ) );
        }
        to.setInputTemplate(inputTemplateMap);
        to.setRateLimitPerFrequency( from.getRateLimitPerFrequency() );
        to.setRateLimitFrequencyInSeconds( from.getRateLimitFrequencyInSeconds() );
        to.setIsolationGroupId( from.getIsolationGroupId() );
        to.setExecutionNameSpace( from.getExecutionNameSpace() );
        to.setOwnerEmail( from.getOwnerEmail() );
        to.setPollTimeoutSeconds( from.getPollTimeoutSeconds() );
        return to;
    }

    public TaskDefPb.TaskDef.RetryLogic toProto(TaskDef.RetryLogic from) {
        TaskDefPb.TaskDef.RetryLogic to;
        switch (from) {
            case FIXED: to = TaskDefPb.TaskDef.RetryLogic.FIXED; break;
            case EXPONENTIAL_BACKOFF: to = TaskDefPb.TaskDef.RetryLogic.EXPONENTIAL_BACKOFF; break;
            default: throw new IllegalArgumentException("Unexpected enum constant: " + from);
        }
        return to;
    }

    public TaskDef.RetryLogic fromProto(TaskDefPb.TaskDef.RetryLogic from) {
        TaskDef.RetryLogic to;
        switch (from) {
            case FIXED: to = TaskDef.RetryLogic.FIXED; break;
            case EXPONENTIAL_BACKOFF: to = TaskDef.RetryLogic.EXPONENTIAL_BACKOFF; break;
            default: throw new IllegalArgumentException("Unexpected enum constant: " + from);
        }
        return to;
    }

    public TaskDefPb.TaskDef.TimeoutPolicy toProto(TaskDef.TimeoutPolicy from) {
        TaskDefPb.TaskDef.TimeoutPolicy to;
        switch (from) {
            case RETRY: to = TaskDefPb.TaskDef.TimeoutPolicy.RETRY; break;
            case TIME_OUT_WF: to = TaskDefPb.TaskDef.TimeoutPolicy.TIME_OUT_WF; break;
            case ALERT_ONLY: to = TaskDefPb.TaskDef.TimeoutPolicy.ALERT_ONLY; break;
            default: throw new IllegalArgumentException("Unexpected enum constant: " + from);
        }
        return to;
    }

    public TaskDef.TimeoutPolicy fromProto(TaskDefPb.TaskDef.TimeoutPolicy from) {
        TaskDef.TimeoutPolicy to;
        switch (from) {
            case RETRY: to = TaskDef.TimeoutPolicy.RETRY; break;
            case TIME_OUT_WF: to = TaskDef.TimeoutPolicy.TIME_OUT_WF; break;
            case ALERT_ONLY: to = TaskDef.TimeoutPolicy.ALERT_ONLY; break;
            default: throw new IllegalArgumentException("Unexpected enum constant: " + from);
        }
        return to;
    }

    public TaskExecLogPb.TaskExecLog toProto(TaskExecLog from) {
        TaskExecLogPb.TaskExecLog.Builder to = TaskExecLogPb.TaskExecLog.newBuilder();
        if (from.getLog() != null) {
            to.setLog( from.getLog() );
        }
        if (from.getTaskId() != null) {
            to.setTaskId( from.getTaskId() );
        }
        to.setCreatedTime( from.getCreatedTime() );
        return to.build();
    }

    public TaskExecLog fromProto(TaskExecLogPb.TaskExecLog from) {
        TaskExecLog to = new TaskExecLog();
        to.setLog( from.getLog() );
        to.setTaskId( from.getTaskId() );
        to.setCreatedTime( from.getCreatedTime() );
        return to;
    }

    public TaskResultPb.TaskResult toProto(TaskResult from) {
        TaskResultPb.TaskResult.Builder to = TaskResultPb.TaskResult.newBuilder();
        if (from.getWorkflowInstanceId() != null) {
            to.setWorkflowInstanceId( from.getWorkflowInstanceId() );
        }
        if (from.getTaskId() != null) {
            to.setTaskId( from.getTaskId() );
        }
        if (from.getReasonForIncompletion() != null) {
            to.setReasonForIncompletion( from.getReasonForIncompletion() );
        }
        to.setCallbackAfterSeconds( from.getCallbackAfterSeconds() );
        if (from.getWorkerId() != null) {
            to.setWorkerId( from.getWorkerId() );
        }
        if (from.getStatus() != null) {
            to.setStatus( toProto( from.getStatus() ) );
        }
        for (Map.Entry<String, Object> pair : from.getOutputData().entrySet()) {
            to.putOutputData( pair.getKey(), toProto( pair.getValue() ) );
        }
        if (from.getOutputMessage() != null) {
            to.setOutputMessage( toProto( from.getOutputMessage() ) );
        }
        return to.build();
    }

    public TaskResult fromProto(TaskResultPb.TaskResult from) {
        TaskResult to = new TaskResult();
        to.setWorkflowInstanceId( from.getWorkflowInstanceId() );
        to.setTaskId( from.getTaskId() );
        to.setReasonForIncompletion( from.getReasonForIncompletion() );
        to.setCallbackAfterSeconds( from.getCallbackAfterSeconds() );
        to.setWorkerId( from.getWorkerId() );
        to.setStatus( fromProto( from.getStatus() ) );
        Map<String, Object> outputDataMap = new HashMap<String, Object>();
        for (Map.Entry<String, Value> pair : from.getOutputDataMap().entrySet()) {
            outputDataMap.put( pair.getKey(), fromProto( pair.getValue() ) );
        }
        to.setOutputData(outputDataMap);
        if (from.hasOutputMessage()) {
            to.setOutputMessage( fromProto( from.getOutputMessage() ) );
        }
        return to;
    }

    public TaskResultPb.TaskResult.Status toProto(TaskResult.Status from) {
        TaskResultPb.TaskResult.Status to;
        switch (from) {
            case IN_PROGRESS: to = TaskResultPb.TaskResult.Status.IN_PROGRESS; break;
            case FAILED: to = TaskResultPb.TaskResult.Status.FAILED; break;
            case FAILED_WITH_TERMINAL_ERROR: to = TaskResultPb.TaskResult.Status.FAILED_WITH_TERMINAL_ERROR; break;
            case COMPLETED: to = TaskResultPb.TaskResult.Status.COMPLETED; break;
<<<<<<< HEAD
            case SCHEDULED: to = TaskResultPb.TaskResult.Status.SCHEDULED; break;
            case NO_OP: to = TaskResultPb.TaskResult.Status.NO_OP; break;
=======
>>>>>>> f5cbfa24
            default: throw new IllegalArgumentException("Unexpected enum constant: " + from);
        }
        return to;
    }

    public TaskResult.Status fromProto(TaskResultPb.TaskResult.Status from) {
        TaskResult.Status to;
        switch (from) {
            case IN_PROGRESS: to = TaskResult.Status.IN_PROGRESS; break;
            case FAILED: to = TaskResult.Status.FAILED; break;
            case FAILED_WITH_TERMINAL_ERROR: to = TaskResult.Status.FAILED_WITH_TERMINAL_ERROR; break;
            case COMPLETED: to = TaskResult.Status.COMPLETED; break;
<<<<<<< HEAD
            case SCHEDULED: to = TaskResult.Status.SCHEDULED; break;
            case NO_OP: to = TaskResult.Status.NO_OP; break;
=======
>>>>>>> f5cbfa24
            default: throw new IllegalArgumentException("Unexpected enum constant: " + from);
        }
        return to;
    }

    public TaskSummaryPb.TaskSummary toProto(TaskSummary from) {
        TaskSummaryPb.TaskSummary.Builder to = TaskSummaryPb.TaskSummary.newBuilder();
        if (from.getWorkflowId() != null) {
            to.setWorkflowId( from.getWorkflowId() );
        }
        if (from.getWorkflowType() != null) {
            to.setWorkflowType( from.getWorkflowType() );
        }
        if (from.getCorrelationId() != null) {
            to.setCorrelationId( from.getCorrelationId() );
        }
        if (from.getScheduledTime() != null) {
            to.setScheduledTime( from.getScheduledTime() );
        }
        if (from.getStartTime() != null) {
            to.setStartTime( from.getStartTime() );
        }
        if (from.getUpdateTime() != null) {
            to.setUpdateTime( from.getUpdateTime() );
        }
        if (from.getEndTime() != null) {
            to.setEndTime( from.getEndTime() );
        }
        if (from.getStatus() != null) {
            to.setStatus( toProto( from.getStatus() ) );
        }
        if (from.getReasonForIncompletion() != null) {
            to.setReasonForIncompletion( from.getReasonForIncompletion() );
        }
        to.setExecutionTime( from.getExecutionTime() );
        to.setQueueWaitTime( from.getQueueWaitTime() );
        if (from.getTaskDefName() != null) {
            to.setTaskDefName( from.getTaskDefName() );
        }
        if (from.getTaskType() != null) {
            to.setTaskType( from.getTaskType() );
        }
        if (from.getInput() != null) {
            to.setInput( from.getInput() );
        }
        if (from.getOutput() != null) {
            to.setOutput( from.getOutput() );
        }
        if (from.getTaskId() != null) {
            to.setTaskId( from.getTaskId() );
        }
<<<<<<< HEAD
        if (from.getReferenceTaskName() != null) {
            to.setReferenceTaskName( from.getReferenceTaskName() );
        }
        to.setRetryCount( from.getRetryCount() );
        if (from.getTaskDescription() != null) {
            to.setTaskDescription( from.getTaskDescription() );
        }
=======
        if (from.getExternalInputPayloadStoragePath() != null) {
            to.setExternalInputPayloadStoragePath( from.getExternalInputPayloadStoragePath() );
        }
        if (from.getExternalOutputPayloadStoragePath() != null) {
            to.setExternalOutputPayloadStoragePath( from.getExternalOutputPayloadStoragePath() );
        }
        to.setWorkflowPriority( from.getWorkflowPriority() );
>>>>>>> f5cbfa24
        return to.build();
    }

    public WorkflowPb.Workflow toProto(Workflow from) {
        WorkflowPb.Workflow.Builder to = WorkflowPb.Workflow.newBuilder();
        if (from.getStatus() != null) {
            to.setStatus( toProto( from.getStatus() ) );
        }
        to.setEndTime( from.getEndTime() );
        if (from.getWorkflowId() != null) {
            to.setWorkflowId( from.getWorkflowId() );
        }
        if (from.getParentWorkflowId() != null) {
            to.setParentWorkflowId( from.getParentWorkflowId() );
        }
        if (from.getParentWorkflowTaskId() != null) {
            to.setParentWorkflowTaskId( from.getParentWorkflowTaskId() );
        }
        for (Task elem : from.getTasks()) {
            to.addTasks( toProto(elem) );
        }
        for (Map.Entry<String, Object> pair : from.getInput().entrySet()) {
            to.putInput( pair.getKey(), toProto( pair.getValue() ) );
        }
        for (Map.Entry<String, Object> pair : from.getOutput().entrySet()) {
            to.putOutput( pair.getKey(), toProto( pair.getValue() ) );
        }
        if (from.getWorkflowType() != null) {
            to.setWorkflowType( from.getWorkflowType() );
        }
        to.setVersion( from.getVersion() );
        if (from.getCorrelationId() != null) {
            to.setCorrelationId( from.getCorrelationId() );
        }
        if (from.getReRunFromWorkflowId() != null) {
            to.setReRunFromWorkflowId( from.getReRunFromWorkflowId() );
        }
        if (from.getReasonForIncompletion() != null) {
            to.setReasonForIncompletion( from.getReasonForIncompletion() );
        }
        to.setSchemaVersion( from.getSchemaVersion() );
        if (from.getEvent() != null) {
            to.setEvent( from.getEvent() );
        }
        to.putAllTaskToDomain( from.getTaskToDomain() );
        to.addAllFailedReferenceTaskNames( from.getFailedReferenceTaskNames() );
        if (from.getWorkflowDefinition() != null) {
            to.setWorkflowDefinition( toProto( from.getWorkflowDefinition() ) );
        }
        if (from.getExternalInputPayloadStoragePath() != null) {
            to.setExternalInputPayloadStoragePath( from.getExternalInputPayloadStoragePath() );
        }
        if (from.getExternalOutputPayloadStoragePath() != null) {
            to.setExternalOutputPayloadStoragePath( from.getExternalOutputPayloadStoragePath() );
        }
        to.setPriority( from.getPriority() );
        return to.build();
    }

    public Workflow fromProto(WorkflowPb.Workflow from) {
        Workflow to = new Workflow();
        to.setStatus( fromProto( from.getStatus() ) );
        to.setEndTime( from.getEndTime() );
        to.setWorkflowId( from.getWorkflowId() );
        to.setParentWorkflowId( from.getParentWorkflowId() );
        to.setParentWorkflowTaskId( from.getParentWorkflowTaskId() );
        to.setTasks( from.getTasksList().stream().map(this::fromProto).collect(Collectors.toCollection(ArrayList::new)) );
        Map<String, Object> inputMap = new HashMap<String, Object>();
        for (Map.Entry<String, Value> pair : from.getInputMap().entrySet()) {
            inputMap.put( pair.getKey(), fromProto( pair.getValue() ) );
        }
        to.setInput(inputMap);
        Map<String, Object> outputMap = new HashMap<String, Object>();
        for (Map.Entry<String, Value> pair : from.getOutputMap().entrySet()) {
            outputMap.put( pair.getKey(), fromProto( pair.getValue() ) );
        }
        to.setOutput(outputMap);
        to.setWorkflowType( from.getWorkflowType() );
        to.setVersion( from.getVersion() );
        to.setCorrelationId( from.getCorrelationId() );
        to.setReRunFromWorkflowId( from.getReRunFromWorkflowId() );
        to.setReasonForIncompletion( from.getReasonForIncompletion() );
        to.setSchemaVersion( from.getSchemaVersion() );
        to.setEvent( from.getEvent() );
        to.setTaskToDomain( from.getTaskToDomainMap() );
        to.setFailedReferenceTaskNames( from.getFailedReferenceTaskNamesList().stream().collect(Collectors.toCollection(HashSet::new)) );
        if (from.hasWorkflowDefinition()) {
            to.setWorkflowDefinition( fromProto( from.getWorkflowDefinition() ) );
        }
        to.setExternalInputPayloadStoragePath( from.getExternalInputPayloadStoragePath() );
        to.setExternalOutputPayloadStoragePath( from.getExternalOutputPayloadStoragePath() );
        to.setPriority( from.getPriority() );
        return to;
    }

    public WorkflowPb.Workflow.WorkflowStatus toProto(Workflow.WorkflowStatus from) {
        WorkflowPb.Workflow.WorkflowStatus to;
        switch (from) {
            case RUNNING: to = WorkflowPb.Workflow.WorkflowStatus.RUNNING; break;
            case COMPLETED: to = WorkflowPb.Workflow.WorkflowStatus.COMPLETED; break;
            case FAILED: to = WorkflowPb.Workflow.WorkflowStatus.FAILED; break;
            case TIMED_OUT: to = WorkflowPb.Workflow.WorkflowStatus.TIMED_OUT; break;
            case TERMINATED: to = WorkflowPb.Workflow.WorkflowStatus.TERMINATED; break;
            case PAUSED: to = WorkflowPb.Workflow.WorkflowStatus.PAUSED; break;
            default: throw new IllegalArgumentException("Unexpected enum constant: " + from);
        }
        return to;
    }

    public Workflow.WorkflowStatus fromProto(WorkflowPb.Workflow.WorkflowStatus from) {
        Workflow.WorkflowStatus to;
        switch (from) {
            case RUNNING: to = Workflow.WorkflowStatus.RUNNING; break;
            case COMPLETED: to = Workflow.WorkflowStatus.COMPLETED; break;
            case FAILED: to = Workflow.WorkflowStatus.FAILED; break;
            case TIMED_OUT: to = Workflow.WorkflowStatus.TIMED_OUT; break;
            case TERMINATED: to = Workflow.WorkflowStatus.TERMINATED; break;
            case PAUSED: to = Workflow.WorkflowStatus.PAUSED; break;
            default: throw new IllegalArgumentException("Unexpected enum constant: " + from);
        }
        return to;
    }

    public WorkflowDefPb.WorkflowDef toProto(WorkflowDef from) {
        WorkflowDefPb.WorkflowDef.Builder to = WorkflowDefPb.WorkflowDef.newBuilder();
        if (from.getName() != null) {
            to.setName( from.getName() );
        }
        if (from.getDescription() != null) {
            to.setDescription( from.getDescription() );
        }
        to.setVersion( from.getVersion() );
        for (WorkflowTask elem : from.getTasks()) {
            to.addTasks( toProto(elem) );
        }
        to.addAllInputParameters( from.getInputParameters() );
        for (Map.Entry<String, Object> pair : from.getOutputParameters().entrySet()) {
            to.putOutputParameters( pair.getKey(), toProto( pair.getValue() ) );
        }
        if (from.getFailureWorkflow() != null) {
            to.setFailureWorkflow( from.getFailureWorkflow() );
        }
        to.setSchemaVersion( from.getSchemaVersion() );
        to.setRestartable( from.isRestartable() );
        to.setWorkflowStatusListenerEnabled( from.isWorkflowStatusListenerEnabled() );
        if (from.getOwnerEmail() != null) {
            to.setOwnerEmail( from.getOwnerEmail() );
        }
        if (from.getTimeoutPolicy() != null) {
            to.setTimeoutPolicy( toProto( from.getTimeoutPolicy() ) );
        }
        to.setTimeoutSeconds( from.getTimeoutSeconds() );
        return to.build();
    }

    public WorkflowDef fromProto(WorkflowDefPb.WorkflowDef from) {
        WorkflowDef to = new WorkflowDef();
        to.setName( from.getName() );
        to.setDescription( from.getDescription() );
        to.setVersion( from.getVersion() );
        to.setTasks( from.getTasksList().stream().map(this::fromProto).collect(Collectors.toCollection(ArrayList::new)) );
        to.setInputParameters( from.getInputParametersList().stream().collect(Collectors.toCollection(ArrayList::new)) );
        Map<String, Object> outputParametersMap = new HashMap<String, Object>();
        for (Map.Entry<String, Value> pair : from.getOutputParametersMap().entrySet()) {
            outputParametersMap.put( pair.getKey(), fromProto( pair.getValue() ) );
        }
        to.setOutputParameters(outputParametersMap);
        to.setFailureWorkflow( from.getFailureWorkflow() );
        to.setSchemaVersion( from.getSchemaVersion() );
        to.setRestartable( from.getRestartable() );
        to.setWorkflowStatusListenerEnabled( from.getWorkflowStatusListenerEnabled() );
        to.setOwnerEmail( from.getOwnerEmail() );
        to.setTimeoutPolicy( fromProto( from.getTimeoutPolicy() ) );
        to.setTimeoutSeconds( from.getTimeoutSeconds() );
        return to;
    }

    public WorkflowDefPb.WorkflowDef.TimeoutPolicy toProto(WorkflowDef.TimeoutPolicy from) {
        WorkflowDefPb.WorkflowDef.TimeoutPolicy to;
        switch (from) {
            case TIME_OUT_WF: to = WorkflowDefPb.WorkflowDef.TimeoutPolicy.TIME_OUT_WF; break;
            case ALERT_ONLY: to = WorkflowDefPb.WorkflowDef.TimeoutPolicy.ALERT_ONLY; break;
            default: throw new IllegalArgumentException("Unexpected enum constant: " + from);
        }
        return to;
    }

    public WorkflowDef.TimeoutPolicy fromProto(WorkflowDefPb.WorkflowDef.TimeoutPolicy from) {
        WorkflowDef.TimeoutPolicy to;
        switch (from) {
            case TIME_OUT_WF: to = WorkflowDef.TimeoutPolicy.TIME_OUT_WF; break;
            case ALERT_ONLY: to = WorkflowDef.TimeoutPolicy.ALERT_ONLY; break;
            default: throw new IllegalArgumentException("Unexpected enum constant: " + from);
        }
        return to;
    }

    public WorkflowSummaryPb.WorkflowSummary toProto(WorkflowSummary from) {
        WorkflowSummaryPb.WorkflowSummary.Builder to = WorkflowSummaryPb.WorkflowSummary.newBuilder();
        if (from.getWorkflowType() != null) {
            to.setWorkflowType( from.getWorkflowType() );
        }
        to.setVersion( from.getVersion() );
        if (from.getWorkflowId() != null) {
            to.setWorkflowId( from.getWorkflowId() );
        }
        if (from.getCorrelationId() != null) {
            to.setCorrelationId( from.getCorrelationId() );
        }
        if (from.getStartTime() != null) {
            to.setStartTime( from.getStartTime() );
        }
        if (from.getUpdateTime() != null) {
            to.setUpdateTime( from.getUpdateTime() );
        }
        if (from.getEndTime() != null) {
            to.setEndTime( from.getEndTime() );
        }
        if (from.getStatus() != null) {
            to.setStatus( toProto( from.getStatus() ) );
        }
        if (from.getInput() != null) {
            to.setInput( from.getInput() );
        }
        if (from.getOutput() != null) {
            to.setOutput( from.getOutput() );
        }
        if (from.getReasonForIncompletion() != null) {
            to.setReasonForIncompletion( from.getReasonForIncompletion() );
        }
        to.setExecutionTime( from.getExecutionTime() );
        if (from.getEvent() != null) {
            to.setEvent( from.getEvent() );
        }
        if (from.getFailedReferenceTaskNames() != null) {
            to.setFailedReferenceTaskNames( from.getFailedReferenceTaskNames() );
        }
        if (from.getExternalInputPayloadStoragePath() != null) {
            to.setExternalInputPayloadStoragePath( from.getExternalInputPayloadStoragePath() );
        }
        if (from.getExternalOutputPayloadStoragePath() != null) {
            to.setExternalOutputPayloadStoragePath( from.getExternalOutputPayloadStoragePath() );
        }
        to.setPriority( from.getPriority() );
        return to.build();
    }

    public WorkflowSummary fromProto(WorkflowSummaryPb.WorkflowSummary from) {
        WorkflowSummary to = new WorkflowSummary();
        to.setWorkflowType( from.getWorkflowType() );
        to.setVersion( from.getVersion() );
        to.setWorkflowId( from.getWorkflowId() );
        to.setCorrelationId( from.getCorrelationId() );
        to.setStartTime( from.getStartTime() );
        to.setUpdateTime( from.getUpdateTime() );
        to.setEndTime( from.getEndTime() );
        to.setStatus( fromProto( from.getStatus() ) );
        to.setInput( from.getInput() );
        to.setOutput( from.getOutput() );
        to.setReasonForIncompletion( from.getReasonForIncompletion() );
        to.setExecutionTime( from.getExecutionTime() );
        to.setEvent( from.getEvent() );
        to.setFailedReferenceTaskNames( from.getFailedReferenceTaskNames() );
        to.setExternalInputPayloadStoragePath( from.getExternalInputPayloadStoragePath() );
        to.setExternalOutputPayloadStoragePath( from.getExternalOutputPayloadStoragePath() );
        to.setPriority( from.getPriority() );
        return to;
    }

    public WorkflowTaskPb.WorkflowTask toProto(WorkflowTask from) {
        WorkflowTaskPb.WorkflowTask.Builder to = WorkflowTaskPb.WorkflowTask.newBuilder();
        if (from.getName() != null) {
            to.setName( from.getName() );
        }
        if (from.getTaskReferenceName() != null) {
            to.setTaskReferenceName( from.getTaskReferenceName() );
        }
        if (from.getDescription() != null) {
            to.setDescription( from.getDescription() );
        }
        for (Map.Entry<String, Object> pair : from.getInputParameters().entrySet()) {
            to.putInputParameters( pair.getKey(), toProto( pair.getValue() ) );
        }
        if (from.getType() != null) {
            to.setType( from.getType() );
        }
        if (from.getDynamicTaskNameParam() != null) {
            to.setDynamicTaskNameParam( from.getDynamicTaskNameParam() );
        }
        if (from.getCaseValueParam() != null) {
            to.setCaseValueParam( from.getCaseValueParam() );
        }
        if (from.getCaseExpression() != null) {
            to.setCaseExpression( from.getCaseExpression() );
        }
        if (from.getScriptExpression() != null) {
            to.setScriptExpression( from.getScriptExpression() );
        }
        for (Map.Entry<String, List<WorkflowTask>> pair : from.getDecisionCases().entrySet()) {
            to.putDecisionCases( pair.getKey(), toProto( pair.getValue() ) );
        }
        if (from.getDynamicForkTasksParam() != null) {
            to.setDynamicForkTasksParam( from.getDynamicForkTasksParam() );
        }
        if (from.getDynamicForkTasksInputParamName() != null) {
            to.setDynamicForkTasksInputParamName( from.getDynamicForkTasksInputParamName() );
        }
        for (WorkflowTask elem : from.getDefaultCase()) {
            to.addDefaultCase( toProto(elem) );
        }
        for (List<WorkflowTask> elem : from.getForkTasks()) {
            to.addForkTasks( toProto(elem) );
        }
        to.setStartDelay( from.getStartDelay() );
        if (from.getSubWorkflowParam() != null) {
            to.setSubWorkflowParam( toProto( from.getSubWorkflowParam() ) );
        }
        to.addAllJoinOn( from.getJoinOn() );
        if (from.getSink() != null) {
            to.setSink( from.getSink() );
        }
        to.setOptional( from.isOptional() );
        if (from.getTaskDefinition() != null) {
            to.setTaskDefinition( toProto( from.getTaskDefinition() ) );
        }
        if (from.isRateLimited() != null) {
            to.setRateLimited( from.isRateLimited() );
        }
        to.addAllDefaultExclusiveJoinTask( from.getDefaultExclusiveJoinTask() );
        if (from.isAsyncComplete() != null) {
            to.setAsyncComplete( from.isAsyncComplete() );
        }
        if (from.getLoopCondition() != null) {
            to.setLoopCondition( from.getLoopCondition() );
        }
        for (WorkflowTask elem : from.getLoopOver()) {
            to.addLoopOver( toProto(elem) );
        }
        if (from.getRetryCount() != null) {
            to.setRetryCount( from.getRetryCount() );
        }
        return to.build();
    }

    public WorkflowTask fromProto(WorkflowTaskPb.WorkflowTask from) {
        WorkflowTask to = new WorkflowTask();
        to.setName( from.getName() );
        to.setTaskReferenceName( from.getTaskReferenceName() );
        to.setDescription( from.getDescription() );
        Map<String, Object> inputParametersMap = new HashMap<String, Object>();
        for (Map.Entry<String, Value> pair : from.getInputParametersMap().entrySet()) {
            inputParametersMap.put( pair.getKey(), fromProto( pair.getValue() ) );
        }
        to.setInputParameters(inputParametersMap);
        to.setType( from.getType() );
        to.setDynamicTaskNameParam( from.getDynamicTaskNameParam() );
        to.setCaseValueParam( from.getCaseValueParam() );
        to.setCaseExpression( from.getCaseExpression() );
        to.setScriptExpression( from.getScriptExpression() );
        Map<String, List<WorkflowTask>> decisionCasesMap = new HashMap<String, List<WorkflowTask>>();
        for (Map.Entry<String, WorkflowTaskPb.WorkflowTask.WorkflowTaskList> pair : from.getDecisionCasesMap().entrySet()) {
            decisionCasesMap.put( pair.getKey(), fromProto( pair.getValue() ) );
        }
        to.setDecisionCases(decisionCasesMap);
        to.setDynamicForkTasksParam( from.getDynamicForkTasksParam() );
        to.setDynamicForkTasksInputParamName( from.getDynamicForkTasksInputParamName() );
        to.setDefaultCase( from.getDefaultCaseList().stream().map(this::fromProto).collect(Collectors.toCollection(ArrayList::new)) );
        to.setForkTasks( from.getForkTasksList().stream().map(this::fromProto).collect(Collectors.toCollection(ArrayList::new)) );
        to.setStartDelay( from.getStartDelay() );
        if (from.hasSubWorkflowParam()) {
            to.setSubWorkflowParam( fromProto( from.getSubWorkflowParam() ) );
        }
        to.setJoinOn( from.getJoinOnList().stream().collect(Collectors.toCollection(ArrayList::new)) );
        to.setSink( from.getSink() );
        to.setOptional( from.getOptional() );
        if (from.hasTaskDefinition()) {
            to.setTaskDefinition( fromProto( from.getTaskDefinition() ) );
        }
        to.setRateLimited( from.getRateLimited() );
        to.setDefaultExclusiveJoinTask( from.getDefaultExclusiveJoinTaskList().stream().collect(Collectors.toCollection(ArrayList::new)) );
        to.setAsyncComplete( from.getAsyncComplete() );
        to.setLoopCondition( from.getLoopCondition() );
        to.setLoopOver( from.getLoopOverList().stream().map(this::fromProto).collect(Collectors.toCollection(ArrayList::new)) );
        to.setRetryCount( from.getRetryCount() );
        return to;
    }

    public abstract WorkflowTaskPb.WorkflowTask.WorkflowTaskList toProto(List<WorkflowTask> in);

    public abstract List<WorkflowTask> fromProto(WorkflowTaskPb.WorkflowTask.WorkflowTaskList in);

    public abstract Value toProto(Object in);

    public abstract Object fromProto(Value in);

    public abstract Any toProto(Any in);

    public abstract Any fromProto(Any in);
}<|MERGE_RESOLUTION|>--- conflicted
+++ resolved
@@ -557,10 +557,8 @@
         if (from.getExternalOutputPayloadStoragePath() != null) {
             to.setExternalOutputPayloadStoragePath( from.getExternalOutputPayloadStoragePath() );
         }
-<<<<<<< HEAD
         if (from.getTaskDescription() != null) {
             to.setTaskDescription( from.getTaskDescription() );
-=======
         to.setWorkflowPriority( from.getWorkflowPriority() );
         if (from.getExecutionNameSpace() != null) {
             to.setExecutionNameSpace( from.getExecutionNameSpace() );
@@ -571,7 +569,6 @@
         to.setIteration( from.getIteration() );
         if (from.getSubWorkflowId() != null) {
             to.setSubWorkflowId( from.getSubWorkflowId() );
->>>>>>> f5cbfa24
         }
         return to.build();
     }
@@ -626,15 +623,12 @@
         to.setRateLimitFrequencyInSeconds( from.getRateLimitFrequencyInSeconds() );
         to.setExternalInputPayloadStoragePath( from.getExternalInputPayloadStoragePath() );
         to.setExternalOutputPayloadStoragePath( from.getExternalOutputPayloadStoragePath() );
-<<<<<<< HEAD
         to.setTaskDescription( from.getTaskDescription() );
-=======
         to.setWorkflowPriority( from.getWorkflowPriority() );
         to.setExecutionNameSpace( from.getExecutionNameSpace() );
         to.setIsolationGroupId( from.getIsolationGroupId() );
         to.setIteration( from.getIteration() );
         to.setSubWorkflowId( from.getSubWorkflowId() );
->>>>>>> f5cbfa24
         return to;
     }
 
@@ -863,11 +857,7 @@
             case FAILED: to = TaskResultPb.TaskResult.Status.FAILED; break;
             case FAILED_WITH_TERMINAL_ERROR: to = TaskResultPb.TaskResult.Status.FAILED_WITH_TERMINAL_ERROR; break;
             case COMPLETED: to = TaskResultPb.TaskResult.Status.COMPLETED; break;
-<<<<<<< HEAD
-            case SCHEDULED: to = TaskResultPb.TaskResult.Status.SCHEDULED; break;
             case NO_OP: to = TaskResultPb.TaskResult.Status.NO_OP; break;
-=======
->>>>>>> f5cbfa24
             default: throw new IllegalArgumentException("Unexpected enum constant: " + from);
         }
         return to;
@@ -880,11 +870,7 @@
             case FAILED: to = TaskResult.Status.FAILED; break;
             case FAILED_WITH_TERMINAL_ERROR: to = TaskResult.Status.FAILED_WITH_TERMINAL_ERROR; break;
             case COMPLETED: to = TaskResult.Status.COMPLETED; break;
-<<<<<<< HEAD
-            case SCHEDULED: to = TaskResult.Status.SCHEDULED; break;
             case NO_OP: to = TaskResult.Status.NO_OP; break;
-=======
->>>>>>> f5cbfa24
             default: throw new IllegalArgumentException("Unexpected enum constant: " + from);
         }
         return to;
@@ -936,7 +922,6 @@
         if (from.getTaskId() != null) {
             to.setTaskId( from.getTaskId() );
         }
-<<<<<<< HEAD
         if (from.getReferenceTaskName() != null) {
             to.setReferenceTaskName( from.getReferenceTaskName() );
         }
@@ -944,7 +929,6 @@
         if (from.getTaskDescription() != null) {
             to.setTaskDescription( from.getTaskDescription() );
         }
-=======
         if (from.getExternalInputPayloadStoragePath() != null) {
             to.setExternalInputPayloadStoragePath( from.getExternalInputPayloadStoragePath() );
         }
@@ -952,7 +936,6 @@
             to.setExternalOutputPayloadStoragePath( from.getExternalOutputPayloadStoragePath() );
         }
         to.setWorkflowPriority( from.getWorkflowPriority() );
->>>>>>> f5cbfa24
         return to.build();
     }
 
