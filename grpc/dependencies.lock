--- conflicted
+++ resolved
@@ -38,31 +38,17 @@
         "com.fasterxml.jackson.module:jackson-module-afterburner": {
             "locked": "2.15.0"
         },
-        "com.google.guava:guava": {
-            "locked": "32.0.0-jre"
-        },
         "com.google.protobuf:protobuf-java": {
-<<<<<<< HEAD
             "locked": "3.24.3"
-=======
-            "locked": "3.21.12"
->>>>>>> 9669d469
         },
         "com.netflix.conductor:conductor-common": {
             "project": true
         },
         "io.grpc:grpc-protobuf": {
-<<<<<<< HEAD
-            "locked": "1.58.0"
+            "locked": "1.57.2"
         },
         "io.grpc:grpc-stub": {
-            "locked": "1.58.0"
-=======
-            "locked": "1.57.2"
-        },
-        "io.grpc:grpc-stub": {
-            "locked": "1.57.2"
->>>>>>> 9669d469
+            "locked": "1.57.2"
         },
         "javax.annotation:javax.annotation-api": {
             "locked": "1.3.2"
@@ -99,11 +85,7 @@
                 "com.netflix.conductor:conductor-annotations",
                 "com.netflix.conductor:conductor-common"
             ],
-<<<<<<< HEAD
-            "locked": "2.15.0"
-=======
-            "locked": "2.13.5"
->>>>>>> 9669d469
+            "locked": "2.15.0"
         },
         "com.fasterxml.jackson.core:jackson-databind": {
             "firstLevelTransitive": [
@@ -138,7 +120,6 @@
                 "com.netflix.conductor:conductor-annotations",
                 "com.netflix.conductor:conductor-common"
             ],
-<<<<<<< HEAD
             "locked": "2.15.0"
         },
         "com.fasterxml.jackson.datatype:jackson-datatype-joda": {
@@ -161,9 +142,6 @@
                 "com.netflix.conductor:conductor-common"
             ],
             "locked": "2.15.0"
-=======
-            "locked": "2.13.5"
->>>>>>> 9669d469
         },
         "com.fasterxml.jackson.module:jackson-module-afterburner": {
             "firstLevelTransitive": [
@@ -172,26 +150,11 @@
             ],
             "locked": "2.15.0"
         },
-        "com.google.guava:guava": {
-            "firstLevelTransitive": [
-                "com.netflix.conductor:conductor-annotations",
-                "com.netflix.conductor:conductor-common"
-            ],
-<<<<<<< HEAD
-            "locked": "32.0.0-jre"
-=======
-            "locked": "2.13.5"
->>>>>>> 9669d469
-        },
         "com.google.protobuf:protobuf-java": {
             "firstLevelTransitive": [
                 "com.netflix.conductor:conductor-common"
             ],
-<<<<<<< HEAD
             "locked": "3.24.3"
-=======
-            "locked": "3.21.12"
->>>>>>> 9669d469
         },
         "com.netflix.conductor:conductor-annotations": {
             "firstLevelTransitive": [
@@ -203,17 +166,10 @@
             "project": true
         },
         "io.grpc:grpc-protobuf": {
-<<<<<<< HEAD
-            "locked": "1.58.0"
+            "locked": "1.57.2"
         },
         "io.grpc:grpc-stub": {
-            "locked": "1.58.0"
-=======
-            "locked": "1.57.2"
-        },
-        "io.grpc:grpc-stub": {
-            "locked": "1.57.2"
->>>>>>> 9669d469
+            "locked": "1.57.2"
         },
         "javax.annotation:javax.annotation-api": {
             "locked": "1.3.2"
@@ -275,16 +231,12 @@
     },
     "protobufToolsLocator_grpc": {
         "io.grpc:protoc-gen-grpc-java": {
-<<<<<<< HEAD
-            "locked": "1.58.0"
-=======
-            "locked": "1.57.2"
->>>>>>> 9669d469
+            "locked": "1.57.2"
         }
     },
     "protobufToolsLocator_protoc": {
         "com.google.protobuf:protoc": {
-            "locked": "3.21.12"
+            "locked": "3.14.0"
         }
     },
     "runtimeClasspath": {
@@ -300,11 +252,7 @@
                 "com.netflix.conductor:conductor-annotations",
                 "com.netflix.conductor:conductor-common"
             ],
-<<<<<<< HEAD
-            "locked": "2.15.0"
-=======
-            "locked": "2.13.5"
->>>>>>> 9669d469
+            "locked": "2.15.0"
         },
         "com.fasterxml.jackson.core:jackson-databind": {
             "firstLevelTransitive": [
@@ -353,7 +301,6 @@
                 "com.netflix.conductor:conductor-annotations",
                 "com.netflix.conductor:conductor-common"
             ],
-<<<<<<< HEAD
             "locked": "2.15.0"
         },
         "com.fasterxml.jackson.jaxrs:jackson-jaxrs-json-provider": {
@@ -362,9 +309,6 @@
                 "com.netflix.conductor:conductor-common"
             ],
             "locked": "2.15.0"
-=======
-            "locked": "2.13.5"
->>>>>>> 9669d469
         },
         "com.fasterxml.jackson.module:jackson-module-afterburner": {
             "firstLevelTransitive": [
@@ -373,26 +317,11 @@
             ],
             "locked": "2.15.0"
         },
-        "com.google.guava:guava": {
-            "firstLevelTransitive": [
-                "com.netflix.conductor:conductor-annotations",
-                "com.netflix.conductor:conductor-common"
-            ],
-<<<<<<< HEAD
-            "locked": "32.0.0-jre"
-=======
-            "locked": "2.13.5"
->>>>>>> 9669d469
-        },
         "com.google.protobuf:protobuf-java": {
             "firstLevelTransitive": [
                 "com.netflix.conductor:conductor-common"
             ],
-<<<<<<< HEAD
             "locked": "3.24.3"
-=======
-            "locked": "3.21.12"
->>>>>>> 9669d469
         },
         "com.netflix.conductor:conductor-annotations": {
             "firstLevelTransitive": [
@@ -404,17 +333,10 @@
             "project": true
         },
         "io.grpc:grpc-protobuf": {
-<<<<<<< HEAD
-            "locked": "1.58.0"
+            "locked": "1.57.2"
         },
         "io.grpc:grpc-stub": {
-            "locked": "1.58.0"
-=======
-            "locked": "1.57.2"
-        },
-        "io.grpc:grpc-stub": {
-            "locked": "1.57.2"
->>>>>>> 9669d469
+            "locked": "1.57.2"
         },
         "javax.annotation:javax.annotation-api": {
             "locked": "1.3.2"
@@ -508,31 +430,17 @@
         "com.fasterxml.jackson.module:jackson-module-afterburner": {
             "locked": "2.15.0"
         },
-        "com.google.guava:guava": {
-            "locked": "32.0.0-jre"
-        },
         "com.google.protobuf:protobuf-java": {
-<<<<<<< HEAD
             "locked": "3.24.3"
-=======
-            "locked": "3.21.12"
->>>>>>> 9669d469
         },
         "com.netflix.conductor:conductor-common": {
             "project": true
         },
         "io.grpc:grpc-protobuf": {
-<<<<<<< HEAD
-            "locked": "1.58.0"
+            "locked": "1.57.2"
         },
         "io.grpc:grpc-stub": {
-            "locked": "1.58.0"
-=======
-            "locked": "1.57.2"
-        },
-        "io.grpc:grpc-stub": {
-            "locked": "1.57.2"
->>>>>>> 9669d469
+            "locked": "1.57.2"
         },
         "javax.annotation:javax.annotation-api": {
             "locked": "1.3.2"
@@ -566,12 +474,9 @@
         },
         "org.springframework.boot:spring-boot-starter-test": {
             "locked": "2.7.16"
-<<<<<<< HEAD
         },
         "org.yaml:snakeyaml": {
             "locked": "2.0"
-=======
->>>>>>> 9669d469
         }
     },
     "testCompileProtoPath": {
@@ -587,11 +492,7 @@
                 "com.netflix.conductor:conductor-annotations",
                 "com.netflix.conductor:conductor-common"
             ],
-<<<<<<< HEAD
-            "locked": "2.15.0"
-=======
-            "locked": "2.13.5"
->>>>>>> 9669d469
+            "locked": "2.15.0"
         },
         "com.fasterxml.jackson.core:jackson-databind": {
             "firstLevelTransitive": [
@@ -633,7 +534,6 @@
                 "com.netflix.conductor:conductor-annotations",
                 "com.netflix.conductor:conductor-common"
             ],
-<<<<<<< HEAD
             "locked": "2.15.0"
         },
         "com.fasterxml.jackson.datatype:jackson-datatype-jsr310": {
@@ -649,37 +549,19 @@
                 "com.netflix.conductor:conductor-common"
             ],
             "locked": "2.15.0"
-=======
-            "locked": "2.13.5"
->>>>>>> 9669d469
         },
         "com.fasterxml.jackson.module:jackson-module-afterburner": {
             "firstLevelTransitive": [
                 "com.netflix.conductor:conductor-annotations",
                 "com.netflix.conductor:conductor-common"
             ],
-<<<<<<< HEAD
-            "locked": "2.15.0"
-        },
-        "com.google.guava:guava": {
-            "firstLevelTransitive": [
-                "com.netflix.conductor:conductor-annotations",
-                "com.netflix.conductor:conductor-common"
-            ],
-            "locked": "32.0.0-jre"
-=======
-            "locked": "2.13.5"
->>>>>>> 9669d469
+            "locked": "2.15.0"
         },
         "com.google.protobuf:protobuf-java": {
             "firstLevelTransitive": [
                 "com.netflix.conductor:conductor-common"
             ],
-<<<<<<< HEAD
             "locked": "3.24.3"
-=======
-            "locked": "3.21.12"
->>>>>>> 9669d469
         },
         "com.netflix.conductor:conductor-annotations": {
             "firstLevelTransitive": [
@@ -691,17 +573,10 @@
             "project": true
         },
         "io.grpc:grpc-protobuf": {
-<<<<<<< HEAD
-            "locked": "1.58.0"
+            "locked": "1.57.2"
         },
         "io.grpc:grpc-stub": {
-            "locked": "1.58.0"
-=======
-            "locked": "1.57.2"
-        },
-        "io.grpc:grpc-stub": {
-            "locked": "1.57.2"
->>>>>>> 9669d469
+            "locked": "1.57.2"
         },
         "javax.annotation:javax.annotation-api": {
             "locked": "1.3.2"
@@ -767,7 +642,6 @@
         },
         "org.springframework.boot:spring-boot-starter-test": {
             "locked": "2.7.16"
-<<<<<<< HEAD
         },
         "org.yaml:snakeyaml": {
             "firstLevelTransitive": [
@@ -775,8 +649,6 @@
                 "com.netflix.conductor:conductor-common"
             ],
             "locked": "2.0"
-=======
->>>>>>> 9669d469
         }
     },
     "testRuntimeClasspath": {
@@ -792,18 +664,13 @@
                 "com.netflix.conductor:conductor-annotations",
                 "com.netflix.conductor:conductor-common"
             ],
-<<<<<<< HEAD
-            "locked": "2.15.0"
-=======
-            "locked": "2.13.5"
->>>>>>> 9669d469
+            "locked": "2.15.0"
         },
         "com.fasterxml.jackson.core:jackson-databind": {
             "firstLevelTransitive": [
                 "com.netflix.conductor:conductor-annotations",
                 "com.netflix.conductor:conductor-common"
             ],
-<<<<<<< HEAD
             "locked": "2.15.0"
         },
         "com.fasterxml.jackson.dataformat:jackson-dataformat-cbor": {
@@ -854,37 +721,19 @@
                 "com.netflix.conductor:conductor-common"
             ],
             "locked": "2.15.0"
-=======
-            "locked": "2.13.5"
->>>>>>> 9669d469
         },
         "com.fasterxml.jackson.module:jackson-module-afterburner": {
             "firstLevelTransitive": [
                 "com.netflix.conductor:conductor-annotations",
                 "com.netflix.conductor:conductor-common"
             ],
-<<<<<<< HEAD
-            "locked": "2.15.0"
-        },
-        "com.google.guava:guava": {
-            "firstLevelTransitive": [
-                "com.netflix.conductor:conductor-annotations",
-                "com.netflix.conductor:conductor-common"
-            ],
-            "locked": "32.0.0-jre"
-=======
-            "locked": "2.13.5"
->>>>>>> 9669d469
+            "locked": "2.15.0"
         },
         "com.google.protobuf:protobuf-java": {
             "firstLevelTransitive": [
                 "com.netflix.conductor:conductor-common"
             ],
-<<<<<<< HEAD
             "locked": "3.24.3"
-=======
-            "locked": "3.21.12"
->>>>>>> 9669d469
         },
         "com.netflix.conductor:conductor-annotations": {
             "firstLevelTransitive": [
@@ -896,17 +745,10 @@
             "project": true
         },
         "io.grpc:grpc-protobuf": {
-<<<<<<< HEAD
-            "locked": "1.58.0"
+            "locked": "1.57.2"
         },
         "io.grpc:grpc-stub": {
-            "locked": "1.58.0"
-=======
-            "locked": "1.57.2"
-        },
-        "io.grpc:grpc-stub": {
-            "locked": "1.57.2"
->>>>>>> 9669d469
+            "locked": "1.57.2"
         },
         "javax.annotation:javax.annotation-api": {
             "locked": "1.3.2"
@@ -972,7 +814,6 @@
         },
         "org.springframework.boot:spring-boot-starter-test": {
             "locked": "2.7.16"
-<<<<<<< HEAD
         },
         "org.yaml:snakeyaml": {
             "firstLevelTransitive": [
@@ -980,8 +821,6 @@
                 "com.netflix.conductor:conductor-common"
             ],
             "locked": "2.0"
-=======
->>>>>>> 9669d469
         }
     }
 }