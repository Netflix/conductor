--- conflicted
+++ resolved
@@ -13,17 +13,11 @@
 package com.netflix.conductor.es6.config;
 
 import java.net.InetAddress;
-<<<<<<< HEAD
 import java.net.URI;
 import java.net.URL;
 import java.util.List;
 import java.util.Optional;
-=======
-import java.net.URL;
-import java.util.List;
-import java.util.Optional;
 
->>>>>>> 16297cbe
 import org.apache.http.HttpHost;
 import org.elasticsearch.client.Client;
 import org.elasticsearch.client.RestClient;
@@ -38,19 +32,11 @@
 import org.springframework.context.annotation.Bean;
 import org.springframework.context.annotation.Conditional;
 import org.springframework.context.annotation.Configuration;
-<<<<<<< HEAD
-import com.fasterxml.jackson.databind.ObjectMapper;
-import com.netflix.conductor.dao.IndexDAO;
-import com.netflix.conductor.es6.dao.index.ElasticSearchDAOV6;
-import com.netflix.conductor.es6.dao.index.ElasticSearchRestDAOV6;
-=======
-
 import com.netflix.conductor.dao.IndexDAO;
 import com.netflix.conductor.es6.dao.index.ElasticSearchDAOV6;
 import com.netflix.conductor.es6.dao.index.ElasticSearchRestDAOV6;
 
 import com.fasterxml.jackson.databind.ObjectMapper;
->>>>>>> 16297cbe
 
 @Configuration(proxyBeanMethods = false)
 @EnableConfigurationProperties(ElasticSearchProperties.class)
@@ -107,7 +93,6 @@
     }
 
     @Bean
-<<<<<<< HEAD
     @Conditional(IsHttpProtocol.class)
     public IndexDAO es6IndexDAO(RestClientBuilder restClientBuilder, ElasticSearchProperties properties,
                                 ObjectMapper objectMapper) {
@@ -119,21 +104,9 @@
     public IndexDAO es6IndexDAO1(Client client, ElasticSearchProperties properties,
                                  ObjectMapper objectMapper) {
         return new ElasticSearchDAOV6(client, properties, objectMapper);
-=======
-    public IndexDAO es6IndexDAO(
-            RestClientBuilder restClientBuilder,
-            Client client,
-            ElasticSearchProperties properties,
-            ObjectMapper objectMapper) {
-        String url = properties.getUrl();
-        if (url.startsWith("http") || url.startsWith("https")) {
-            return new ElasticSearchRestDAOV6(restClientBuilder, properties, objectMapper);
-        } else {
-            return new ElasticSearchDAOV6(client, properties, objectMapper);
-        }
->>>>>>> 16297cbe
+
     }
-
+  
     private HttpHost[] convertToHttpHosts(List<URL> hosts) {
         return hosts.stream()
                 .map(host -> new HttpHost(host.getHost(), host.getPort(), host.getProtocol()))
