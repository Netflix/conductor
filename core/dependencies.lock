{
    "compile": {
        "aopalliance:aopalliance": {
            "locked": "1.0",
            "transitive": [
                "com.google.inject:guice"
            ]
        },
        "com.amazonaws:aws-java-sdk-core": {
            "locked": "1.11.86",
            "transitive": [
                "com.amazonaws:aws-java-sdk-kms",
                "com.amazonaws:aws-java-sdk-s3"
            ]
        },
        "com.amazonaws:aws-java-sdk-kms": {
            "locked": "1.11.86",
            "transitive": [
                "com.amazonaws:aws-java-sdk-s3"
            ]
        },
        "com.amazonaws:aws-java-sdk-s3": {
            "locked": "1.11.86",
            "requested": "1.11.86"
        },
        "com.amazonaws:jmespath-java": {
            "locked": "1.11.86",
            "transitive": [
                "com.amazonaws:aws-java-sdk-kms",
                "com.amazonaws:aws-java-sdk-s3"
            ]
        },
        "com.fasterxml.jackson.core:jackson-annotations": {
            "locked": "2.7.0",
            "transitive": [
                "com.fasterxml.jackson.core:jackson-databind"
            ]
        },
        "com.fasterxml.jackson.core:jackson-core": {
            "locked": "2.7.5",
            "requested": "2.7.5",
            "transitive": [
                "com.fasterxml.jackson.core:jackson-databind",
                "com.fasterxml.jackson.dataformat:jackson-dataformat-cbor",
                "com.netflix.conductor:conductor-common"
            ]
        },
        "com.fasterxml.jackson.core:jackson-databind": {
            "locked": "2.7.5",
            "requested": "2.7.5",
            "transitive": [
                "com.amazonaws:aws-java-sdk-core",
                "com.amazonaws:jmespath-java",
                "com.netflix.conductor:conductor-common"
            ]
        },
        "com.fasterxml.jackson.dataformat:jackson-dataformat-cbor": {
            "locked": "2.6.6",
            "transitive": [
                "com.amazonaws:aws-java-sdk-core"
            ]
        },
        "com.fasterxml:classmate": {
            "locked": "1.3.4",
            "transitive": [
                "org.hibernate.validator:hibernate-validator"
            ]
        },
        "com.github.rholder:guava-retrying": {
            "locked": "2.0.0",
            "transitive": [
                "com.netflix.conductor:conductor-common"
            ]
        },
        "com.github.vmg.protogen:protogen-annotations": {
            "locked": "1.0.0",
            "transitive": [
                "com.netflix.conductor:conductor-common"
            ]
        },
        "com.google.code.findbugs:jsr305": {
            "locked": "2.0.2",
            "transitive": [
                "com.github.rholder:guava-retrying"
            ]
        },
        "com.google.guava:guava": {
            "locked": "19.0",
            "transitive": [
                "com.github.rholder:guava-retrying",
                "com.google.inject:guice",
                "com.netflix.servo:servo-core"
            ]
        },
        "com.google.inject.extensions:guice-multibindings": {
            "locked": "4.1.0",
            "requested": "4.1.0"
        },
        "com.google.inject:guice": {
            "locked": "4.1.0",
            "requested": "4.1.0",
            "transitive": [
                "com.google.inject.extensions:guice-multibindings"
            ]
        },
        "com.google.protobuf:protobuf-java": {
            "locked": "3.5.1",
            "transitive": [
                "com.netflix.conductor:conductor-common"
            ]
        },
        "com.jayway.jsonpath:json-path": {
            "locked": "2.2.0",
            "requested": "2.2.0"
        },
        "com.netflix.conductor:conductor-common": {
            "project": true
        },
        "com.netflix.servo:servo-core": {
            "locked": "0.12.17",
            "requested": "0.12.17"
        },
        "com.netflix.spectator:spectator-api": {
            "locked": "0.68.0",
            "requested": "0.68.0"
        },
        "com.spotify:completable-futures": {
            "locked": "0.3.1",
            "requested": "0.3.1"
        },
        "commons-codec:commons-codec": {
            "locked": "1.9",
            "transitive": [
                "org.apache.httpcomponents:httpclient"
            ]
        },
        "commons-logging:commons-logging": {
            "locked": "1.2",
            "transitive": [
                "com.amazonaws:aws-java-sdk-core",
                "org.apache.httpcomponents:httpclient"
            ]
        },
        "io.reactivex:rxjava": {
            "locked": "1.2.2",
            "requested": "1.2.2"
        },
        "javax.el:javax.el-api": {
<<<<<<< HEAD
            "firstLevelTransitive": [
                "com.netflix.conductor:conductor-common"
            ],
            "locked": "3.0.0",
            "requested": "3.0.0"
=======
            "locked": "3.0.0",
            "requested": "3.0.0",
            "transitive": [
                "com.netflix.conductor:conductor-common"
            ]
>>>>>>> 78fae0ed
        },
        "javax.inject:javax.inject": {
            "locked": "1",
            "transitive": [
                "com.google.inject:guice",
                "com.netflix.conductor:conductor-common"
            ]
        },
        "javax.validation:validation-api": {
            "locked": "2.0.1.Final",
            "transitive": [
                "org.hibernate.validator:hibernate-validator"
            ]
        },
        "joda-time:joda-time": {
            "locked": "2.8.1",
            "transitive": [
                "com.amazonaws:aws-java-sdk-core"
            ]
        },
        "net.minidev:accessors-smart": {
            "locked": "1.1",
            "transitive": [
                "net.minidev:json-smart"
            ]
        },
        "net.minidev:json-smart": {
            "locked": "2.2.1",
            "transitive": [
                "com.jayway.jsonpath:json-path"
            ]
        },
        "org.apache.commons:commons-lang3": {
            "firstLevelTransitive": [
                "com.netflix.conductor:conductor-common"
            ],
            "locked": "3.0",
            "requested": "3.0",
            "transitive": [
                "com.netflix.conductor:conductor-common"
            ]
        },
        "org.apache.httpcomponents:httpclient": {
            "locked": "4.5.2",
            "transitive": [
                "com.amazonaws:aws-java-sdk-core"
            ]
        },
        "org.apache.httpcomponents:httpcore": {
            "locked": "4.4.4",
            "transitive": [
                "org.apache.httpcomponents:httpclient"
            ]
        },
        "org.glassfish:javax.el": {
            "locked": "3.0.0",
            "requested": "3.0.0",
            "transitive": [
                "com.netflix.conductor:conductor-common"
            ]
        },
        "org.hibernate.validator:hibernate-validator": {
            "locked": "6.0.13.Final",
            "transitive": [
                "org.hibernate:hibernate-validator"
            ]
        },
        "org.hibernate:hibernate-validator": {
            "locked": "6.0.13.Final",
            "requested": "6.0.13.Final",
            "transitive": [
                "com.netflix.conductor:conductor-common"
            ]
        },
        "org.jboss.logging:jboss-logging": {
            "locked": "3.3.2.Final",
            "transitive": [
                "org.hibernate.validator:hibernate-validator"
            ]
        },
        "org.ow2.asm:asm": {
            "locked": "5.0.3",
            "transitive": [
                "net.minidev:accessors-smart"
            ]
        },
        "org.glassfish:javax.el": {
            "firstLevelTransitive": [
                "com.netflix.conductor:conductor-common"
            ],
            "locked": "3.0.0",
            "requested": "3.0.0"
        },
        "org.hibernate:hibernate-validator": {
            "firstLevelTransitive": [
                "com.netflix.conductor:conductor-common"
            ],
            "locked": "6.0.13.Final",
            "requested": "6.0.13.Final"
        },
        "org.slf4j:slf4j-api": {
            "locked": "1.7.25",
            "transitive": [
                "com.jayway.jsonpath:json-path",
                "com.netflix.conductor:conductor-common",
                "com.netflix.servo:servo-core",
                "com.netflix.spectator:spectator-api"
            ]
        },
        "software.amazon.ion:ion-java": {
            "locked": "1.0.1",
            "transitive": [
                "com.amazonaws:aws-java-sdk-core"
            ]
        }
    },
    "compileClasspath": {
        "aopalliance:aopalliance": {
            "locked": "1.0",
            "transitive": [
                "com.google.inject:guice"
            ]
        },
        "com.amazonaws:aws-java-sdk-core": {
            "locked": "1.11.86",
            "transitive": [
                "com.amazonaws:aws-java-sdk-kms",
                "com.amazonaws:aws-java-sdk-s3"
            ]
        },
        "com.amazonaws:aws-java-sdk-kms": {
            "locked": "1.11.86",
            "transitive": [
                "com.amazonaws:aws-java-sdk-s3"
            ]
        },
        "com.amazonaws:aws-java-sdk-s3": {
            "locked": "1.11.86",
            "requested": "1.11.86"
        },
        "com.amazonaws:jmespath-java": {
            "locked": "1.11.86",
            "transitive": [
                "com.amazonaws:aws-java-sdk-kms",
                "com.amazonaws:aws-java-sdk-s3"
            ]
        },
        "com.fasterxml.jackson.core:jackson-annotations": {
            "locked": "2.7.0",
            "transitive": [
                "com.fasterxml.jackson.core:jackson-databind"
            ]
        },
        "com.fasterxml.jackson.core:jackson-core": {
            "locked": "2.7.5",
            "requested": "2.7.5",
            "transitive": [
                "com.fasterxml.jackson.core:jackson-databind",
                "com.fasterxml.jackson.dataformat:jackson-dataformat-cbor",
                "com.netflix.conductor:conductor-common"
            ]
        },
        "com.fasterxml.jackson.core:jackson-databind": {
            "locked": "2.7.5",
            "requested": "2.7.5",
            "transitive": [
                "com.amazonaws:aws-java-sdk-core",
                "com.amazonaws:jmespath-java",
                "com.netflix.conductor:conductor-common"
            ]
        },
        "com.fasterxml.jackson.dataformat:jackson-dataformat-cbor": {
            "locked": "2.6.6",
            "transitive": [
                "com.amazonaws:aws-java-sdk-core"
            ]
        },
        "com.fasterxml:classmate": {
            "locked": "1.3.4",
            "transitive": [
                "org.hibernate.validator:hibernate-validator"
            ]
        },
        "com.github.rholder:guava-retrying": {
            "locked": "2.0.0",
            "transitive": [
                "com.netflix.conductor:conductor-common"
            ]
        },
        "com.github.vmg.protogen:protogen-annotations": {
            "locked": "1.0.0",
            "transitive": [
                "com.netflix.conductor:conductor-common"
            ]
        },
        "com.google.code.findbugs:jsr305": {
            "locked": "2.0.2",
            "transitive": [
                "com.github.rholder:guava-retrying"
            ]
        },
        "com.google.guava:guava": {
            "locked": "19.0",
            "transitive": [
                "com.github.rholder:guava-retrying",
                "com.google.inject:guice",
                "com.netflix.servo:servo-core"
            ]
        },
        "com.google.inject.extensions:guice-multibindings": {
            "locked": "4.1.0",
            "requested": "4.1.0"
        },
        "com.google.inject:guice": {
            "locked": "4.1.0",
            "requested": "4.1.0",
            "transitive": [
                "com.google.inject.extensions:guice-multibindings"
            ]
        },
        "com.google.protobuf:protobuf-java": {
            "locked": "3.5.1",
            "transitive": [
                "com.netflix.conductor:conductor-common"
            ]
        },
        "com.jayway.jsonpath:json-path": {
            "locked": "2.2.0",
            "requested": "2.2.0"
        },
        "com.netflix.conductor:conductor-common": {
            "project": true
        },
        "com.netflix.servo:servo-core": {
            "locked": "0.12.17",
            "requested": "0.12.17"
        },
        "com.netflix.spectator:spectator-api": {
            "locked": "0.68.0",
            "requested": "0.68.0"
        },
        "com.spotify:completable-futures": {
            "locked": "0.3.1",
            "requested": "0.3.1"
        },
        "commons-codec:commons-codec": {
            "locked": "1.9",
            "transitive": [
                "org.apache.httpcomponents:httpclient"
            ]
        },
        "commons-logging:commons-logging": {
            "locked": "1.2",
            "transitive": [
                "com.amazonaws:aws-java-sdk-core",
                "org.apache.httpcomponents:httpclient"
            ]
        },
        "io.reactivex:rxjava": {
            "locked": "1.2.2",
            "requested": "1.2.2"
        },
        "javax.el:javax.el-api": {
<<<<<<< HEAD
            "firstLevelTransitive": [
                "com.netflix.conductor:conductor-common"
            ],
            "locked": "3.0.0",
            "requested": "3.0.0"
=======
            "locked": "3.0.0",
            "requested": "3.0.0",
            "transitive": [
                "com.netflix.conductor:conductor-common"
            ]
>>>>>>> 78fae0ed
        },
        "javax.inject:javax.inject": {
            "locked": "1",
            "transitive": [
                "com.google.inject:guice",
                "com.netflix.conductor:conductor-common"
            ]
        },
        "javax.validation:validation-api": {
            "locked": "2.0.1.Final",
            "transitive": [
                "org.hibernate.validator:hibernate-validator"
            ]
        },
        "joda-time:joda-time": {
            "locked": "2.8.1",
            "transitive": [
                "com.amazonaws:aws-java-sdk-core"
            ]
        },
        "net.minidev:accessors-smart": {
            "locked": "1.1",
            "transitive": [
                "net.minidev:json-smart"
            ]
        },
        "net.minidev:json-smart": {
            "locked": "2.2.1",
            "transitive": [
                "com.jayway.jsonpath:json-path"
            ]
        },
        "org.apache.commons:commons-lang3": {
            "firstLevelTransitive": [
                "com.netflix.conductor:conductor-common"
            ],
            "locked": "3.0",
            "requested": "3.0",
            "transitive": [
                "com.netflix.conductor:conductor-common"
            ]
        },
        "org.apache.httpcomponents:httpclient": {
            "locked": "4.5.2",
            "transitive": [
                "com.amazonaws:aws-java-sdk-core"
            ]
        },
        "org.apache.httpcomponents:httpcore": {
            "locked": "4.4.4",
            "transitive": [
                "org.apache.httpcomponents:httpclient"
            ]
        },
        "org.glassfish:javax.el": {
            "locked": "3.0.0",
            "requested": "3.0.0",
            "transitive": [
                "com.netflix.conductor:conductor-common"
            ]
        },
        "org.hibernate.validator:hibernate-validator": {
            "locked": "6.0.13.Final",
            "transitive": [
                "org.hibernate:hibernate-validator"
            ]
        },
        "org.hibernate:hibernate-validator": {
            "locked": "6.0.13.Final",
            "requested": "6.0.13.Final",
            "transitive": [
                "com.netflix.conductor:conductor-common"
            ]
        },
        "org.jboss.logging:jboss-logging": {
            "locked": "3.3.2.Final",
            "transitive": [
                "org.hibernate.validator:hibernate-validator"
            ]
        },
        "org.ow2.asm:asm": {
            "locked": "5.0.3",
            "transitive": [
                "net.minidev:accessors-smart"
            ]
        },
        "org.glassfish:javax.el": {
            "firstLevelTransitive": [
                "com.netflix.conductor:conductor-common"
            ],
            "locked": "3.0.0",
            "requested": "3.0.0"
        },
        "org.hibernate:hibernate-validator": {
            "firstLevelTransitive": [
                "com.netflix.conductor:conductor-common"
            ],
            "locked": "6.0.13.Final",
            "requested": "6.0.13.Final"
        },
        "org.slf4j:slf4j-api": {
            "locked": "1.7.25",
            "transitive": [
                "com.jayway.jsonpath:json-path",
                "com.netflix.conductor:conductor-common",
                "com.netflix.servo:servo-core",
                "com.netflix.spectator:spectator-api"
            ]
        },
        "software.amazon.ion:ion-java": {
            "locked": "1.0.1",
            "transitive": [
                "com.amazonaws:aws-java-sdk-core"
            ]
        }
    },
    "default": {
        "aopalliance:aopalliance": {
            "locked": "1.0",
            "transitive": [
                "com.google.inject:guice"
            ]
        },
        "com.amazonaws:aws-java-sdk-core": {
            "locked": "1.11.86",
            "transitive": [
                "com.amazonaws:aws-java-sdk-kms",
                "com.amazonaws:aws-java-sdk-s3"
            ]
        },
        "com.amazonaws:aws-java-sdk-kms": {
            "locked": "1.11.86",
            "transitive": [
                "com.amazonaws:aws-java-sdk-s3"
            ]
        },
        "com.amazonaws:aws-java-sdk-s3": {
            "locked": "1.11.86",
            "requested": "1.11.86"
        },
        "com.amazonaws:jmespath-java": {
            "locked": "1.11.86",
            "transitive": [
                "com.amazonaws:aws-java-sdk-kms",
                "com.amazonaws:aws-java-sdk-s3"
            ]
        },
        "com.fasterxml.jackson.core:jackson-annotations": {
            "locked": "2.7.0",
            "transitive": [
                "com.fasterxml.jackson.core:jackson-databind"
            ]
        },
        "com.fasterxml.jackson.core:jackson-core": {
            "locked": "2.7.5",
            "requested": "2.7.5",
            "transitive": [
                "com.fasterxml.jackson.core:jackson-databind",
                "com.fasterxml.jackson.dataformat:jackson-dataformat-cbor",
                "com.netflix.conductor:conductor-common"
            ]
        },
        "com.fasterxml.jackson.core:jackson-databind": {
            "locked": "2.7.5",
            "requested": "2.7.5",
            "transitive": [
                "com.amazonaws:aws-java-sdk-core",
                "com.amazonaws:jmespath-java",
                "com.netflix.conductor:conductor-common"
            ]
        },
        "com.fasterxml.jackson.dataformat:jackson-dataformat-cbor": {
            "locked": "2.6.6",
            "transitive": [
                "com.amazonaws:aws-java-sdk-core"
            ]
        },
        "com.fasterxml:classmate": {
            "locked": "1.3.4",
            "transitive": [
                "org.hibernate.validator:hibernate-validator"
            ]
        },
        "com.github.rholder:guava-retrying": {
            "locked": "2.0.0",
            "transitive": [
                "com.netflix.conductor:conductor-common"
            ]
        },
        "com.github.vmg.protogen:protogen-annotations": {
            "locked": "1.0.0",
            "transitive": [
                "com.netflix.conductor:conductor-common"
            ]
        },
        "com.google.code.findbugs:jsr305": {
            "locked": "2.0.2",
            "transitive": [
                "com.github.rholder:guava-retrying"
            ]
        },
        "com.google.guava:guava": {
            "locked": "19.0",
            "transitive": [
                "com.github.rholder:guava-retrying",
                "com.google.inject:guice",
                "com.netflix.servo:servo-core"
            ]
        },
        "com.google.inject.extensions:guice-multibindings": {
            "locked": "4.1.0",
            "requested": "4.1.0"
        },
        "com.google.inject:guice": {
            "locked": "4.1.0",
            "requested": "4.1.0",
            "transitive": [
                "com.google.inject.extensions:guice-multibindings"
            ]
        },
        "com.google.protobuf:protobuf-java": {
            "locked": "3.5.1",
            "transitive": [
                "com.netflix.conductor:conductor-common"
            ]
        },
        "com.jayway.jsonpath:json-path": {
            "locked": "2.2.0",
            "requested": "2.2.0"
        },
        "com.netflix.conductor:conductor-common": {
            "project": true
        },
        "com.netflix.servo:servo-core": {
            "locked": "0.12.17",
            "requested": "0.12.17"
        },
        "com.netflix.spectator:spectator-api": {
            "locked": "0.68.0",
            "requested": "0.68.0"
        },
        "com.spotify:completable-futures": {
            "locked": "0.3.1",
            "requested": "0.3.1"
        },
        "commons-codec:commons-codec": {
            "locked": "1.9",
            "transitive": [
                "org.apache.httpcomponents:httpclient"
            ]
        },
        "commons-logging:commons-logging": {
            "locked": "1.2",
            "transitive": [
                "com.amazonaws:aws-java-sdk-core",
                "org.apache.httpcomponents:httpclient"
            ]
        },
        "io.reactivex:rxjava": {
            "locked": "1.2.2",
            "requested": "1.2.2"
        },
        "javax.el:javax.el-api": {
<<<<<<< HEAD
            "firstLevelTransitive": [
                "com.netflix.conductor:conductor-common"
            ],
            "locked": "3.0.0",
            "requested": "3.0.0"
=======
            "locked": "3.0.0",
            "requested": "3.0.0",
            "transitive": [
                "com.netflix.conductor:conductor-common"
            ]
>>>>>>> 78fae0ed
        },
        "javax.inject:javax.inject": {
            "locked": "1",
            "transitive": [
                "com.google.inject:guice",
                "com.netflix.conductor:conductor-common"
            ]
        },
        "javax.validation:validation-api": {
            "locked": "2.0.1.Final",
            "transitive": [
                "org.hibernate.validator:hibernate-validator"
            ]
        },
        "joda-time:joda-time": {
            "locked": "2.8.1",
            "transitive": [
                "com.amazonaws:aws-java-sdk-core"
            ]
        },
        "net.minidev:accessors-smart": {
            "locked": "1.1",
            "transitive": [
                "net.minidev:json-smart"
            ]
        },
        "net.minidev:json-smart": {
            "locked": "2.2.1",
            "transitive": [
                "com.jayway.jsonpath:json-path"
            ]
        },
        "org.apache.commons:commons-lang3": {
            "firstLevelTransitive": [
                "com.netflix.conductor:conductor-common"
            ],
            "locked": "3.0",
            "requested": "3.0",
            "transitive": [
                "com.netflix.conductor:conductor-common"
            ]
        },
        "org.apache.httpcomponents:httpclient": {
            "locked": "4.5.2",
            "transitive": [
                "com.amazonaws:aws-java-sdk-core"
            ]
        },
        "org.apache.httpcomponents:httpcore": {
            "locked": "4.4.4",
            "transitive": [
                "org.apache.httpcomponents:httpclient"
            ]
        },
        "org.glassfish:javax.el": {
            "locked": "3.0.0",
            "requested": "3.0.0",
            "transitive": [
                "com.netflix.conductor:conductor-common"
            ]
        },
        "org.hibernate.validator:hibernate-validator": {
            "locked": "6.0.13.Final",
            "transitive": [
                "org.hibernate:hibernate-validator"
            ]
        },
        "org.hibernate:hibernate-validator": {
            "locked": "6.0.13.Final",
            "requested": "6.0.13.Final",
            "transitive": [
                "com.netflix.conductor:conductor-common"
            ]
        },
        "org.jboss.logging:jboss-logging": {
            "locked": "3.3.2.Final",
            "transitive": [
                "org.hibernate.validator:hibernate-validator"
            ]
        },
        "org.ow2.asm:asm": {
            "locked": "5.0.3",
            "transitive": [
                "net.minidev:accessors-smart"
            ]
        },
        "org.glassfish:javax.el": {
            "firstLevelTransitive": [
                "com.netflix.conductor:conductor-common"
            ],
            "locked": "3.0.0",
            "requested": "3.0.0"
        },
        "org.hibernate:hibernate-validator": {
            "firstLevelTransitive": [
                "com.netflix.conductor:conductor-common"
            ],
            "locked": "6.0.13.Final",
            "requested": "6.0.13.Final"
        },
        "org.slf4j:slf4j-api": {
            "locked": "1.7.25",
            "transitive": [
                "com.jayway.jsonpath:json-path",
                "com.netflix.conductor:conductor-common",
                "com.netflix.servo:servo-core",
                "com.netflix.spectator:spectator-api"
            ]
        },
        "software.amazon.ion:ion-java": {
            "locked": "1.0.1",
            "transitive": [
                "com.amazonaws:aws-java-sdk-core"
            ]
        }
    },
    "jacocoAgent": {
        "org.jacoco:org.jacoco.agent": {
            "locked": "0.8.1",
            "requested": "0.8.1"
        }
    },
    "jacocoAnt": {
        "org.jacoco:org.jacoco.agent": {
            "locked": "0.8.1",
            "transitive": [
                "org.jacoco:org.jacoco.ant"
            ]
        },
        "org.jacoco:org.jacoco.ant": {
<<<<<<< HEAD
            "locked": "0.8.1",
            "requested": "0.8.1"
=======
            "locked": "0.8.1"
        },
        "org.jacoco:org.jacoco.core": {
            "locked": "0.8.1",
            "transitive": [
                "org.jacoco:org.jacoco.ant",
                "org.jacoco:org.jacoco.report"
            ]
        },
        "org.jacoco:org.jacoco.report": {
            "locked": "0.8.1",
            "transitive": [
                "org.jacoco:org.jacoco.ant"
            ]
        },
        "org.ow2.asm:asm": {
            "locked": "6.0",
            "transitive": [
                "org.jacoco:org.jacoco.core",
                "org.ow2.asm:asm-tree"
            ]
        },
        "org.ow2.asm:asm-analysis": {
            "locked": "6.0",
            "transitive": [
                "org.jacoco:org.jacoco.core"
            ]
        },
        "org.ow2.asm:asm-commons": {
            "locked": "6.0",
            "transitive": [
                "org.jacoco:org.jacoco.core"
            ]
        },
        "org.ow2.asm:asm-tree": {
            "locked": "6.0",
            "transitive": [
                "org.jacoco:org.jacoco.core",
                "org.ow2.asm:asm-analysis",
                "org.ow2.asm:asm-commons",
                "org.ow2.asm:asm-util"
            ]
        },
        "org.ow2.asm:asm-util": {
            "locked": "6.0",
            "transitive": [
                "org.jacoco:org.jacoco.core"
            ]
>>>>>>> 78fae0ed
        }
    },
    "runtime": {
        "aopalliance:aopalliance": {
            "locked": "1.0",
            "transitive": [
                "com.google.inject:guice"
            ]
        },
        "com.amazonaws:aws-java-sdk-core": {
            "locked": "1.11.86",
            "transitive": [
                "com.amazonaws:aws-java-sdk-kms",
                "com.amazonaws:aws-java-sdk-s3"
            ]
        },
        "com.amazonaws:aws-java-sdk-kms": {
            "locked": "1.11.86",
            "transitive": [
                "com.amazonaws:aws-java-sdk-s3"
            ]
        },
        "com.amazonaws:aws-java-sdk-s3": {
            "locked": "1.11.86",
            "requested": "1.11.86"
        },
        "com.amazonaws:jmespath-java": {
            "locked": "1.11.86",
            "transitive": [
                "com.amazonaws:aws-java-sdk-kms",
                "com.amazonaws:aws-java-sdk-s3"
            ]
        },
        "com.fasterxml.jackson.core:jackson-annotations": {
            "locked": "2.7.0",
            "transitive": [
                "com.fasterxml.jackson.core:jackson-databind"
            ]
        },
        "com.fasterxml.jackson.core:jackson-core": {
            "locked": "2.7.5",
            "requested": "2.7.5",
            "transitive": [
                "com.fasterxml.jackson.core:jackson-databind",
                "com.fasterxml.jackson.dataformat:jackson-dataformat-cbor",
                "com.netflix.conductor:conductor-common"
            ]
        },
        "com.fasterxml.jackson.core:jackson-databind": {
            "locked": "2.7.5",
            "requested": "2.7.5",
            "transitive": [
                "com.amazonaws:aws-java-sdk-core",
                "com.amazonaws:jmespath-java",
                "com.netflix.conductor:conductor-common"
            ]
        },
        "com.fasterxml.jackson.dataformat:jackson-dataformat-cbor": {
            "locked": "2.6.6",
            "transitive": [
                "com.amazonaws:aws-java-sdk-core"
            ]
        },
        "com.fasterxml:classmate": {
            "locked": "1.3.4",
            "transitive": [
                "org.hibernate.validator:hibernate-validator"
            ]
        },
        "com.github.rholder:guava-retrying": {
            "locked": "2.0.0",
            "transitive": [
                "com.netflix.conductor:conductor-common"
            ]
        },
        "com.github.vmg.protogen:protogen-annotations": {
            "locked": "1.0.0",
            "transitive": [
                "com.netflix.conductor:conductor-common"
            ]
        },
        "com.google.code.findbugs:jsr305": {
            "locked": "2.0.2",
            "transitive": [
                "com.github.rholder:guava-retrying"
            ]
        },
        "com.google.guava:guava": {
            "locked": "19.0",
            "transitive": [
                "com.github.rholder:guava-retrying",
                "com.google.inject:guice",
                "com.netflix.servo:servo-core"
            ]
        },
        "com.google.inject.extensions:guice-multibindings": {
            "locked": "4.1.0",
            "requested": "4.1.0"
        },
        "com.google.inject:guice": {
            "locked": "4.1.0",
            "requested": "4.1.0",
            "transitive": [
                "com.google.inject.extensions:guice-multibindings"
            ]
        },
        "com.google.protobuf:protobuf-java": {
            "locked": "3.5.1",
            "transitive": [
                "com.netflix.conductor:conductor-common"
            ]
        },
        "com.jayway.jsonpath:json-path": {
            "locked": "2.2.0",
            "requested": "2.2.0"
        },
        "com.netflix.conductor:conductor-common": {
            "project": true
        },
        "com.netflix.servo:servo-core": {
            "locked": "0.12.17",
            "requested": "0.12.17"
        },
        "com.netflix.spectator:spectator-api": {
            "locked": "0.68.0",
            "requested": "0.68.0"
        },
        "com.spotify:completable-futures": {
            "locked": "0.3.1",
            "requested": "0.3.1"
        },
        "commons-codec:commons-codec": {
            "locked": "1.9",
            "transitive": [
                "org.apache.httpcomponents:httpclient"
            ]
        },
        "commons-logging:commons-logging": {
            "locked": "1.2",
            "transitive": [
                "com.amazonaws:aws-java-sdk-core",
                "org.apache.httpcomponents:httpclient"
            ]
        },
        "io.reactivex:rxjava": {
            "locked": "1.2.2",
            "requested": "1.2.2"
        },
        "javax.el:javax.el-api": {
<<<<<<< HEAD
            "firstLevelTransitive": [
                "com.netflix.conductor:conductor-common"
            ],
            "locked": "3.0.0",
            "requested": "3.0.0"
=======
            "locked": "3.0.0",
            "requested": "3.0.0",
            "transitive": [
                "com.netflix.conductor:conductor-common"
            ]
>>>>>>> 78fae0ed
        },
        "javax.inject:javax.inject": {
            "locked": "1",
            "transitive": [
                "com.google.inject:guice",
                "com.netflix.conductor:conductor-common"
            ]
        },
        "javax.validation:validation-api": {
            "locked": "2.0.1.Final",
            "transitive": [
                "org.hibernate.validator:hibernate-validator"
            ]
        },
        "joda-time:joda-time": {
            "locked": "2.8.1",
            "transitive": [
                "com.amazonaws:aws-java-sdk-core"
            ]
        },
        "net.minidev:accessors-smart": {
            "locked": "1.1",
            "transitive": [
                "net.minidev:json-smart"
            ]
        },
        "net.minidev:json-smart": {
            "locked": "2.2.1",
            "transitive": [
                "com.jayway.jsonpath:json-path"
            ]
        },
        "org.apache.commons:commons-lang3": {
            "firstLevelTransitive": [
                "com.netflix.conductor:conductor-common"
            ],
            "locked": "3.0",
            "requested": "3.0",
            "transitive": [
                "com.netflix.conductor:conductor-common"
            ]
        },
        "org.apache.httpcomponents:httpclient": {
            "locked": "4.5.2",
            "transitive": [
                "com.amazonaws:aws-java-sdk-core"
            ]
        },
        "org.apache.httpcomponents:httpcore": {
            "locked": "4.4.4",
            "transitive": [
                "org.apache.httpcomponents:httpclient"
            ]
        },
        "org.glassfish:javax.el": {
            "locked": "3.0.0",
            "requested": "3.0.0",
            "transitive": [
                "com.netflix.conductor:conductor-common"
            ]
        },
        "org.hibernate.validator:hibernate-validator": {
            "locked": "6.0.13.Final",
            "transitive": [
                "org.hibernate:hibernate-validator"
            ]
        },
        "org.hibernate:hibernate-validator": {
            "locked": "6.0.13.Final",
            "requested": "6.0.13.Final",
            "transitive": [
                "com.netflix.conductor:conductor-common"
            ]
        },
        "org.jboss.logging:jboss-logging": {
            "locked": "3.3.2.Final",
            "transitive": [
                "org.hibernate.validator:hibernate-validator"
            ]
        },
        "org.ow2.asm:asm": {
            "locked": "5.0.3",
            "transitive": [
                "net.minidev:accessors-smart"
            ]
        },
        "org.glassfish:javax.el": {
            "firstLevelTransitive": [
                "com.netflix.conductor:conductor-common"
            ],
            "locked": "3.0.0",
            "requested": "3.0.0"
        },
        "org.hibernate:hibernate-validator": {
            "firstLevelTransitive": [
                "com.netflix.conductor:conductor-common"
            ],
            "locked": "6.0.13.Final",
            "requested": "6.0.13.Final"
        },
        "org.slf4j:slf4j-api": {
            "locked": "1.7.25",
            "transitive": [
                "com.jayway.jsonpath:json-path",
                "com.netflix.conductor:conductor-common",
                "com.netflix.servo:servo-core",
                "com.netflix.spectator:spectator-api"
            ]
        },
        "software.amazon.ion:ion-java": {
            "locked": "1.0.1",
            "transitive": [
                "com.amazonaws:aws-java-sdk-core"
            ]
        }
    },
    "runtimeClasspath": {
        "aopalliance:aopalliance": {
            "locked": "1.0",
            "transitive": [
                "com.google.inject:guice"
            ]
        },
        "com.amazonaws:aws-java-sdk-core": {
            "locked": "1.11.86",
            "transitive": [
                "com.amazonaws:aws-java-sdk-kms",
                "com.amazonaws:aws-java-sdk-s3"
            ]
        },
        "com.amazonaws:aws-java-sdk-kms": {
            "locked": "1.11.86",
            "transitive": [
                "com.amazonaws:aws-java-sdk-s3"
            ]
        },
        "com.amazonaws:aws-java-sdk-s3": {
            "locked": "1.11.86",
            "requested": "1.11.86"
        },
        "com.amazonaws:jmespath-java": {
            "locked": "1.11.86",
            "transitive": [
                "com.amazonaws:aws-java-sdk-kms",
                "com.amazonaws:aws-java-sdk-s3"
            ]
        },
        "com.fasterxml.jackson.core:jackson-annotations": {
            "locked": "2.7.0",
            "transitive": [
                "com.fasterxml.jackson.core:jackson-databind"
            ]
        },
        "com.fasterxml.jackson.core:jackson-core": {
            "locked": "2.7.5",
            "requested": "2.7.5",
            "transitive": [
                "com.fasterxml.jackson.core:jackson-databind",
                "com.fasterxml.jackson.dataformat:jackson-dataformat-cbor",
                "com.netflix.conductor:conductor-common"
            ]
        },
        "com.fasterxml.jackson.core:jackson-databind": {
            "locked": "2.7.5",
            "requested": "2.7.5",
            "transitive": [
                "com.amazonaws:aws-java-sdk-core",
                "com.amazonaws:jmespath-java",
                "com.netflix.conductor:conductor-common"
            ]
        },
        "com.fasterxml.jackson.dataformat:jackson-dataformat-cbor": {
            "locked": "2.6.6",
            "transitive": [
                "com.amazonaws:aws-java-sdk-core"
            ]
        },
        "com.fasterxml:classmate": {
            "locked": "1.3.4",
            "transitive": [
                "org.hibernate.validator:hibernate-validator"
            ]
        },
        "com.github.rholder:guava-retrying": {
            "locked": "2.0.0",
            "transitive": [
                "com.netflix.conductor:conductor-common"
            ]
        },
        "com.github.vmg.protogen:protogen-annotations": {
            "locked": "1.0.0",
            "transitive": [
                "com.netflix.conductor:conductor-common"
            ]
        },
        "com.google.code.findbugs:jsr305": {
            "locked": "2.0.2",
            "transitive": [
                "com.github.rholder:guava-retrying"
            ]
        },
        "com.google.guava:guava": {
            "locked": "19.0",
            "transitive": [
                "com.github.rholder:guava-retrying",
                "com.google.inject:guice",
                "com.netflix.servo:servo-core"
            ]
        },
        "com.google.inject.extensions:guice-multibindings": {
            "locked": "4.1.0",
            "requested": "4.1.0"
        },
        "com.google.inject:guice": {
            "locked": "4.1.0",
            "requested": "4.1.0",
            "transitive": [
                "com.google.inject.extensions:guice-multibindings"
            ]
        },
        "com.google.protobuf:protobuf-java": {
            "locked": "3.5.1",
            "transitive": [
                "com.netflix.conductor:conductor-common"
            ]
        },
        "com.jayway.jsonpath:json-path": {
            "locked": "2.2.0",
            "requested": "2.2.0"
        },
        "com.netflix.conductor:conductor-common": {
            "project": true
        },
        "com.netflix.servo:servo-core": {
            "locked": "0.12.17",
            "requested": "0.12.17"
        },
        "com.netflix.spectator:spectator-api": {
            "locked": "0.68.0",
            "requested": "0.68.0"
        },
        "com.spotify:completable-futures": {
            "locked": "0.3.1",
            "requested": "0.3.1"
        },
        "commons-codec:commons-codec": {
            "locked": "1.9",
            "transitive": [
                "org.apache.httpcomponents:httpclient"
            ]
        },
        "commons-logging:commons-logging": {
            "locked": "1.2",
            "transitive": [
                "com.amazonaws:aws-java-sdk-core",
                "org.apache.httpcomponents:httpclient"
            ]
        },
        "io.reactivex:rxjava": {
            "locked": "1.2.2",
            "requested": "1.2.2"
        },
        "javax.el:javax.el-api": {
<<<<<<< HEAD
            "firstLevelTransitive": [
                "com.netflix.conductor:conductor-common"
            ],
            "locked": "3.0.0",
            "requested": "3.0.0"
=======
            "locked": "3.0.0",
            "requested": "3.0.0",
            "transitive": [
                "com.netflix.conductor:conductor-common"
            ]
>>>>>>> 78fae0ed
        },
        "javax.inject:javax.inject": {
            "locked": "1",
            "transitive": [
                "com.google.inject:guice",
                "com.netflix.conductor:conductor-common"
            ]
        },
        "javax.validation:validation-api": {
            "locked": "2.0.1.Final",
            "transitive": [
                "org.hibernate.validator:hibernate-validator"
            ]
        },
        "joda-time:joda-time": {
            "locked": "2.8.1",
            "transitive": [
                "com.amazonaws:aws-java-sdk-core"
            ]
        },
        "net.minidev:accessors-smart": {
            "locked": "1.1",
            "transitive": [
                "net.minidev:json-smart"
            ]
        },
        "net.minidev:json-smart": {
            "locked": "2.2.1",
            "transitive": [
                "com.jayway.jsonpath:json-path"
            ]
        },
        "org.apache.commons:commons-lang3": {
            "firstLevelTransitive": [
                "com.netflix.conductor:conductor-common"
            ],
            "locked": "3.0",
            "requested": "3.0",
            "transitive": [
                "com.netflix.conductor:conductor-common"
            ]
        },
        "org.apache.httpcomponents:httpclient": {
            "locked": "4.5.2",
            "transitive": [
                "com.amazonaws:aws-java-sdk-core"
            ]
        },
        "org.apache.httpcomponents:httpcore": {
            "locked": "4.4.4",
            "transitive": [
                "org.apache.httpcomponents:httpclient"
            ]
        },
        "org.glassfish:javax.el": {
            "locked": "3.0.0",
            "requested": "3.0.0",
            "transitive": [
                "com.netflix.conductor:conductor-common"
            ]
        },
        "org.hibernate.validator:hibernate-validator": {
            "locked": "6.0.13.Final",
            "transitive": [
                "org.hibernate:hibernate-validator"
            ]
        },
        "org.hibernate:hibernate-validator": {
            "locked": "6.0.13.Final",
            "requested": "6.0.13.Final",
            "transitive": [
                "com.netflix.conductor:conductor-common"
            ]
        },
        "org.jboss.logging:jboss-logging": {
            "locked": "3.3.2.Final",
            "transitive": [
                "org.hibernate.validator:hibernate-validator"
            ]
        },
        "org.ow2.asm:asm": {
            "locked": "5.0.3",
            "transitive": [
                "net.minidev:accessors-smart"
            ]
        },
        "org.glassfish:javax.el": {
            "firstLevelTransitive": [
                "com.netflix.conductor:conductor-common"
            ],
            "locked": "3.0.0",
            "requested": "3.0.0"
        },
        "org.hibernate:hibernate-validator": {
            "firstLevelTransitive": [
                "com.netflix.conductor:conductor-common"
            ],
            "locked": "6.0.13.Final",
            "requested": "6.0.13.Final"
        },
        "org.slf4j:slf4j-api": {
            "locked": "1.7.25",
            "transitive": [
                "com.jayway.jsonpath:json-path",
                "com.netflix.conductor:conductor-common",
                "com.netflix.servo:servo-core",
                "com.netflix.spectator:spectator-api"
            ]
        },
        "software.amazon.ion:ion-java": {
            "locked": "1.0.1",
            "transitive": [
                "com.amazonaws:aws-java-sdk-core"
            ]
        }
    },
    "testCompile": {
        "aopalliance:aopalliance": {
            "locked": "1.0",
            "transitive": [
                "com.google.inject:guice"
            ]
        },
        "com.amazonaws:aws-java-sdk-core": {
            "locked": "1.11.86",
            "transitive": [
                "com.amazonaws:aws-java-sdk-kms",
                "com.amazonaws:aws-java-sdk-s3"
            ]
        },
        "com.amazonaws:aws-java-sdk-kms": {
            "locked": "1.11.86",
            "transitive": [
                "com.amazonaws:aws-java-sdk-s3"
            ]
        },
        "com.amazonaws:aws-java-sdk-s3": {
            "locked": "1.11.86",
            "requested": "1.11.86"
        },
        "com.amazonaws:jmespath-java": {
            "locked": "1.11.86",
            "transitive": [
                "com.amazonaws:aws-java-sdk-kms",
                "com.amazonaws:aws-java-sdk-s3"
            ]
        },
        "com.fasterxml.jackson.core:jackson-annotations": {
            "locked": "2.7.0",
            "transitive": [
                "com.fasterxml.jackson.core:jackson-databind"
            ]
        },
        "com.fasterxml.jackson.core:jackson-core": {
            "locked": "2.7.5",
            "requested": "2.7.5",
            "transitive": [
                "com.fasterxml.jackson.core:jackson-databind",
                "com.fasterxml.jackson.dataformat:jackson-dataformat-cbor",
                "com.netflix.conductor:conductor-common"
            ]
        },
        "com.fasterxml.jackson.core:jackson-databind": {
            "locked": "2.7.5",
            "requested": "2.7.5",
            "transitive": [
                "com.amazonaws:aws-java-sdk-core",
                "com.amazonaws:jmespath-java",
                "com.netflix.conductor:conductor-common"
            ]
        },
        "com.fasterxml.jackson.dataformat:jackson-dataformat-cbor": {
            "locked": "2.6.6",
            "transitive": [
                "com.amazonaws:aws-java-sdk-core"
            ]
        },
        "com.fasterxml:classmate": {
            "locked": "1.3.4",
            "transitive": [
                "org.hibernate.validator:hibernate-validator"
            ]
        },
        "com.github.rholder:guava-retrying": {
            "locked": "2.0.0",
            "transitive": [
                "com.netflix.conductor:conductor-common"
            ]
        },
        "com.github.vmg.protogen:protogen-annotations": {
            "locked": "1.0.0",
            "transitive": [
                "com.netflix.conductor:conductor-common"
            ]
        },
        "com.google.code.findbugs:jsr305": {
            "locked": "2.0.2",
            "transitive": [
                "com.github.rholder:guava-retrying"
            ]
        },
        "com.google.guava:guava": {
            "locked": "19.0",
            "transitive": [
                "com.github.rholder:guava-retrying",
                "com.google.inject:guice",
                "com.netflix.servo:servo-core"
            ]
        },
        "com.google.inject.extensions:guice-multibindings": {
            "locked": "4.1.0",
            "requested": "4.1.0"
        },
        "com.google.inject:guice": {
            "locked": "4.1.0",
            "requested": "4.1.0",
            "transitive": [
                "com.google.inject.extensions:guice-multibindings"
            ]
        },
        "com.google.protobuf:protobuf-java": {
            "locked": "3.5.1",
            "transitive": [
                "com.netflix.conductor:conductor-common"
            ]
        },
        "com.jayway.jsonpath:json-path": {
            "locked": "2.2.0",
            "requested": "2.2.0"
        },
        "com.netflix.conductor:conductor-common": {
            "project": true
        },
        "com.netflix.servo:servo-core": {
            "locked": "0.12.17",
            "requested": "0.12.17"
        },
        "com.netflix.spectator:spectator-api": {
            "locked": "0.68.0",
            "requested": "0.68.0"
        },
        "com.spotify:completable-futures": {
            "locked": "0.3.1",
            "requested": "0.3.1"
        },
        "commons-codec:commons-codec": {
            "locked": "1.9",
            "transitive": [
                "org.apache.httpcomponents:httpclient"
            ]
        },
        "commons-logging:commons-logging": {
            "locked": "1.2",
            "transitive": [
                "com.amazonaws:aws-java-sdk-core",
                "org.apache.httpcomponents:httpclient"
            ]
        },
        "io.reactivex:rxjava": {
            "locked": "1.2.2",
            "requested": "1.2.2"
        },
        "javax.el:javax.el-api": {
<<<<<<< HEAD
            "firstLevelTransitive": [
                "com.netflix.conductor:conductor-common"
            ],
            "locked": "3.0.0",
            "requested": "3.0.0"
=======
            "locked": "3.0.0",
            "requested": "3.0.0",
            "transitive": [
                "com.netflix.conductor:conductor-common"
            ]
>>>>>>> 78fae0ed
        },
        "javax.inject:javax.inject": {
            "locked": "1",
            "transitive": [
                "com.google.inject:guice",
                "com.netflix.conductor:conductor-common"
            ]
        },
        "javax.validation:validation-api": {
            "locked": "2.0.1.Final",
            "transitive": [
                "org.hibernate.validator:hibernate-validator"
            ]
        },
        "joda-time:joda-time": {
            "locked": "2.8.1",
            "transitive": [
                "com.amazonaws:aws-java-sdk-core"
            ]
        },
        "junit:junit": {
            "locked": "4.12",
            "requested": "4.12"
        },
        "log4j:log4j": {
            "locked": "1.2.17",
            "transitive": [
                "org.slf4j:slf4j-log4j12"
            ]
        },
        "net.minidev:accessors-smart": {
            "locked": "1.1",
            "transitive": [
                "net.minidev:json-smart"
            ]
        },
        "net.minidev:json-smart": {
            "locked": "2.2.1",
            "transitive": [
                "com.jayway.jsonpath:json-path"
            ]
        },
        "org.apache.commons:commons-lang3": {
            "firstLevelTransitive": [
                "com.netflix.conductor:conductor-common"
            ],
            "locked": "3.0",
            "requested": "3.0",
            "transitive": [
                "com.netflix.conductor:conductor-common"
            ]
        },
        "org.apache.httpcomponents:httpclient": {
            "locked": "4.5.2",
            "transitive": [
                "com.amazonaws:aws-java-sdk-core"
            ]
        },
        "org.apache.httpcomponents:httpcore": {
            "locked": "4.4.4",
            "transitive": [
                "org.apache.httpcomponents:httpclient"
            ]
        },
        "org.glassfish:javax.el": {
            "locked": "3.0.0",
            "requested": "3.0.0",
            "transitive": [
                "com.netflix.conductor:conductor-common"
            ]
        },
        "org.hamcrest:hamcrest-core": {
            "locked": "1.3",
            "transitive": [
                "junit:junit"
            ]
        },
        "org.hibernate.validator:hibernate-validator": {
            "locked": "6.0.13.Final",
            "transitive": [
                "org.hibernate:hibernate-validator"
            ]
        },
        "org.hibernate:hibernate-validator": {
            "locked": "6.0.13.Final",
            "requested": "6.0.13.Final",
            "transitive": [
                "com.netflix.conductor:conductor-common"
            ]
        },
        "org.jboss.logging:jboss-logging": {
            "locked": "3.3.2.Final",
            "transitive": [
                "org.hibernate.validator:hibernate-validator"
            ]
        },
        "org.glassfish:javax.el": {
            "firstLevelTransitive": [
                "com.netflix.conductor:conductor-common"
            ],
            "locked": "3.0.0",
            "requested": "3.0.0"
        },
        "org.hibernate:hibernate-validator": {
            "firstLevelTransitive": [
                "com.netflix.conductor:conductor-common"
            ],
            "locked": "6.0.13.Final",
            "requested": "6.0.13.Final"
        },
        "org.mockito:mockito-core": {
            "locked": "1.10.19",
            "requested": "1.10.19"
        },
        "org.objenesis:objenesis": {
            "locked": "2.1",
            "transitive": [
                "org.mockito:mockito-core"
            ]
        },
        "org.ow2.asm:asm": {
            "locked": "5.0.3",
            "transitive": [
                "net.minidev:accessors-smart"
            ]
        },
        "org.slf4j:slf4j-api": {
            "locked": "1.8.0-alpha1",
            "transitive": [
                "com.jayway.jsonpath:json-path",
                "com.netflix.conductor:conductor-common",
                "com.netflix.servo:servo-core",
                "com.netflix.spectator:spectator-api",
                "org.slf4j:slf4j-log4j12"
            ]
        },
        "org.slf4j:slf4j-log4j12": {
            "locked": "1.8.0-alpha1",
            "requested": "1.8.0-alpha1"
        },
        "software.amazon.ion:ion-java": {
            "locked": "1.0.1",
            "transitive": [
                "com.amazonaws:aws-java-sdk-core"
            ]
        }
    },
    "testCompileClasspath": {
        "aopalliance:aopalliance": {
            "locked": "1.0",
            "transitive": [
                "com.google.inject:guice"
            ]
        },
        "com.amazonaws:aws-java-sdk-core": {
            "locked": "1.11.86",
            "transitive": [
                "com.amazonaws:aws-java-sdk-kms",
                "com.amazonaws:aws-java-sdk-s3"
            ]
        },
        "com.amazonaws:aws-java-sdk-kms": {
            "locked": "1.11.86",
            "transitive": [
                "com.amazonaws:aws-java-sdk-s3"
            ]
        },
        "com.amazonaws:aws-java-sdk-s3": {
            "locked": "1.11.86",
            "requested": "1.11.86"
        },
        "com.amazonaws:jmespath-java": {
            "locked": "1.11.86",
            "transitive": [
                "com.amazonaws:aws-java-sdk-kms",
                "com.amazonaws:aws-java-sdk-s3"
            ]
        },
        "com.fasterxml.jackson.core:jackson-annotations": {
            "locked": "2.7.0",
            "transitive": [
                "com.fasterxml.jackson.core:jackson-databind"
            ]
        },
        "com.fasterxml.jackson.core:jackson-core": {
            "locked": "2.7.5",
            "requested": "2.7.5",
            "transitive": [
                "com.fasterxml.jackson.core:jackson-databind",
                "com.fasterxml.jackson.dataformat:jackson-dataformat-cbor",
                "com.netflix.conductor:conductor-common"
            ]
        },
        "com.fasterxml.jackson.core:jackson-databind": {
            "locked": "2.7.5",
            "requested": "2.7.5",
            "transitive": [
                "com.amazonaws:aws-java-sdk-core",
                "com.amazonaws:jmespath-java",
                "com.netflix.conductor:conductor-common"
            ]
        },
        "com.fasterxml.jackson.dataformat:jackson-dataformat-cbor": {
            "locked": "2.6.6",
            "transitive": [
                "com.amazonaws:aws-java-sdk-core"
            ]
        },
        "com.fasterxml:classmate": {
            "locked": "1.3.4",
            "transitive": [
                "org.hibernate.validator:hibernate-validator"
            ]
        },
        "com.github.rholder:guava-retrying": {
            "locked": "2.0.0",
            "transitive": [
                "com.netflix.conductor:conductor-common"
            ]
        },
        "com.github.vmg.protogen:protogen-annotations": {
            "locked": "1.0.0",
            "transitive": [
                "com.netflix.conductor:conductor-common"
            ]
        },
        "com.google.code.findbugs:jsr305": {
            "locked": "2.0.2",
            "transitive": [
                "com.github.rholder:guava-retrying"
            ]
        },
        "com.google.guava:guava": {
            "locked": "19.0",
            "transitive": [
                "com.github.rholder:guava-retrying",
                "com.google.inject:guice",
                "com.netflix.servo:servo-core"
            ]
        },
        "com.google.inject.extensions:guice-multibindings": {
            "locked": "4.1.0",
            "requested": "4.1.0"
        },
        "com.google.inject:guice": {
            "locked": "4.1.0",
            "requested": "4.1.0",
            "transitive": [
                "com.google.inject.extensions:guice-multibindings"
            ]
        },
        "com.google.protobuf:protobuf-java": {
            "locked": "3.5.1",
            "transitive": [
                "com.netflix.conductor:conductor-common"
            ]
        },
        "com.jayway.jsonpath:json-path": {
            "locked": "2.2.0",
            "requested": "2.2.0"
        },
        "com.netflix.conductor:conductor-common": {
            "project": true
        },
        "com.netflix.servo:servo-core": {
            "locked": "0.12.17",
            "requested": "0.12.17"
        },
        "com.netflix.spectator:spectator-api": {
            "locked": "0.68.0",
            "requested": "0.68.0"
        },
        "com.spotify:completable-futures": {
            "locked": "0.3.1",
            "requested": "0.3.1"
        },
        "commons-codec:commons-codec": {
            "locked": "1.9",
            "transitive": [
                "org.apache.httpcomponents:httpclient"
            ]
        },
        "commons-logging:commons-logging": {
            "locked": "1.2",
            "transitive": [
                "com.amazonaws:aws-java-sdk-core",
                "org.apache.httpcomponents:httpclient"
            ]
        },
        "io.reactivex:rxjava": {
            "locked": "1.2.2",
            "requested": "1.2.2"
        },
        "javax.el:javax.el-api": {
<<<<<<< HEAD
            "firstLevelTransitive": [
                "com.netflix.conductor:conductor-common"
            ],
            "locked": "3.0.0",
            "requested": "3.0.0"
=======
            "locked": "3.0.0",
            "requested": "3.0.0",
            "transitive": [
                "com.netflix.conductor:conductor-common"
            ]
>>>>>>> 78fae0ed
        },
        "javax.inject:javax.inject": {
            "locked": "1",
            "transitive": [
                "com.google.inject:guice",
                "com.netflix.conductor:conductor-common"
            ]
        },
        "javax.validation:validation-api": {
            "locked": "2.0.1.Final",
            "transitive": [
                "org.hibernate.validator:hibernate-validator"
            ]
        },
        "joda-time:joda-time": {
            "locked": "2.8.1",
            "transitive": [
                "com.amazonaws:aws-java-sdk-core"
            ]
        },
        "junit:junit": {
            "locked": "4.12",
            "requested": "4.12"
        },
        "log4j:log4j": {
            "locked": "1.2.17",
            "transitive": [
                "org.slf4j:slf4j-log4j12"
            ]
        },
        "net.minidev:accessors-smart": {
            "locked": "1.1",
            "transitive": [
                "net.minidev:json-smart"
            ]
        },
        "net.minidev:json-smart": {
            "locked": "2.2.1",
            "transitive": [
                "com.jayway.jsonpath:json-path"
            ]
        },
        "org.apache.commons:commons-lang3": {
            "firstLevelTransitive": [
                "com.netflix.conductor:conductor-common"
            ],
            "locked": "3.0",
            "requested": "3.0",
            "transitive": [
                "com.netflix.conductor:conductor-common"
            ]
        },
        "org.apache.httpcomponents:httpclient": {
            "locked": "4.5.2",
            "transitive": [
                "com.amazonaws:aws-java-sdk-core"
            ]
        },
        "org.apache.httpcomponents:httpcore": {
            "locked": "4.4.4",
            "transitive": [
                "org.apache.httpcomponents:httpclient"
            ]
        },
        "org.glassfish:javax.el": {
            "locked": "3.0.0",
            "requested": "3.0.0",
            "transitive": [
                "com.netflix.conductor:conductor-common"
            ]
        },
        "org.hamcrest:hamcrest-core": {
            "locked": "1.3",
            "transitive": [
                "junit:junit"
            ]
        },
        "org.hibernate.validator:hibernate-validator": {
            "locked": "6.0.13.Final",
            "transitive": [
                "org.hibernate:hibernate-validator"
            ]
        },
        "org.hibernate:hibernate-validator": {
            "locked": "6.0.13.Final",
            "requested": "6.0.13.Final",
            "transitive": [
                "com.netflix.conductor:conductor-common"
            ]
        },
        "org.jboss.logging:jboss-logging": {
            "locked": "3.3.2.Final",
            "transitive": [
                "org.hibernate.validator:hibernate-validator"
            ]
        },
        "org.glassfish:javax.el": {
            "firstLevelTransitive": [
                "com.netflix.conductor:conductor-common"
            ],
            "locked": "3.0.0",
            "requested": "3.0.0"
        },
        "org.hibernate:hibernate-validator": {
            "firstLevelTransitive": [
                "com.netflix.conductor:conductor-common"
            ],
            "locked": "6.0.13.Final",
            "requested": "6.0.13.Final"
        },
        "org.mockito:mockito-core": {
            "locked": "1.10.19",
            "requested": "1.10.19"
        },
        "org.objenesis:objenesis": {
            "locked": "2.1",
            "transitive": [
                "org.mockito:mockito-core"
            ]
        },
        "org.ow2.asm:asm": {
            "locked": "5.0.3",
            "transitive": [
                "net.minidev:accessors-smart"
            ]
        },
        "org.slf4j:slf4j-api": {
            "locked": "1.8.0-alpha1",
            "transitive": [
                "com.jayway.jsonpath:json-path",
                "com.netflix.conductor:conductor-common",
                "com.netflix.servo:servo-core",
                "com.netflix.spectator:spectator-api",
                "org.slf4j:slf4j-log4j12"
            ]
        },
        "org.slf4j:slf4j-log4j12": {
            "locked": "1.8.0-alpha1",
            "requested": "1.8.0-alpha1"
        },
        "software.amazon.ion:ion-java": {
            "locked": "1.0.1",
            "transitive": [
                "com.amazonaws:aws-java-sdk-core"
            ]
        }
    },
    "testRuntime": {
        "aopalliance:aopalliance": {
            "locked": "1.0",
            "transitive": [
                "com.google.inject:guice"
            ]
        },
        "com.amazonaws:aws-java-sdk-core": {
            "locked": "1.11.86",
            "transitive": [
                "com.amazonaws:aws-java-sdk-kms",
                "com.amazonaws:aws-java-sdk-s3"
            ]
        },
        "com.amazonaws:aws-java-sdk-kms": {
            "locked": "1.11.86",
            "transitive": [
                "com.amazonaws:aws-java-sdk-s3"
            ]
        },
        "com.amazonaws:aws-java-sdk-s3": {
            "locked": "1.11.86",
            "requested": "1.11.86"
        },
        "com.amazonaws:jmespath-java": {
            "locked": "1.11.86",
            "transitive": [
                "com.amazonaws:aws-java-sdk-kms",
                "com.amazonaws:aws-java-sdk-s3"
            ]
        },
        "com.fasterxml.jackson.core:jackson-annotations": {
            "locked": "2.7.0",
            "transitive": [
                "com.fasterxml.jackson.core:jackson-databind"
            ]
        },
        "com.fasterxml.jackson.core:jackson-core": {
            "locked": "2.7.5",
            "requested": "2.7.5",
            "transitive": [
                "com.fasterxml.jackson.core:jackson-databind",
                "com.fasterxml.jackson.dataformat:jackson-dataformat-cbor",
                "com.netflix.conductor:conductor-common"
            ]
        },
        "com.fasterxml.jackson.core:jackson-databind": {
            "locked": "2.7.5",
            "requested": "2.7.5",
            "transitive": [
                "com.amazonaws:aws-java-sdk-core",
                "com.amazonaws:jmespath-java",
                "com.netflix.conductor:conductor-common"
            ]
        },
        "com.fasterxml.jackson.dataformat:jackson-dataformat-cbor": {
            "locked": "2.6.6",
            "transitive": [
                "com.amazonaws:aws-java-sdk-core"
            ]
        },
        "com.fasterxml:classmate": {
            "locked": "1.3.4",
            "transitive": [
                "org.hibernate.validator:hibernate-validator"
            ]
        },
        "com.github.rholder:guava-retrying": {
            "locked": "2.0.0",
            "transitive": [
                "com.netflix.conductor:conductor-common"
            ]
        },
        "com.github.vmg.protogen:protogen-annotations": {
            "locked": "1.0.0",
            "transitive": [
                "com.netflix.conductor:conductor-common"
            ]
        },
        "com.google.code.findbugs:jsr305": {
            "locked": "2.0.2",
            "transitive": [
                "com.github.rholder:guava-retrying"
            ]
        },
        "com.google.guava:guava": {
            "locked": "19.0",
            "transitive": [
                "com.github.rholder:guava-retrying",
                "com.google.inject:guice",
                "com.netflix.servo:servo-core"
            ]
        },
        "com.google.inject.extensions:guice-multibindings": {
            "locked": "4.1.0",
            "requested": "4.1.0"
        },
        "com.google.inject:guice": {
            "locked": "4.1.0",
            "requested": "4.1.0",
            "transitive": [
                "com.google.inject.extensions:guice-multibindings"
            ]
        },
        "com.google.protobuf:protobuf-java": {
            "locked": "3.5.1",
            "transitive": [
                "com.netflix.conductor:conductor-common"
            ]
        },
        "com.jayway.jsonpath:json-path": {
            "locked": "2.2.0",
            "requested": "2.2.0"
        },
        "com.netflix.conductor:conductor-common": {
            "project": true
        },
        "com.netflix.servo:servo-core": {
            "locked": "0.12.17",
            "requested": "0.12.17"
        },
        "com.netflix.spectator:spectator-api": {
            "locked": "0.68.0",
            "requested": "0.68.0"
        },
        "com.spotify:completable-futures": {
            "locked": "0.3.1",
            "requested": "0.3.1"
        },
        "commons-codec:commons-codec": {
            "locked": "1.9",
            "transitive": [
                "org.apache.httpcomponents:httpclient"
            ]
        },
        "commons-logging:commons-logging": {
            "locked": "1.2",
            "transitive": [
                "com.amazonaws:aws-java-sdk-core",
                "org.apache.httpcomponents:httpclient"
            ]
        },
        "io.reactivex:rxjava": {
            "locked": "1.2.2",
            "requested": "1.2.2"
        },
        "javax.el:javax.el-api": {
<<<<<<< HEAD
            "firstLevelTransitive": [
                "com.netflix.conductor:conductor-common"
            ],
            "locked": "3.0.0",
            "requested": "3.0.0"
=======
            "locked": "3.0.0",
            "requested": "3.0.0",
            "transitive": [
                "com.netflix.conductor:conductor-common"
            ]
>>>>>>> 78fae0ed
        },
        "javax.inject:javax.inject": {
            "locked": "1",
            "transitive": [
                "com.google.inject:guice",
                "com.netflix.conductor:conductor-common"
            ]
        },
        "javax.validation:validation-api": {
            "locked": "2.0.1.Final",
            "transitive": [
                "org.hibernate.validator:hibernate-validator"
            ]
        },
        "joda-time:joda-time": {
            "locked": "2.8.1",
            "transitive": [
                "com.amazonaws:aws-java-sdk-core"
            ]
        },
        "junit:junit": {
            "locked": "4.12",
            "requested": "4.12"
        },
        "log4j:log4j": {
            "locked": "1.2.17",
            "transitive": [
                "org.slf4j:slf4j-log4j12"
            ]
        },
        "net.minidev:accessors-smart": {
            "locked": "1.1",
            "transitive": [
                "net.minidev:json-smart"
            ]
        },
        "net.minidev:json-smart": {
            "locked": "2.2.1",
            "transitive": [
                "com.jayway.jsonpath:json-path"
            ]
        },
        "org.apache.commons:commons-lang3": {
            "firstLevelTransitive": [
                "com.netflix.conductor:conductor-common"
            ],
            "locked": "3.0",
            "requested": "3.0",
            "transitive": [
                "com.netflix.conductor:conductor-common"
            ]
        },
        "org.apache.httpcomponents:httpclient": {
            "locked": "4.5.2",
            "transitive": [
                "com.amazonaws:aws-java-sdk-core"
            ]
        },
        "org.apache.httpcomponents:httpcore": {
            "locked": "4.4.4",
            "transitive": [
                "org.apache.httpcomponents:httpclient"
            ]
        },
        "org.glassfish:javax.el": {
            "locked": "3.0.0",
            "requested": "3.0.0",
            "transitive": [
                "com.netflix.conductor:conductor-common"
            ]
        },
        "org.hamcrest:hamcrest-core": {
            "locked": "1.3",
            "transitive": [
                "junit:junit"
            ]
        },
        "org.hibernate.validator:hibernate-validator": {
            "locked": "6.0.13.Final",
            "transitive": [
                "org.hibernate:hibernate-validator"
            ]
        },
        "org.hibernate:hibernate-validator": {
            "locked": "6.0.13.Final",
            "requested": "6.0.13.Final",
            "transitive": [
                "com.netflix.conductor:conductor-common"
            ]
        },
        "org.jboss.logging:jboss-logging": {
            "locked": "3.3.2.Final",
            "transitive": [
                "org.hibernate.validator:hibernate-validator"
            ]
        },
        "org.glassfish:javax.el": {
            "firstLevelTransitive": [
                "com.netflix.conductor:conductor-common"
            ],
            "locked": "3.0.0",
            "requested": "3.0.0"
        },
        "org.hibernate:hibernate-validator": {
            "firstLevelTransitive": [
                "com.netflix.conductor:conductor-common"
            ],
            "locked": "6.0.13.Final",
            "requested": "6.0.13.Final"
        },
        "org.mockito:mockito-core": {
            "locked": "1.10.19",
            "requested": "1.10.19"
        },
        "org.objenesis:objenesis": {
            "locked": "2.1",
            "transitive": [
                "org.mockito:mockito-core"
            ]
        },
        "org.ow2.asm:asm": {
            "locked": "5.0.3",
            "transitive": [
                "net.minidev:accessors-smart"
            ]
        },
        "org.slf4j:slf4j-api": {
            "locked": "1.8.0-alpha1",
            "transitive": [
                "com.jayway.jsonpath:json-path",
                "com.netflix.conductor:conductor-common",
                "com.netflix.servo:servo-core",
                "com.netflix.spectator:spectator-api",
                "org.slf4j:slf4j-log4j12"
            ]
        },
        "org.slf4j:slf4j-log4j12": {
            "locked": "1.8.0-alpha1",
            "requested": "1.8.0-alpha1"
        },
        "software.amazon.ion:ion-java": {
            "locked": "1.0.1",
            "transitive": [
                "com.amazonaws:aws-java-sdk-core"
            ]
        }
    },
    "testRuntimeClasspath": {
        "aopalliance:aopalliance": {
            "locked": "1.0",
            "transitive": [
                "com.google.inject:guice"
            ]
        },
        "com.amazonaws:aws-java-sdk-core": {
            "locked": "1.11.86",
            "transitive": [
                "com.amazonaws:aws-java-sdk-kms",
                "com.amazonaws:aws-java-sdk-s3"
            ]
        },
        "com.amazonaws:aws-java-sdk-kms": {
            "locked": "1.11.86",
            "transitive": [
                "com.amazonaws:aws-java-sdk-s3"
            ]
        },
        "com.amazonaws:aws-java-sdk-s3": {
            "locked": "1.11.86",
            "requested": "1.11.86"
        },
        "com.amazonaws:jmespath-java": {
            "locked": "1.11.86",
            "transitive": [
                "com.amazonaws:aws-java-sdk-kms",
                "com.amazonaws:aws-java-sdk-s3"
            ]
        },
        "com.fasterxml.jackson.core:jackson-annotations": {
            "locked": "2.7.0",
            "transitive": [
                "com.fasterxml.jackson.core:jackson-databind"
            ]
        },
        "com.fasterxml.jackson.core:jackson-core": {
            "locked": "2.7.5",
            "requested": "2.7.5",
            "transitive": [
                "com.fasterxml.jackson.core:jackson-databind",
                "com.fasterxml.jackson.dataformat:jackson-dataformat-cbor",
                "com.netflix.conductor:conductor-common"
            ]
        },
        "com.fasterxml.jackson.core:jackson-databind": {
            "locked": "2.7.5",
            "requested": "2.7.5",
            "transitive": [
                "com.amazonaws:aws-java-sdk-core",
                "com.amazonaws:jmespath-java",
                "com.netflix.conductor:conductor-common"
            ]
        },
        "com.fasterxml.jackson.dataformat:jackson-dataformat-cbor": {
            "locked": "2.6.6",
            "transitive": [
                "com.amazonaws:aws-java-sdk-core"
            ]
        },
        "com.fasterxml:classmate": {
            "locked": "1.3.4",
            "transitive": [
                "org.hibernate.validator:hibernate-validator"
            ]
        },
        "com.github.rholder:guava-retrying": {
            "locked": "2.0.0",
            "transitive": [
                "com.netflix.conductor:conductor-common"
            ]
        },
        "com.github.vmg.protogen:protogen-annotations": {
            "locked": "1.0.0",
            "transitive": [
                "com.netflix.conductor:conductor-common"
            ]
        },
        "com.google.code.findbugs:jsr305": {
            "locked": "2.0.2",
            "transitive": [
                "com.github.rholder:guava-retrying"
            ]
        },
        "com.google.guava:guava": {
            "locked": "19.0",
            "transitive": [
                "com.github.rholder:guava-retrying",
                "com.google.inject:guice",
                "com.netflix.servo:servo-core"
            ]
        },
        "com.google.inject.extensions:guice-multibindings": {
            "locked": "4.1.0",
            "requested": "4.1.0"
        },
        "com.google.inject:guice": {
            "locked": "4.1.0",
            "requested": "4.1.0",
            "transitive": [
                "com.google.inject.extensions:guice-multibindings"
            ]
        },
        "com.google.protobuf:protobuf-java": {
            "locked": "3.5.1",
            "transitive": [
                "com.netflix.conductor:conductor-common"
            ]
        },
        "com.jayway.jsonpath:json-path": {
            "locked": "2.2.0",
            "requested": "2.2.0"
        },
        "com.netflix.conductor:conductor-common": {
            "project": true
        },
        "com.netflix.servo:servo-core": {
            "locked": "0.12.17",
            "requested": "0.12.17"
        },
        "com.netflix.spectator:spectator-api": {
            "locked": "0.68.0",
            "requested": "0.68.0"
        },
        "com.spotify:completable-futures": {
            "locked": "0.3.1",
            "requested": "0.3.1"
        },
        "commons-codec:commons-codec": {
            "locked": "1.9",
            "transitive": [
                "org.apache.httpcomponents:httpclient"
            ]
        },
        "commons-logging:commons-logging": {
            "locked": "1.2",
            "transitive": [
                "com.amazonaws:aws-java-sdk-core",
                "org.apache.httpcomponents:httpclient"
            ]
        },
        "io.reactivex:rxjava": {
            "locked": "1.2.2",
            "requested": "1.2.2"
        },
        "javax.el:javax.el-api": {
<<<<<<< HEAD
            "firstLevelTransitive": [
                "com.netflix.conductor:conductor-common"
            ],
            "locked": "3.0.0",
            "requested": "3.0.0"
=======
            "locked": "3.0.0",
            "requested": "3.0.0",
            "transitive": [
                "com.netflix.conductor:conductor-common"
            ]
>>>>>>> 78fae0ed
        },
        "javax.inject:javax.inject": {
            "locked": "1",
            "transitive": [
                "com.google.inject:guice",
                "com.netflix.conductor:conductor-common"
            ]
        },
        "javax.validation:validation-api": {
            "locked": "2.0.1.Final",
            "transitive": [
                "org.hibernate.validator:hibernate-validator"
            ]
        },
        "joda-time:joda-time": {
            "locked": "2.8.1",
            "transitive": [
                "com.amazonaws:aws-java-sdk-core"
            ]
        },
        "junit:junit": {
            "locked": "4.12",
            "requested": "4.12"
        },
        "log4j:log4j": {
            "locked": "1.2.17",
            "transitive": [
                "org.slf4j:slf4j-log4j12"
            ]
        },
        "net.minidev:accessors-smart": {
            "locked": "1.1",
            "transitive": [
                "net.minidev:json-smart"
            ]
        },
        "net.minidev:json-smart": {
            "locked": "2.2.1",
            "transitive": [
                "com.jayway.jsonpath:json-path"
            ]
        },
        "org.apache.commons:commons-lang3": {
            "firstLevelTransitive": [
                "com.netflix.conductor:conductor-common"
            ],
            "locked": "3.0",
            "requested": "3.0",
            "transitive": [
                "com.netflix.conductor:conductor-common"
            ]
        },
        "org.apache.httpcomponents:httpclient": {
            "locked": "4.5.2",
            "transitive": [
                "com.amazonaws:aws-java-sdk-core"
            ]
        },
        "org.apache.httpcomponents:httpcore": {
            "locked": "4.4.4",
            "transitive": [
                "org.apache.httpcomponents:httpclient"
            ]
        },
        "org.glassfish:javax.el": {
            "locked": "3.0.0",
            "requested": "3.0.0",
            "transitive": [
                "com.netflix.conductor:conductor-common"
            ]
        },
        "org.hamcrest:hamcrest-core": {
            "locked": "1.3",
            "transitive": [
                "junit:junit"
            ]
        },
        "org.hibernate.validator:hibernate-validator": {
            "locked": "6.0.13.Final",
            "transitive": [
                "org.hibernate:hibernate-validator"
            ]
        },
        "org.hibernate:hibernate-validator": {
            "locked": "6.0.13.Final",
            "requested": "6.0.13.Final",
            "transitive": [
                "com.netflix.conductor:conductor-common"
            ]
        },
        "org.jboss.logging:jboss-logging": {
            "locked": "3.3.2.Final",
            "transitive": [
                "org.hibernate.validator:hibernate-validator"
            ]
        },
        "org.glassfish:javax.el": {
            "firstLevelTransitive": [
                "com.netflix.conductor:conductor-common"
            ],
            "locked": "3.0.0",
            "requested": "3.0.0"
        },
        "org.hibernate:hibernate-validator": {
            "firstLevelTransitive": [
                "com.netflix.conductor:conductor-common"
            ],
            "locked": "6.0.13.Final",
            "requested": "6.0.13.Final"
        },
        "org.mockito:mockito-core": {
            "locked": "1.10.19",
            "requested": "1.10.19"
        },
        "org.objenesis:objenesis": {
            "locked": "2.1",
            "transitive": [
                "org.mockito:mockito-core"
            ]
        },
        "org.ow2.asm:asm": {
            "locked": "5.0.3",
            "transitive": [
                "net.minidev:accessors-smart"
            ]
        },
        "org.slf4j:slf4j-api": {
            "locked": "1.8.0-alpha1",
            "transitive": [
                "com.jayway.jsonpath:json-path",
                "com.netflix.conductor:conductor-common",
                "com.netflix.servo:servo-core",
                "com.netflix.spectator:spectator-api",
                "org.slf4j:slf4j-log4j12"
            ]
        },
        "org.slf4j:slf4j-log4j12": {
            "locked": "1.8.0-alpha1",
            "requested": "1.8.0-alpha1"
        },
        "software.amazon.ion:ion-java": {
            "locked": "1.0.1",
            "transitive": [
                "com.amazonaws:aws-java-sdk-core"
            ]
        }
    }
}<|MERGE_RESOLUTION|>--- conflicted
+++ resolved
@@ -146,19 +146,11 @@
             "requested": "1.2.2"
         },
         "javax.el:javax.el-api": {
-<<<<<<< HEAD
-            "firstLevelTransitive": [
-                "com.netflix.conductor:conductor-common"
-            ],
-            "locked": "3.0.0",
-            "requested": "3.0.0"
-=======
             "locked": "3.0.0",
             "requested": "3.0.0",
             "transitive": [
                 "com.netflix.conductor:conductor-common"
             ]
->>>>>>> 78fae0ed
         },
         "javax.inject:javax.inject": {
             "locked": "1",
@@ -192,9 +184,6 @@
             ]
         },
         "org.apache.commons:commons-lang3": {
-            "firstLevelTransitive": [
-                "com.netflix.conductor:conductor-common"
-            ],
             "locked": "3.0",
             "requested": "3.0",
             "transitive": [
@@ -244,20 +233,6 @@
             "transitive": [
                 "net.minidev:accessors-smart"
             ]
-        },
-        "org.glassfish:javax.el": {
-            "firstLevelTransitive": [
-                "com.netflix.conductor:conductor-common"
-            ],
-            "locked": "3.0.0",
-            "requested": "3.0.0"
-        },
-        "org.hibernate:hibernate-validator": {
-            "firstLevelTransitive": [
-                "com.netflix.conductor:conductor-common"
-            ],
-            "locked": "6.0.13.Final",
-            "requested": "6.0.13.Final"
         },
         "org.slf4j:slf4j-api": {
             "locked": "1.7.25",
@@ -422,19 +397,11 @@
             "requested": "1.2.2"
         },
         "javax.el:javax.el-api": {
-<<<<<<< HEAD
-            "firstLevelTransitive": [
-                "com.netflix.conductor:conductor-common"
-            ],
-            "locked": "3.0.0",
-            "requested": "3.0.0"
-=======
             "locked": "3.0.0",
             "requested": "3.0.0",
             "transitive": [
                 "com.netflix.conductor:conductor-common"
             ]
->>>>>>> 78fae0ed
         },
         "javax.inject:javax.inject": {
             "locked": "1",
@@ -468,9 +435,6 @@
             ]
         },
         "org.apache.commons:commons-lang3": {
-            "firstLevelTransitive": [
-                "com.netflix.conductor:conductor-common"
-            ],
             "locked": "3.0",
             "requested": "3.0",
             "transitive": [
@@ -520,20 +484,6 @@
             "transitive": [
                 "net.minidev:accessors-smart"
             ]
-        },
-        "org.glassfish:javax.el": {
-            "firstLevelTransitive": [
-                "com.netflix.conductor:conductor-common"
-            ],
-            "locked": "3.0.0",
-            "requested": "3.0.0"
-        },
-        "org.hibernate:hibernate-validator": {
-            "firstLevelTransitive": [
-                "com.netflix.conductor:conductor-common"
-            ],
-            "locked": "6.0.13.Final",
-            "requested": "6.0.13.Final"
         },
         "org.slf4j:slf4j-api": {
             "locked": "1.7.25",
@@ -698,19 +648,11 @@
             "requested": "1.2.2"
         },
         "javax.el:javax.el-api": {
-<<<<<<< HEAD
-            "firstLevelTransitive": [
-                "com.netflix.conductor:conductor-common"
-            ],
-            "locked": "3.0.0",
-            "requested": "3.0.0"
-=======
             "locked": "3.0.0",
             "requested": "3.0.0",
             "transitive": [
                 "com.netflix.conductor:conductor-common"
             ]
->>>>>>> 78fae0ed
         },
         "javax.inject:javax.inject": {
             "locked": "1",
@@ -744,9 +686,6 @@
             ]
         },
         "org.apache.commons:commons-lang3": {
-            "firstLevelTransitive": [
-                "com.netflix.conductor:conductor-common"
-            ],
             "locked": "3.0",
             "requested": "3.0",
             "transitive": [
@@ -796,20 +735,6 @@
             "transitive": [
                 "net.minidev:accessors-smart"
             ]
-        },
-        "org.glassfish:javax.el": {
-            "firstLevelTransitive": [
-                "com.netflix.conductor:conductor-common"
-            ],
-            "locked": "3.0.0",
-            "requested": "3.0.0"
-        },
-        "org.hibernate:hibernate-validator": {
-            "firstLevelTransitive": [
-                "com.netflix.conductor:conductor-common"
-            ],
-            "locked": "6.0.13.Final",
-            "requested": "6.0.13.Final"
         },
         "org.slf4j:slf4j-api": {
             "locked": "1.7.25",
@@ -829,8 +754,7 @@
     },
     "jacocoAgent": {
         "org.jacoco:org.jacoco.agent": {
-            "locked": "0.8.1",
-            "requested": "0.8.1"
+            "locked": "0.8.1"
         }
     },
     "jacocoAnt": {
@@ -841,10 +765,6 @@
             ]
         },
         "org.jacoco:org.jacoco.ant": {
-<<<<<<< HEAD
-            "locked": "0.8.1",
-            "requested": "0.8.1"
-=======
             "locked": "0.8.1"
         },
         "org.jacoco:org.jacoco.core": {
@@ -893,7 +813,6 @@
             "transitive": [
                 "org.jacoco:org.jacoco.core"
             ]
->>>>>>> 78fae0ed
         }
     },
     "runtime": {
@@ -1043,19 +962,11 @@
             "requested": "1.2.2"
         },
         "javax.el:javax.el-api": {
-<<<<<<< HEAD
-            "firstLevelTransitive": [
-                "com.netflix.conductor:conductor-common"
-            ],
-            "locked": "3.0.0",
-            "requested": "3.0.0"
-=======
             "locked": "3.0.0",
             "requested": "3.0.0",
             "transitive": [
                 "com.netflix.conductor:conductor-common"
             ]
->>>>>>> 78fae0ed
         },
         "javax.inject:javax.inject": {
             "locked": "1",
@@ -1089,9 +1000,6 @@
             ]
         },
         "org.apache.commons:commons-lang3": {
-            "firstLevelTransitive": [
-                "com.netflix.conductor:conductor-common"
-            ],
             "locked": "3.0",
             "requested": "3.0",
             "transitive": [
@@ -1141,20 +1049,6 @@
             "transitive": [
                 "net.minidev:accessors-smart"
             ]
-        },
-        "org.glassfish:javax.el": {
-            "firstLevelTransitive": [
-                "com.netflix.conductor:conductor-common"
-            ],
-            "locked": "3.0.0",
-            "requested": "3.0.0"
-        },
-        "org.hibernate:hibernate-validator": {
-            "firstLevelTransitive": [
-                "com.netflix.conductor:conductor-common"
-            ],
-            "locked": "6.0.13.Final",
-            "requested": "6.0.13.Final"
         },
         "org.slf4j:slf4j-api": {
             "locked": "1.7.25",
@@ -1319,19 +1213,11 @@
             "requested": "1.2.2"
         },
         "javax.el:javax.el-api": {
-<<<<<<< HEAD
-            "firstLevelTransitive": [
-                "com.netflix.conductor:conductor-common"
-            ],
-            "locked": "3.0.0",
-            "requested": "3.0.0"
-=======
             "locked": "3.0.0",
             "requested": "3.0.0",
             "transitive": [
                 "com.netflix.conductor:conductor-common"
             ]
->>>>>>> 78fae0ed
         },
         "javax.inject:javax.inject": {
             "locked": "1",
@@ -1365,9 +1251,6 @@
             ]
         },
         "org.apache.commons:commons-lang3": {
-            "firstLevelTransitive": [
-                "com.netflix.conductor:conductor-common"
-            ],
             "locked": "3.0",
             "requested": "3.0",
             "transitive": [
@@ -1417,20 +1300,6 @@
             "transitive": [
                 "net.minidev:accessors-smart"
             ]
-        },
-        "org.glassfish:javax.el": {
-            "firstLevelTransitive": [
-                "com.netflix.conductor:conductor-common"
-            ],
-            "locked": "3.0.0",
-            "requested": "3.0.0"
-        },
-        "org.hibernate:hibernate-validator": {
-            "firstLevelTransitive": [
-                "com.netflix.conductor:conductor-common"
-            ],
-            "locked": "6.0.13.Final",
-            "requested": "6.0.13.Final"
         },
         "org.slf4j:slf4j-api": {
             "locked": "1.7.25",
@@ -1595,19 +1464,11 @@
             "requested": "1.2.2"
         },
         "javax.el:javax.el-api": {
-<<<<<<< HEAD
-            "firstLevelTransitive": [
-                "com.netflix.conductor:conductor-common"
-            ],
-            "locked": "3.0.0",
-            "requested": "3.0.0"
-=======
             "locked": "3.0.0",
             "requested": "3.0.0",
             "transitive": [
                 "com.netflix.conductor:conductor-common"
             ]
->>>>>>> 78fae0ed
         },
         "javax.inject:javax.inject": {
             "locked": "1",
@@ -1651,9 +1512,6 @@
             ]
         },
         "org.apache.commons:commons-lang3": {
-            "firstLevelTransitive": [
-                "com.netflix.conductor:conductor-common"
-            ],
             "locked": "3.0",
             "requested": "3.0",
             "transitive": [
@@ -1703,20 +1561,6 @@
             "transitive": [
                 "org.hibernate.validator:hibernate-validator"
             ]
-        },
-        "org.glassfish:javax.el": {
-            "firstLevelTransitive": [
-                "com.netflix.conductor:conductor-common"
-            ],
-            "locked": "3.0.0",
-            "requested": "3.0.0"
-        },
-        "org.hibernate:hibernate-validator": {
-            "firstLevelTransitive": [
-                "com.netflix.conductor:conductor-common"
-            ],
-            "locked": "6.0.13.Final",
-            "requested": "6.0.13.Final"
         },
         "org.mockito:mockito-core": {
             "locked": "1.10.19",
@@ -1902,19 +1746,11 @@
             "requested": "1.2.2"
         },
         "javax.el:javax.el-api": {
-<<<<<<< HEAD
-            "firstLevelTransitive": [
-                "com.netflix.conductor:conductor-common"
-            ],
-            "locked": "3.0.0",
-            "requested": "3.0.0"
-=======
             "locked": "3.0.0",
             "requested": "3.0.0",
             "transitive": [
                 "com.netflix.conductor:conductor-common"
             ]
->>>>>>> 78fae0ed
         },
         "javax.inject:javax.inject": {
             "locked": "1",
@@ -1958,9 +1794,6 @@
             ]
         },
         "org.apache.commons:commons-lang3": {
-            "firstLevelTransitive": [
-                "com.netflix.conductor:conductor-common"
-            ],
             "locked": "3.0",
             "requested": "3.0",
             "transitive": [
@@ -2010,20 +1843,6 @@
             "transitive": [
                 "org.hibernate.validator:hibernate-validator"
             ]
-        },
-        "org.glassfish:javax.el": {
-            "firstLevelTransitive": [
-                "com.netflix.conductor:conductor-common"
-            ],
-            "locked": "3.0.0",
-            "requested": "3.0.0"
-        },
-        "org.hibernate:hibernate-validator": {
-            "firstLevelTransitive": [
-                "com.netflix.conductor:conductor-common"
-            ],
-            "locked": "6.0.13.Final",
-            "requested": "6.0.13.Final"
         },
         "org.mockito:mockito-core": {
             "locked": "1.10.19",
@@ -2209,19 +2028,11 @@
             "requested": "1.2.2"
         },
         "javax.el:javax.el-api": {
-<<<<<<< HEAD
-            "firstLevelTransitive": [
-                "com.netflix.conductor:conductor-common"
-            ],
-            "locked": "3.0.0",
-            "requested": "3.0.0"
-=======
             "locked": "3.0.0",
             "requested": "3.0.0",
             "transitive": [
                 "com.netflix.conductor:conductor-common"
             ]
->>>>>>> 78fae0ed
         },
         "javax.inject:javax.inject": {
             "locked": "1",
@@ -2265,9 +2076,6 @@
             ]
         },
         "org.apache.commons:commons-lang3": {
-            "firstLevelTransitive": [
-                "com.netflix.conductor:conductor-common"
-            ],
             "locked": "3.0",
             "requested": "3.0",
             "transitive": [
@@ -2317,20 +2125,6 @@
             "transitive": [
                 "org.hibernate.validator:hibernate-validator"
             ]
-        },
-        "org.glassfish:javax.el": {
-            "firstLevelTransitive": [
-                "com.netflix.conductor:conductor-common"
-            ],
-            "locked": "3.0.0",
-            "requested": "3.0.0"
-        },
-        "org.hibernate:hibernate-validator": {
-            "firstLevelTransitive": [
-                "com.netflix.conductor:conductor-common"
-            ],
-            "locked": "6.0.13.Final",
-            "requested": "6.0.13.Final"
         },
         "org.mockito:mockito-core": {
             "locked": "1.10.19",
@@ -2516,19 +2310,11 @@
             "requested": "1.2.2"
         },
         "javax.el:javax.el-api": {
-<<<<<<< HEAD
-            "firstLevelTransitive": [
-                "com.netflix.conductor:conductor-common"
-            ],
-            "locked": "3.0.0",
-            "requested": "3.0.0"
-=======
             "locked": "3.0.0",
             "requested": "3.0.0",
             "transitive": [
                 "com.netflix.conductor:conductor-common"
             ]
->>>>>>> 78fae0ed
         },
         "javax.inject:javax.inject": {
             "locked": "1",
@@ -2572,9 +2358,6 @@
             ]
         },
         "org.apache.commons:commons-lang3": {
-            "firstLevelTransitive": [
-                "com.netflix.conductor:conductor-common"
-            ],
             "locked": "3.0",
             "requested": "3.0",
             "transitive": [
@@ -2624,20 +2407,6 @@
             "transitive": [
                 "org.hibernate.validator:hibernate-validator"
             ]
-        },
-        "org.glassfish:javax.el": {
-            "firstLevelTransitive": [
-                "com.netflix.conductor:conductor-common"
-            ],
-            "locked": "3.0.0",
-            "requested": "3.0.0"
-        },
-        "org.hibernate:hibernate-validator": {
-            "firstLevelTransitive": [
-                "com.netflix.conductor:conductor-common"
-            ],
-            "locked": "6.0.13.Final",
-            "requested": "6.0.13.Final"
         },
         "org.mockito:mockito-core": {
             "locked": "1.10.19",
