--- conflicted
+++ resolved
@@ -187,11 +187,7 @@
                 "com.netflix.conductor:conductor-annotations",
                 "com.netflix.conductor:conductor-common"
             ],
-<<<<<<< HEAD
-            "locked": "2.21.0"
-=======
-            "locked": "2.17.2"
->>>>>>> d1645314
+            "locked": "2.21.0"
         },
         "org.openjdk.nashorn:nashorn-core": {
             "locked": "15.4"
