--- conflicted
+++ resolved
@@ -43,19 +43,14 @@
         taskToSchedule.setTaskDefinition(new TaskDef("user_task"));
         String taskId = IDGenerator.generate();
         String retriedTaskId = IDGenerator.generate();
-<<<<<<< HEAD
 
-        WorkflowDef  wd = new WorkflowDef();
-        Workflow w = new Workflow();
-        w.setWorkflowDefinition(wd);
-
-        TaskMapperContext taskMapperContext = new TaskMapperContext(w, taskToSchedule, new HashMap<>(), 0, retriedTaskId, taskId, null);
-=======
-        when(metadataDAO.getTaskDef("user_task")).thenReturn(new TaskDef());
+        Workflow workflow = new Workflow();
+        WorkflowDef workflowDef = new WorkflowDef();
+        workflow.setWorkflowDefinition(workflowDef);
 
         TaskMapperContext taskMapperContext = TaskMapperContext.newBuilder()
-                .withWorkflowDefinition(new WorkflowDef())
-                .withWorkflowInstance(new Workflow())
+                .withWorkflowDefinition(workflowDef)
+                .withWorkflowInstance(workflow)
                 .withTaskDefinition(new TaskDef())
                 .withTaskToSchedule(taskToSchedule)
                 .withTaskInput(new HashMap<>())
@@ -63,7 +58,6 @@
                 .withRetryTaskId(retriedTaskId)
                 .withTaskId(taskId)
                 .build();
->>>>>>> 3fe00978
 
         //when
         List<Task> mappedTasks = userDefinedTaskMapper.getMappedTasks(taskMapperContext);
@@ -81,26 +75,20 @@
         taskToSchedule.setType(TaskType.USER_DEFINED.name());
         String taskId = IDGenerator.generate();
         String retriedTaskId = IDGenerator.generate();
-<<<<<<< HEAD
 
-        WorkflowDef  wd = new WorkflowDef();
-        Workflow w = new Workflow();
-        w.setWorkflowDefinition(wd);
-
-        TaskMapperContext taskMapperContext = new TaskMapperContext(w, taskToSchedule, new HashMap<>(), 0, retriedTaskId, taskId, null);
-=======
-        when(metadataDAO.getTaskDef("user_task")).thenReturn(null);
+        Workflow workflow = new Workflow();
+        WorkflowDef workflowDef = new WorkflowDef();
+        workflow.setWorkflowDefinition(workflowDef);
 
         TaskMapperContext taskMapperContext = TaskMapperContext.newBuilder()
-                .withWorkflowDefinition(new WorkflowDef())
-                .withWorkflowInstance(new Workflow())
+                .withWorkflowDefinition(workflowDef)
+                .withWorkflowInstance(workflow)
                 .withTaskToSchedule(taskToSchedule)
                 .withTaskInput(new HashMap<>())
                 .withRetryCount(0)
                 .withRetryTaskId(retriedTaskId)
                 .withTaskId(taskId)
                 .build();
->>>>>>> 3fe00978
 
         //then
         expectedException.expect(TerminateWorkflowException.class);
