/*
 * Copyright 2016 Netflix, Inc.
 * <p>
 * Licensed under the Apache License, Version 2.0 (the "License"); you may not use this file except in compliance with
 * the License. You may obtain a copy of the License at
 * <p>
 * http://www.apache.org/licenses/LICENSE-2.0
 * <p>
 * Unless required by applicable law or agreed to in writing, software distributed under the License is distributed on
 * an "AS IS" BASIS, WITHOUT WARRANTIES OR CONDITIONS OF ANY KIND, either express or implied. See the License for the
 * specific language governing permissions and limitations under the License.
 */
package com.netflix.conductor.core.orchestration;

import com.amazonaws.util.IOUtils;
import com.fasterxml.jackson.databind.ObjectMapper;
import com.netflix.conductor.common.metadata.events.EventExecution;
import com.netflix.conductor.common.run.SearchResult;
import com.netflix.conductor.common.run.Workflow;
import com.netflix.conductor.common.utils.JsonMapperProvider;
import com.netflix.conductor.core.execution.TestDeciderService;
import com.netflix.conductor.dao.ExecutionDAO;
import com.netflix.conductor.dao.IndexDAO;
import org.junit.Before;
import org.junit.Ignore;
import org.junit.Test;

import java.io.InputStream;
import java.util.ArrayList;
import java.util.Collections;
import java.util.List;

import static org.junit.Assert.assertEquals;
import static org.junit.Assert.assertFalse;
import static org.junit.Assert.assertNotNull;
import static org.junit.Assert.assertTrue;
import static org.mockito.Matchers.any;
import static org.mockito.Matchers.anyBoolean;
import static org.mockito.Matchers.anyInt;
import static org.mockito.Matchers.anyString;
import static org.mockito.Mockito.mock;
import static org.mockito.Mockito.never;
import static org.mockito.Mockito.times;
import static org.mockito.Mockito.verify;
import static org.mockito.Mockito.when;

public class ExecutionDAOFacadeTest {

    private ExecutionDAO executionDAO;
    private IndexDAO indexDAO;
    private ObjectMapper objectMapper;
    private ExecutionDAOFacade executionDAOFacade;

    @Before
    public void setUp() {
        executionDAO = mock(ExecutionDAO.class);
        indexDAO = mock(IndexDAO.class);
        objectMapper = new JsonMapperProvider().get();
        executionDAOFacade = new ExecutionDAOFacade(executionDAO, indexDAO, objectMapper);
    }

<<<<<<< HEAD
    @Test (expected = com.netflix.conductor.core.execution.ApplicationException.class)
=======
    @Test
    @Ignore
>>>>>>> ad205c76
    public void tesGetWorkflowById() throws Exception {
        when(executionDAO.getWorkflow(any(), anyBoolean())).thenReturn(new Workflow());
        Workflow workflow = executionDAOFacade.getWorkflowById("workflowId", true);
        assertNotNull(workflow);
        verify(indexDAO, never()).get(any(), any());

        when(executionDAO.getWorkflow(any(), anyBoolean())).thenReturn(null);
        InputStream stream = ExecutionDAOFacadeTest.class.getResourceAsStream("/test.json");
        byte[] bytes = IOUtils.toByteArray(stream);
        String jsonString = new String(bytes);
        when(indexDAO.get(any(), any())).thenReturn(jsonString);
        workflow = executionDAOFacade.getWorkflowById("workflowId", true);
        assertNotNull(workflow);
        verify(indexDAO, times(1)).get(any(), any());
    }

    @Test
    public void getWorkflowByIdWithFallbackToIndexDAO() throws Exception {
        when(executionDAO.getWorkflow(any(), anyBoolean())).thenReturn(new Workflow());
        Workflow workflow = executionDAOFacade.getWorkflowByIdWithFallbackToIndexDAO("workflowId", true);
        assertNotNull(workflow);
        verify(indexDAO, never()).get(any(), any());

        when(executionDAO.getWorkflow(any(), anyBoolean())).thenReturn(null);
        InputStream stream = ExecutionDAOFacadeTest.class.getResourceAsStream("/test.json");
        byte[] bytes = IOUtils.toByteArray(stream);
        String jsonString = new String(bytes);
        when(indexDAO.get(any(), any())).thenReturn(jsonString);
        workflow = executionDAOFacade.getWorkflowByIdWithFallbackToIndexDAO("workflowId", true);
        assertNotNull(workflow);
        verify(indexDAO, times(1)).get(any(), any());
    }

    @Test
    public void testGetWorkflowsByCorrelationId() {
        when(executionDAO.canSearchAcrossWorkflows()).thenReturn(true);
        when(executionDAO.getWorkflowsByCorrelationId(any(), anyBoolean())).thenReturn(Collections.singletonList(new Workflow()));
        List<Workflow> workflows = executionDAOFacade.getWorkflowsByCorrelationId("correlationId", true);
        assertNotNull(workflows);
        assertEquals(1, workflows.size());
        verify(indexDAO, never()).searchWorkflows(anyString(), anyString(), anyInt(), anyInt(), any());

        when(executionDAO.canSearchAcrossWorkflows()).thenReturn(false);
        List<String> workflowIds = new ArrayList<>();
        workflowIds.add("workflowId");
        SearchResult<String> searchResult = new SearchResult<>();
        searchResult.setResults(workflowIds);
        when(indexDAO.searchWorkflows(anyString(), anyString(), anyInt(), anyInt(), any())).thenReturn(searchResult);
        when(executionDAO.getWorkflow("workflowId", true)).thenReturn(new Workflow());
        workflows = executionDAOFacade.getWorkflowsByCorrelationId("correlationId", true);
        assertNotNull(workflows);
        assertEquals(1, workflows.size());
    }

    @Test
    @Ignore
    public void testRemoveWorkflow() {
        when(executionDAO.getWorkflow(anyString(), anyBoolean())).thenReturn(new Workflow());
        executionDAOFacade.removeWorkflow("workflowId", false);
        verify(indexDAO, never()).updateWorkflow(any(), any(), any());
        verify(indexDAO, times(1)).removeWorkflow(anyString());
    }

    @Test
    @Ignore
    public void testArchiveWorkflow() throws Exception {
        InputStream stream = TestDeciderService.class.getResourceAsStream("/test.json");
        Workflow workflow = objectMapper.readValue(stream, Workflow.class);

        when(executionDAO.getWorkflow(anyString(), anyBoolean())).thenReturn(workflow);
        executionDAOFacade.removeWorkflow("workflowId", true);
        verify(indexDAO, times(1)).updateWorkflow(any(), any(), any());
        verify(indexDAO, never()).removeWorkflow(any());
    }

    @Test
    @Ignore
    public void testAddEventExecution() {
        when(executionDAO.addEventExecution(any())).thenReturn(false);
        boolean added = executionDAOFacade.addEventExecution(new EventExecution());
        assertFalse(added);
        verify(indexDAO, never()).addEventExecution(any());

        when(executionDAO.addEventExecution(any())).thenReturn(true);
        added = executionDAOFacade.addEventExecution(new EventExecution());
        assertTrue(added);
        verify(indexDAO, times(1)).addEventExecution(any());
    }
}<|MERGE_RESOLUTION|>--- conflicted
+++ resolved
@@ -58,13 +58,8 @@
         objectMapper = new JsonMapperProvider().get();
         executionDAOFacade = new ExecutionDAOFacade(executionDAO, indexDAO, objectMapper);
     }
-
-<<<<<<< HEAD
+    
     @Test (expected = com.netflix.conductor.core.execution.ApplicationException.class)
-=======
-    @Test
-    @Ignore
->>>>>>> ad205c76
     public void tesGetWorkflowById() throws Exception {
         when(executionDAO.getWorkflow(any(), anyBoolean())).thenReturn(new Workflow());
         Workflow workflow = executionDAOFacade.getWorkflowById("workflowId", true);
