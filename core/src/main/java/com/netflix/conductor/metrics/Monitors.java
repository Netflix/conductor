--- conflicted
+++ resolved
@@ -302,27 +302,26 @@
 		counter(classQualifier, "acquire_lock_failure", "exceptionType", exceptionClassName);
 	}
 
-<<<<<<< HEAD
+	public static void recordWorkflowArchived(String workflowType, WorkflowStatus status) {
+		counter(classQualifier, "workflow_archived", "workflowName", workflowType, "workflowStatus", status.name());
+	}
+
+	public static void recordArchivalDelayQueueSize(int val) {
+		gauge(classQualifier, "workflow_archival_delay_queue_size", val);
+	}
+	public static void recordDiscardedArchivalCount() {
+		counter(classQualifier, "discarded_archival_count");
+	}
+
+	public static void recordSystemTaskWorkerPollingLimited(String queueName) {
+		counter(classQualifier, "system_task_worker_polling_limited", "queueName", queueName);
+	}
+
+	public static void recordEventQueuePollSize(String queueType, int val) {
+		gauge(Monitors.classQualifier, "event_queue_poll", val, "queueType", queueType);
+	}
+
 	public static void recordTaskCompleted(String taskType, boolean isSystemTask) {
 		counter(classQualifier, "task_completed", "taskType", taskType, "isSystemTask", String.valueOf(isSystemTask));
-=======
-	public static void recordWorkflowArchived(String workflowType, WorkflowStatus status) {
-		counter(classQualifier, "workflow_archived", "workflowName", workflowType, "workflowStatus", status.name());
-	}
-
-	public static void recordArchivalDelayQueueSize(int val) {
-		gauge(classQualifier, "workflow_archival_delay_queue_size", val);
-	}
-	public static void recordDiscardedArchivalCount() {
-		counter(classQualifier, "discarded_archival_count");
-	}
-
-	public static void recordSystemTaskWorkerPollingLimited(String queueName) {
-		counter(classQualifier, "system_task_worker_polling_limited", "queueName", queueName);
-	}
-
-	public static void recordEventQueuePollSize(String queueType, int val) {
-		gauge(Monitors.classQualifier, "event_queue_poll", val, "queueType", queueType);
->>>>>>> f5cbfa24
 	}
 }