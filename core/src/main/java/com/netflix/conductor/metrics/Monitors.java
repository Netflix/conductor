/**
 * Copyright 2016 Netflix, Inc.
 *
 * Licensed under the Apache License, Version 2.0 (the "License");
 * you may not use this file except in compliance with the License.
 * You may obtain a copy of the License at
 *
 *     http://www.apache.org/licenses/LICENSE-2.0
 *
 * Unless required by applicable law or agreed to in writing, software
 * distributed under the License is distributed on an "AS IS" BASIS,
 * WITHOUT WARRANTIES OR CONDITIONS OF ANY KIND, either express or implied.
 * See the License for the specific language governing permissions and
 * limitations under the License.
 */
/**
 *
 */
package com.netflix.conductor.metrics;

import com.netflix.conductor.common.metadata.tasks.Task;
import com.netflix.conductor.common.metadata.tasks.Task.Status;
import com.netflix.conductor.common.run.Workflow.WorkflowStatus;
import com.netflix.servo.monitor.BasicStopwatch;
import com.netflix.servo.monitor.Stopwatch;
import com.netflix.spectator.api.Counter;
import com.netflix.spectator.api.Id;
import com.netflix.spectator.api.Registry;
import com.netflix.spectator.api.Spectator;
import com.netflix.spectator.api.Timer;
import com.netflix.spectator.api.histogram.PercentileTimer;
import java.util.HashMap;
import java.util.Map;
import java.util.concurrent.ConcurrentHashMap;
import java.util.concurrent.TimeUnit;
import java.util.concurrent.atomic.AtomicLong;

/**
 * @author Viren
 *
 */
public class Monitors {

	private static Registry registry = Spectator.globalRegistry();

	private static Map<String, Map<Map<String, String>, Counter>> counters = new ConcurrentHashMap<>();

	private static Map<String, Map<Map<String, String>, PercentileTimer>> timers = new ConcurrentHashMap<>();

	private static Map<String, Map<Map<String, String>, AtomicLong>> gauges = new ConcurrentHashMap<>();

	public static final String classQualifier = "WorkflowMonitor";

	private Monitors() {

	}

	/**
	 *
	 * @param className Name of the class
	 * @param methodName Method name
	 *
	 */
	public static void error(String className, String methodName) {
		getCounter(className, "workflow_server_error", "methodName", methodName).increment();
	}

	public static Stopwatch start(String className, String name, String... additionalTags) {
		return start(getTimer(className, name, additionalTags));
	}

	/**
	 * Increment a counter that is used to measure the rate at which some event
	 * is occurring. Consider a simple queue, counters would be used to measure
	 * things like the rate at which items are being inserted and removed.
	 *
	 * @param className
	 * @param name
	 * @param additionalTags
	 */
	private static void counter(String className, String name, String... additionalTags) {
		getCounter(className, name, additionalTags).increment();
	}

	/**
	 * Set a gauge is a handle to get the current value. Typical examples for
	 * gauges would be the size of a queue or number of threads in the running
	 * state. Since gauges are sampled, there is no information about what might
	 * have occurred between samples.
	 *
	 * @param className
	 * @param name
	 * @param measurement
	 * @param additionalTags
	 */
	private static void gauge(String className, String name, long measurement, String... additionalTags) {
		getGauge(className, name, additionalTags).getAndSet(measurement);
	}

	public static Timer getTimer(String className, String name, String... additionalTags) {
		Map<String, String> tags = toMap(className, additionalTags);
		return timers.computeIfAbsent(name, s -> new ConcurrentHashMap<>()).computeIfAbsent(tags, t -> {
			Id id = registry.createId(name, tags);
			return PercentileTimer.get(registry, id);
		});
	}

	private static Counter getCounter(String className, String name, String... additionalTags) {
		Map<String, String> tags = toMap(className, additionalTags);

		return counters.computeIfAbsent(name, s -> new ConcurrentHashMap<>()).computeIfAbsent(tags, t -> {
			Id id = registry.createId(name, tags);
			return registry.counter(id);
		});
	}

	public static AtomicLong getGauge(String className, String name, String... additionalTags) {
		Map<String, String> tags = toMap(className, additionalTags);

		return gauges.computeIfAbsent(name, s -> new ConcurrentHashMap<>()).computeIfAbsent(tags, t -> {
			Id id = registry.createId(name, tags);
			return registry.gauge(id, new AtomicLong(0));
		});
	}

	private static Map<String, String> toMap(String className, String... additionalTags) {
		Map<String, String> tags = new HashMap<>();
		tags.put("class", className);
		for (int j = 0; j < additionalTags.length - 1; j++) {
			String tk = additionalTags[j];
			String tv = "" + additionalTags[j + 1];
			if(!tv.isEmpty()) {
				tags.put(tk, tv);
			}
			j++;
		}
		return tags;
	}

	private static Stopwatch start(Timer sm) {

		Stopwatch sw = new BasicStopwatch() {

			@Override
			public void stop() {
				super.stop();
				long duration = getDuration(TimeUnit.MILLISECONDS);
				sm.record(duration, TimeUnit.MILLISECONDS);
			}

		};
		sw.start();
		return sw;
	}

	public static void recordGauge(String name, long count, String... tags) {
		gauge(classQualifier, name, count, tags);
	}

	public static void recordQueueWaitTime(String taskType, long queueWaitTime) {
		getTimer(classQualifier, "task_queue_wait", "taskType", taskType).record(queueWaitTime, TimeUnit.MILLISECONDS);
	}

	public static void recordTaskExecutionTime(String taskType, long duration, boolean includesRetries, Task.Status status) {
		getTimer(classQualifier, "task_execution", "taskType", taskType, "includeRetries", "" + includesRetries, "status", status.name()).record(duration, TimeUnit.MILLISECONDS);
	}

	public static void recordTaskPoll(String taskType) {
		counter(classQualifier, "task_poll", "taskType", taskType);
	}

	public static void recordTaskPollCount(String taskType, String domain, int count) {
		getCounter(classQualifier, "task_poll_count", "taskType", taskType, "domain", domain).increment(count);
	}

	public static void recordQueueDepth(String taskType, long size, String ownerApp) {
		gauge(classQualifier, "task_queue_depth", size, "taskType", taskType, "ownerApp", ""+ownerApp);
	}

	public static void recordTaskInProgress(String taskType, long size, String ownerApp) {
		gauge(classQualifier, "task_in_progress", size, "taskType", taskType, "ownerApp", ""+ownerApp);
	}

	public static void recordRunningWorkflows(long count, String name, String version, String ownerApp) {
		gauge(classQualifier, "workflow_running", count, "workflowName", name, "version", version, "ownerApp", ""+ownerApp);

	}

	public static void recordTaskTimeout(String taskType) {
		counter(classQualifier, "task_timeout", "taskType", taskType);
	}

	public static void recordTaskResponseTimeout(String taskType) {
		counter(classQualifier, "task_response_timeout", "taskType", taskType);
	}

	public static void recordTaskPendingTime(String taskType, String workflowType, long duration) {
		gauge(classQualifier, "task_pending_time", duration, "workflowName", workflowType, "taskType", taskType);
	}

	public static void recordWorkflowTermination(String workflowType, WorkflowStatus status, String ownerApp) {
		counter(classQualifier, "workflow_failure", "workflowName", workflowType, "status", status.name(), "ownerApp", ""+ownerApp);
	}

	public static void recordWorkflowStartError(String workflowType, String ownerApp) {
		counter(classQualifier, "workflow_start_error", "workflowName", workflowType, "ownerApp", ""+ownerApp);
	}

	public static void recordUpdateConflict(String taskType, String workflowType, WorkflowStatus status) {
		counter(classQualifier, "task_update_conflict", "workflowName", workflowType, "taskType", taskType, "workflowStatus", status.name());
	}

	public static void recordUpdateConflict(String taskType, String workflowType, Status status) {
		counter(classQualifier, "task_update_conflict", "workflowName", workflowType, "taskType", taskType, "taskStatus", status.name());
	}

	public static void recordTaskUpdateError(String taskType, String workflowType) {
		counter(classQualifier, "task_update_error", "workflowName", workflowType, "taskType", taskType);
	}

	public static void recordWorkflowCompletion(String workflowType, long duration, String ownerApp) {
		getTimer(classQualifier, "workflow_execution", "workflowName", workflowType, "ownerApp", ""+ownerApp).record(duration, TimeUnit.MILLISECONDS);
	}

	public static void recordTaskRateLimited(String taskDefName, int limit) {
		gauge(classQualifier, "task_rate_limited", limit, "taskType", taskDefName);
	}

	public static void recordTaskConcurrentExecutionLimited(String taskDefName, int limit) {
		gauge(classQualifier, "task_concurrent_execution_limited", limit, "taskType", taskDefName);
	}

	public static void recordEventQueueMessagesProcessed(String queueType, String queueName, int count) {
		getCounter(classQualifier, "event_queue_messages_processed", "queueType", queueType, "queueName", queueName).increment(count);
	}

	public static void recordObservableQMessageReceivedErrors(String queueType) {
		counter(classQualifier, "observable_queue_error", "queueType", queueType);
	}

	public static void recordEventQueueMessagesHandled(String queueType, String queueName) {
		counter(classQualifier, "event_queue_messages_handled", "queueType", queueType, "queueName", queueName);
	}

	public static void recordDaoRequests(String dao, String action, String taskType, String workflowType) {
		counter(classQualifier, "dao_requests", "dao", dao, "action", action, "taskType", taskType, "workflowType", workflowType);
	}

	public static void recordDaoEventRequests(String dao, String action, String event) {
		counter(classQualifier, "dao_requests", "dao", dao, "action", action, "event", event);
	}

	public static void recordDaoPayloadSize(String dao, String action, int size) {
	    gauge(classQualifier, "dao_payload_size", size, "dao", dao, "action", action);
    }

	public static void recordDaoPayloadSize(String dao, String action, String taskType, String workflowType, int size) {
		gauge(classQualifier, "dao_payload_size", size, "dao", dao, "action", action, "taskType", taskType, "workflowType", workflowType);
	}

	public static void recordExternalPayloadStorageUsage(String name, String operation, String payloadType) {
		counter(classQualifier, "external_payload_storage_usage", "name", name, "operation", operation, "payloadType", payloadType);
	}

	public static void recordDaoError(String dao, String action) {
		counter(classQualifier, "dao_errors", "dao", dao, "action", action);
	}

	public static void recordAckTaskError(String taskType) {
		counter(classQualifier, "task_ack_error", "taskType", taskType);
	}

	public static void recordESIndexTime(String action, String docType, long val) {
		getTimer(Monitors.classQualifier, action, "docType", docType).record(val, TimeUnit.MILLISECONDS);
	}

	public static void recordWorkerQueueSize(String queueType, int val) {
		getGauge(Monitors.classQualifier, "indexing_worker_queue", "queueType", queueType).set(val);
	}

	public static void recordDiscardedIndexingCount(String queueType) {
		getCounter(Monitors.classQualifier, "discarded_index_count", "queueType", queueType).increment();
	}

	public static void recordAcquireLockUnsuccessful() {
		counter(classQualifier, "acquire_lock_unsuccessful");
	}

	public static void recordAcquireLockFailure(String exceptionClassName) {
		counter(classQualifier, "acquire_lock_failure", "exceptionType", exceptionClassName);
	}

<<<<<<< HEAD
	public static void recordKafkaPublishError() {
		getCounter(classQualifier, "kafka_publishing_error", "").increment();
	}
=======
>>>>>>> b1f0e59f
}<|MERGE_RESOLUTION|>--- conflicted
+++ resolved
@@ -290,10 +290,7 @@
 		counter(classQualifier, "acquire_lock_failure", "exceptionType", exceptionClassName);
 	}
 
-<<<<<<< HEAD
 	public static void recordKafkaPublishError() {
 		getCounter(classQualifier, "kafka_publishing_error", "").increment();
 	}
-=======
->>>>>>> b1f0e59f
-}+}
