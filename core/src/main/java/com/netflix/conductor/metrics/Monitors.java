--- conflicted
+++ resolved
@@ -266,7 +266,6 @@
 		counter(classQualifier, "dao_errors", "dao", dao, "action", action);
 	}
 
-<<<<<<< HEAD
 	public static void recordAckTaskError(String taskType) {
 		counter(classQualifier, "task_ack_error", "taskType", taskType);
 	}
@@ -291,9 +290,4 @@
 		counter(classQualifier, "acquire_lock_failure", "exceptionType", exceptionClassName);
 	}
 
-=======
->>>>>>> 691f1394
-	public static void recordESIndexTime(String docType, long val) {
-		getTimer(Monitors.classQualifier, docType, docType).record(val, TimeUnit.MILLISECONDS);
-	}
 }