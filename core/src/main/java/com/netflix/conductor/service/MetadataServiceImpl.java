/*
 * Copyright 2020 Netflix, Inc.
 * <p>
 * Licensed under the Apache License, Version 2.0 (the "License");
 * you may not use this file except in compliance with the License.
 * You may obtain a copy of the License at
 * <p>
 * http://www.apache.org/licenses/LICENSE-2.0
 * <p>
 * Unless required by applicable law or agreed to in writing, software
 * distributed under the License is distributed on an "AS IS" BASIS,
 * WITHOUT WARRANTIES OR CONDITIONS OF ANY KIND, either express or implied.
 * See the License for the specific language governing permissions and
 * limitations under the License.
 */

package com.netflix.conductor.service;

import com.netflix.conductor.annotations.Audit;
import com.netflix.conductor.annotations.Service;
import com.netflix.conductor.annotations.Trace;
import com.netflix.conductor.common.constraints.OwnerEmailMandatoryConstraint;
import com.netflix.conductor.common.metadata.events.EventHandler;
import com.netflix.conductor.common.metadata.tasks.TaskDef;
import com.netflix.conductor.common.metadata.tasks.Task;
import com.netflix.conductor.common.metadata.workflow.WorkflowDef;
import com.netflix.conductor.common.metadata.workflow.WorkflowTask;
import com.netflix.conductor.core.WorkflowContext;
import com.netflix.conductor.core.config.Configuration;
import com.netflix.conductor.core.events.EventQueues;
import com.netflix.conductor.core.events.ScriptEvaluator;
import com.netflix.conductor.core.execution.ApplicationException;
import com.netflix.conductor.core.execution.ApplicationException.Code;
<<<<<<< HEAD
import com.netflix.conductor.dao.EventHandlerDAO;
import com.netflix.conductor.dao.MetadataDAO;
import com.netflix.conductor.validations.ValidationContext;
=======
import com.netflix.conductor.core.execution.mapper.DecisionTaskMapper;
import com.netflix.conductor.dao.MetadataDAO;
import com.netflix.conductor.validations.ValidationContext;

import javax.inject.Inject;
import java.util.Map;
import javax.inject.Singleton;
import java.util.stream.Collectors;
>>>>>>> c2d21dd3
import java.util.List;
import java.util.Optional;
import javax.inject.Inject;
import javax.inject.Singleton;
<<<<<<< HEAD
=======
import javax.script.ScriptException;
>>>>>>> c2d21dd3

@Audit
@Singleton
@Trace
public class MetadataServiceImpl implements MetadataService {

    private final MetadataDAO metadataDAO;
    private final EventHandlerDAO eventHandlerDAO;
    private final EventQueues eventQueues;

    @Inject
    public MetadataServiceImpl(MetadataDAO metadataDAO, EventHandlerDAO eventHandlerDAO, EventQueues eventQueues,
                               Configuration configuration) {
        this.metadataDAO = metadataDAO;
        this.eventHandlerDAO = eventHandlerDAO;
        this.eventQueues = eventQueues;

        ValidationContext.initialize(metadataDAO);
        OwnerEmailMandatoryConstraint.WorkflowTaskValidValidator.setOwnerEmailMandatory(configuration.isOwnerEmailMandatory());
    }

    /**
     * @param taskDefinitions Task Definitions to register
     */
    @Service
    public void registerTaskDef(List<TaskDef> taskDefinitions) {
        for (TaskDef taskDefinition : taskDefinitions) {
            taskDefinition.setCreatedBy(WorkflowContext.get().getClientApp());
            taskDefinition.setCreateTime(System.currentTimeMillis());
            taskDefinition.setUpdatedBy(null);
            taskDefinition.setUpdateTime(null);

            metadataDAO.createTaskDef(taskDefinition);
        }
    }

    /*
     * @param taskDefinition Task Definition to be updated
     */
    @Service
    public void updateTaskDef(TaskDef taskDefinition) {
        TaskDef existing = metadataDAO.getTaskDef(taskDefinition.getName());
        if (existing == null) {
            throw new ApplicationException(Code.NOT_FOUND, "No such task by name " + taskDefinition.getName());
        }
        taskDefinition.setUpdatedBy(WorkflowContext.get().getClientApp());
        taskDefinition.setUpdateTime(System.currentTimeMillis());
        metadataDAO.updateTaskDef(taskDefinition);
    }

    /**
     * @param taskType Remove task definition
     */
    @Service
    public void unregisterTaskDef(String taskType) {
        metadataDAO.removeTaskDef(taskType);
    }

    /**
     * @return List of all the registered tasks
     */
    public List<TaskDef> getTaskDefs() {
        return metadataDAO.getAllTaskDefs();
    }

    /**
     * @param taskType Task to retrieve
     * @return Task Definition
     */
    @Service
    public TaskDef getTaskDef(String taskType) {
        TaskDef taskDef = metadataDAO.getTaskDef(taskType);
        if (taskDef == null) {
            throw new ApplicationException(Code.NOT_FOUND,
                String.format("No such taskType found by name: %s", taskType));
        }
        return taskDef;
    }

    /**
     * @param workflowDef Workflow definition to be updated
     */
    @Service
<<<<<<< HEAD
    public void updateWorkflowDef(WorkflowDef workflowDef) {
        workflowDef.setUpdateTime(System.currentTimeMillis());
        metadataDAO.updateWorkflowDef(workflowDef);
=======
    public void updateWorkflowDef(WorkflowDef def) {
        validateScriptExpression(def);
        metadataDAO.update(def);
>>>>>>> c2d21dd3
    }

    /**
     * @param workflowDefList Workflow definitions to be updated.
     */
    @Service
    public void updateWorkflowDef(List<WorkflowDef> workflowDefList) {
        for (WorkflowDef workflowDef : workflowDefList) {
<<<<<<< HEAD
            workflowDef.setUpdateTime(System.currentTimeMillis());
            metadataDAO.updateWorkflowDef(workflowDef);
=======
            validateScriptExpression(workflowDef);
            metadataDAO.update(workflowDef);
>>>>>>> c2d21dd3
        }
    }

    /**
    *This function is used to eval condition script before saving the workflow
    *
    */
    private void validateScriptExpression(WorkflowDef workflowDef) {
        List<WorkflowTask> tasks = workflowDef.getTasks().stream().filter(t -> t.getType().equalsIgnoreCase("decision")).collect(Collectors.toList());
        for (WorkflowTask task: tasks) {
            String taskType = task.getType();
            String case0 = task.getCaseExpression();

            Map<String, Object> map = task.getInputParameters();
            if(task.getType().equalsIgnoreCase("decision")) {
                try {
                    Object returnValue = ScriptEvaluator.eval(task.getCaseExpression(), map);
                } catch(ScriptException e) {
                    throw new ApplicationException(Code.INVALID_INPUT,
                        String.format("Decision task condition is not well formated: %s", e.getMessage()));
                }
            }
        }
    }
    /**
     * @param name    Name of the workflow to retrieve
     * @param version Optional.  Version.  If null, then retrieves the latest
     * @return Workflow definition
     */
    @Service
    public WorkflowDef getWorkflowDef(String name, Integer version) {
        Optional<WorkflowDef> workflowDef;
        if (version == null) {
            workflowDef = metadataDAO.getLatestWorkflowDef(name);
        } else {
            workflowDef = metadataDAO.getWorkflowDef(name, version);
        }

        return workflowDef.orElseThrow(() -> new ApplicationException(Code.NOT_FOUND,
            String.format("No such workflow found by name: %s, version: %d", name, version)));
    }

    /**
     * @param name Name of the workflow to retrieve
     * @return Latest version of the workflow definition
     */
    @Service
    public Optional<WorkflowDef> getLatestWorkflow(String name) {
        return metadataDAO.getLatestWorkflowDef(name);
    }

    public List<WorkflowDef> getWorkflowDefs() {
        return metadataDAO.getAllWorkflowDefs();
    }

    @Service
    public void registerWorkflowDef(WorkflowDef workflowDef) {
        if (workflowDef.getName().contains(":")) {
            throw new ApplicationException(Code.INVALID_INPUT,
                "Workflow name cannot contain the following set of characters: ':'");
        }
        if (workflowDef.getSchemaVersion() < 1 || workflowDef.getSchemaVersion() > 2) {
            workflowDef.setSchemaVersion(2);
        }
        workflowDef.setCreateTime(System.currentTimeMillis());
        metadataDAO.createWorkflowDef(workflowDef);
    }

    /**
     * @param name    Name of the workflow definition to be removed
     * @param version Version of the workflow definition to be removed
     */
    @Service
    public void unregisterWorkflowDef(String name, Integer version) {
        metadataDAO.removeWorkflowDef(name, version);
    }

    /**
     * @param eventHandler Event handler to be added. Will throw an exception if an event handler already exists with
     *                     the name
     */
    @Service
    public void addEventHandler(EventHandler eventHandler) {
        eventQueues.getQueue(eventHandler.getEvent());
        eventHandlerDAO.addEventHandler(eventHandler);
    }

    /**
     * @param eventHandler Event handler to be updated.
     */
    @Service
    public void updateEventHandler(EventHandler eventHandler) {
        eventQueues.getQueue(eventHandler.getEvent());
        eventHandlerDAO.updateEventHandler(eventHandler);
    }

    /**
     * @param name Removes the event handler from the system
     */
    @Service
    public void removeEventHandlerStatus(String name) {
        eventHandlerDAO.removeEventHandler(name);
    }

    /**
     * @return All the event handlers registered in the system
     */
    public List<EventHandler> getAllEventHandlers() {
        return eventHandlerDAO.getAllEventHandlers();
    }

    /**
     * @param event      name of the event
     * @param activeOnly if true, returns only the active handlers
     * @return Returns the list of all the event handlers for a given event
     */
    @Service
    public List<EventHandler> getEventHandlersForEvent(String event, boolean activeOnly) {
        return eventHandlerDAO.getEventHandlersForEvent(event, activeOnly);
    }
}<|MERGE_RESOLUTION|>--- conflicted
+++ resolved
@@ -31,28 +31,19 @@
 import com.netflix.conductor.core.events.ScriptEvaluator;
 import com.netflix.conductor.core.execution.ApplicationException;
 import com.netflix.conductor.core.execution.ApplicationException.Code;
-<<<<<<< HEAD
 import com.netflix.conductor.dao.EventHandlerDAO;
 import com.netflix.conductor.dao.MetadataDAO;
 import com.netflix.conductor.validations.ValidationContext;
-=======
 import com.netflix.conductor.core.execution.mapper.DecisionTaskMapper;
-import com.netflix.conductor.dao.MetadataDAO;
-import com.netflix.conductor.validations.ValidationContext;
-
-import javax.inject.Inject;
+
 import java.util.Map;
-import javax.inject.Singleton;
 import java.util.stream.Collectors;
->>>>>>> c2d21dd3
 import java.util.List;
 import java.util.Optional;
 import javax.inject.Inject;
 import javax.inject.Singleton;
-<<<<<<< HEAD
-=======
 import javax.script.ScriptException;
->>>>>>> c2d21dd3
+
 
 @Audit
 @Singleton
@@ -136,15 +127,10 @@
      * @param workflowDef Workflow definition to be updated
      */
     @Service
-<<<<<<< HEAD
     public void updateWorkflowDef(WorkflowDef workflowDef) {
         workflowDef.setUpdateTime(System.currentTimeMillis());
+        validateScriptExpression(workflowDef);
         metadataDAO.updateWorkflowDef(workflowDef);
-=======
-    public void updateWorkflowDef(WorkflowDef def) {
-        validateScriptExpression(def);
-        metadataDAO.update(def);
->>>>>>> c2d21dd3
     }
 
     /**
@@ -153,13 +139,9 @@
     @Service
     public void updateWorkflowDef(List<WorkflowDef> workflowDefList) {
         for (WorkflowDef workflowDef : workflowDefList) {
-<<<<<<< HEAD
             workflowDef.setUpdateTime(System.currentTimeMillis());
+            validateScriptExpression(workflowDef);
             metadataDAO.updateWorkflowDef(workflowDef);
-=======
-            validateScriptExpression(workflowDef);
-            metadataDAO.update(workflowDef);
->>>>>>> c2d21dd3
         }
     }
 
