--- conflicted
+++ resolved
@@ -129,17 +129,10 @@
 			List<String> taskIds = queueDAO.pop(queueName, count, timeoutInMilliSecond);
 			for (String taskId : taskIds) {
 				Task task = getTask(taskId);
-<<<<<<< HEAD
-				if (task == null) {
-					// Remove taskId(s) without a valid Task from the queue.
-					queueDAO.remove(queueName, taskId);
-					logger.info("Removed taskId without a valid task from queue: {}, {}", queueName, taskId);
-=======
 				if (task == null || task.getStatus().isTerminal()) {
 					// Remove taskId(s) without a valid Task/terminal state task from the queue
 					queueDAO.remove(queueName, taskId);
 					logger.debug("Removed taskId from the queue: {}, {}", queueName, taskId);
->>>>>>> bfe30077
 					continue;
 				}
 
