--- conflicted
+++ resolved
@@ -374,17 +374,6 @@
 		return indexer.getTaskLogs(taskId);		
 	}
 
-<<<<<<< HEAD
-
-	public boolean runningWorkflowsByTags(Set<String> tags) {
-		return edao.runningWorkflowsByTags(tags);
-	}
-
-	public List<Workflow> getWorkflowsByTags(Set<String> tags) {
-		return edao.getWorkflowsByTags(tags);
-	}
-
-=======
 	public void reloadConfig() {
 		List<Pair<String, String>> pairs = metadata.getConfigs();
 		pairs.forEach(pair -> {
@@ -410,5 +399,14 @@
 		org.apache.log4j.Logger object = (org.apache.log4j.Logger)field.get(logger);
 		object.setLevel(level);
 	}
->>>>>>> b9261336
+
+
+	public boolean runningWorkflowsByTags(Set<String> tags) {
+		return edao.runningWorkflowsByTags(tags);
+	}
+
+	public List<Workflow> getWorkflowsByTags(Set<String> tags) {
+		return edao.getWorkflowsByTags(tags);
+	}
+
 }