/**
 * Copyright 2017 Netflix, Inc.
 *
 * Licensed under the Apache License, Version 2.0 (the "License");
 * you may not use this file except in compliance with the License.
 * You may obtain a copy of the License at
 *
 *     http://www.apache.org/licenses/LICENSE-2.0
 *
 * Unless required by applicable law or agreed to in writing, software
 * distributed under the License is distributed on an "AS IS" BASIS,
 * WITHOUT WARRANTIES OR CONDITIONS OF ANY KIND, either express or implied.
 * See the License for the specific language governing permissions and
 * limitations under the License.
 */
/**
 * 
 */
package com.netflix.conductor.core.execution.tasks;

import com.google.common.util.concurrent.ThreadFactoryBuilder;
import com.netflix.conductor.core.config.Configuration;
import com.netflix.conductor.core.execution.WorkflowExecutor;
import com.netflix.conductor.dao.QueueDAO;
import com.netflix.conductor.service.MetricService;
import org.apache.commons.collections.CollectionUtils;
import org.apache.log4j.NDC;
import org.slf4j.Logger;
import org.slf4j.LoggerFactory;

import javax.inject.Inject;
import javax.inject.Singleton;
import java.net.InetAddress;
import java.net.UnknownHostException;
import java.util.HashSet;
import java.util.List;
import java.util.Set;
import java.util.UUID;
import java.util.concurrent.*;

/**
 * @author Viren
 *
 */
@Singleton
public class SystemTaskWorkerCoordinator {

	private static Logger logger = LoggerFactory.getLogger(SystemTaskWorkerCoordinator.class);
	
	private QueueDAO taskQueues;
	
	private WorkflowExecutor executor;
	
	private ExecutorService es;
	
	private int workerQueueSize;
	
	private int pollCount;

	private int pollTimeout;

	private long pollFrequency;

	private LinkedBlockingQueue<Runnable> workerQueue;
	
	private int unackTimeout;
	
	private Configuration config;
	
	private static BlockingQueue<WorkflowSystemTask> queue = new LinkedBlockingQueue<>();
	
	private static Set<WorkflowSystemTask> listeningTasks = new HashSet<>();
	
	private static final String className = SystemTaskWorkerCoordinator.class.getName();

	private String workerId;
		
	@Inject
	public SystemTaskWorkerCoordinator(QueueDAO taskQueues, WorkflowExecutor executor, Configuration config) {
		this.taskQueues = taskQueues;
		this.executor = executor;
		this.config = config;
		this.unackTimeout = config.getIntProperty("workflow.system.task.worker.callback.seconds", 30);
		int threadCount = config.getIntProperty("workflow.system.task.worker.thread.count", 5);
		this.pollCount = config.getIntProperty("workflow.system.task.worker.poll.count", 5);
		this.pollTimeout = config.getIntProperty("workflow.system.task.worker.poll.timeout", 500);
		this.pollFrequency = config.getIntProperty("workflow.system.task.worker.poll.frequency", 500);
		this.workerQueueSize = config.getIntProperty("workflow.system.task.worker.queue.size", 100);
		this.workerQueue = new LinkedBlockingQueue<Runnable>(workerQueueSize);
		if(threadCount > 0) {
			ThreadFactory tf = new ThreadFactoryBuilder().setNameFormat("system-task-worker-%d").build();
			this.es = new ThreadPoolExecutor(threadCount, threadCount,
	                0L, TimeUnit.MILLISECONDS,
	                workerQueue,
	                tf);

			new Thread(()->listen()).start();
			logger.debug("System Task Worker Initialized with {} threads and a callback time of {} second and queue size {} with pollCount {}", threadCount, unackTimeout, workerQueueSize, pollCount);
		} else {
			logger.warn("System Task Worker DISABLED");
		}
		try {
			this.workerId = InetAddress.getLocalHost().getHostName();
		} catch (UnknownHostException e) {
			this.workerId = "unknown";
		}
	}

	static synchronized void add(WorkflowSystemTask systemTask) {
		logger.debug("Adding system task {}", systemTask.getName());
		queue.add(systemTask);
	}
	
	private void listen() {
		try {
			for(;;) {
				WorkflowSystemTask st = queue.poll(60, TimeUnit.SECONDS);				
				if(st != null && st.isAsync() && !listeningTasks.contains(st)) {
					listen(st);
					listeningTasks.add(st);
				}
			}
		}catch(InterruptedException ie) {
			logger.warn(ie.getMessage(), ie);
		}
	}
	
	private void listen(WorkflowSystemTask systemTask) {
		Executors.newScheduledThreadPool(1).scheduleWithFixedDelay(()->pollAndExecute(systemTask), 1000, pollFrequency, TimeUnit.MILLISECONDS);
		logger.debug("Started listening {}", systemTask.getName());
	}

	private void pollAndExecute(WorkflowSystemTask systemTask) {
		try {
			
			if(config.disableAsyncWorkers()) {
				logger.warn("System Task Worker is DISABLED.  Not polling.");
				return;
			}
			
			if(workerQueue.size() >= workerQueueSize) {
				logger.warn("All workers are busy, not polling.  queue size {}, max {}", workerQueue.size(), workerQueueSize);
				return;
			}
			
			String name = systemTask.getName();
			String lockQueue = name.toLowerCase() + ".lock";
			List<String> polled = taskQueues.pop(name, pollCount, pollTimeout);
			if (CollectionUtils.isNotEmpty(polled)) {
				MetricService.getInstance().taskPoll(name, workerId, polled.size());
			}
			logger.debug("Polling for {}, got {}", name, polled.size());
			for(String task : polled) {
				try {
					es.submit(()-> {
						NDC.push("system-"+ UUID.randomUUID().toString());

						// This prevents another containers executing the same action
						// true means this session added the record to lock queue and can start the task
<<<<<<< HEAD
						long expireTime = systemTask.getRetryTimeInSecond() * 2; // 2 times longer than task retry time
						boolean locked = taskQueues.pushIfNotExists(lockQueue, task, expireTime, 0); // We do not care priority in this case
=======
						long expireTime = systemTask.getRetryTimeInSecond() * 2L; // 2 times longer than task retry time
						boolean locked = taskQueues.pushIfNotExists(lockQueue, task, expireTime);
>>>>>>> 0fc43e61
						if (!locked) {
							logger.warn("Cannot lock the task " + task);
							MetricService.getInstance().taskLockFailed(name);
							return;
						}

						try {
							executor.executeSystemTask(systemTask, task, unackTimeout);
						} finally {
							NDC.remove();
							taskQueues.remove(lockQueue, task);
						}
					});
				}catch(RejectedExecutionException ree) {
					logger.warn("Queue full for workers {}, taskId {}", workerQueue.size(), task);
					MetricService.getInstance().systemWorkersQueueFull(name);
				}
			}
			
		} catch (Exception e) {
			logger.error(e.getMessage(), e);
		}
	}
	
}	<|MERGE_RESOLUTION|>--- conflicted
+++ resolved
@@ -74,7 +74,7 @@
 	private static final String className = SystemTaskWorkerCoordinator.class.getName();
 
 	private String workerId;
-		
+
 	@Inject
 	public SystemTaskWorkerCoordinator(QueueDAO taskQueues, WorkflowExecutor executor, Configuration config) {
 		this.taskQueues = taskQueues;
@@ -157,13 +157,8 @@
 
 						// This prevents another containers executing the same action
 						// true means this session added the record to lock queue and can start the task
-<<<<<<< HEAD
-						long expireTime = systemTask.getRetryTimeInSecond() * 2; // 2 times longer than task retry time
-						boolean locked = taskQueues.pushIfNotExists(lockQueue, task, expireTime, 0); // We do not care priority in this case
-=======
 						long expireTime = systemTask.getRetryTimeInSecond() * 2L; // 2 times longer than task retry time
 						boolean locked = taskQueues.pushIfNotExists(lockQueue, task, expireTime);
->>>>>>> 0fc43e61
 						if (!locked) {
 							logger.warn("Cannot lock the task " + task);
 							MetricService.getInstance().taskLockFailed(name);
