--- conflicted
+++ resolved
@@ -100,8 +100,6 @@
     }
 
     @Override
-<<<<<<< HEAD
-=======
     public long getLongProperty(String key, long defaultValue) {
         String val = getProperty(key, Long.toString(defaultValue));
         try {
@@ -112,7 +110,6 @@
     }
 
     @Override
->>>>>>> 450312c2
     public String getProperty(String key, String defaultValue) {
 
         String val = null;
