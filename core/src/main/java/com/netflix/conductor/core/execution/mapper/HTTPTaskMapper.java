--- conflicted
+++ resolved
@@ -96,10 +96,6 @@
          httpTask.setRateLimitPerFrequency(taskDefinition.getRateLimitPerFrequency());
          httpTask.setRateLimitFrequencyInSeconds(taskDefinition.getRateLimitFrequencyInSeconds());
          httpTask.setIsolationGroupId(taskDefinition.getIsolationGroupId());
-<<<<<<< HEAD
-=======
-         httpTask.setDomain(taskDefinition.getExecutionNameSpace());
->>>>>>> 6902a925
          return Collections.singletonList(httpTask);
      }
  }