--- conflicted
+++ resolved
@@ -73,12 +73,9 @@
     String IGNORE_LOCKING_EXCEPTIONS_PROPERTY_NAME = "workflow.decider.locking.exceptions.ignore";
     boolean IGNORE_LOCKING_EXCEPTIONS_DEFAULT_VALUE = false;
 
-<<<<<<< HEAD
     String FORCE_WORKFLOW_DELETION = "force.workflow.deletion";
-=======
     String TASKEXECLOG_INDEXING_ENABLED_PROPERTY_NAME = "workflow.taskExecLog.indexing.enabled";
     boolean TASKEXECLOG_INDEXING_ENABLED_DEFAULT_VALUE = true;
->>>>>>> 938371aa
 
     //TODO add constants for input/output external payload related properties.
 
