package com.netflix.conductor.core.events;

import com.netflix.conductor.common.metadata.events.EventHandler;
import com.netflix.conductor.common.metadata.tasks.Task;
import com.netflix.conductor.common.metadata.tasks.TaskResult;
import com.netflix.conductor.common.run.Workflow;
import com.netflix.conductor.core.execution.WorkflowExecutor;
import com.netflix.conductor.core.execution.tasks.Wait;
import com.netflix.conductor.core.utils.TaskUtils;
import org.apache.commons.collections.CollectionUtils;
import org.apache.commons.collections.MapUtils;
import org.apache.commons.lang.StringUtils;
import org.slf4j.Logger;
import org.slf4j.LoggerFactory;

import java.util.*;

public class FindUpdateAction implements JavaEventAction {
	private static Logger logger = LoggerFactory.getLogger(FindUpdateAction.class);
	private WorkflowExecutor executor;

	public FindUpdateAction(WorkflowExecutor executor) {
		this.executor = executor;
	}

	@Override
	public void handle(EventHandler.Action action, Object payload, String event, String messageId) throws Exception {
		handleInternal(action, payload, event, messageId);
	}

	public List<String> handleInternal(EventHandler.Action action, Object payload, String event, String messageId) throws Exception {
		Set<String> output = new HashSet<>();
		EventHandler.FindUpdate findUpdate = action.getFind_update();

		if (MapUtils.isEmpty(findUpdate.getInputParameters()))
			throw new RuntimeException("No inputParameters defined in the action");

		// Convert map value field=expression to the map of field=value
		Map<String, Object> inputParameters = ScriptEvaluator.evaluateMap(findUpdate.getInputParameters(), payload);

		// Task status is completed by default. It either can be a constant or expression
		Task.Status taskStatus;
		if (StringUtils.isNotEmpty(findUpdate.getStatus())) {
			// Get an evaluating which might result in error or empty response
			String status = ScriptEvaluator.evalJq(findUpdate.getStatus(), payload);
			if (StringUtils.isEmpty(status))
				throw new RuntimeException("Unable to determine status. Check mapping and payload");

			// If mapping exists - take the task status from mapping
			if (MapUtils.isNotEmpty(findUpdate.getStatuses())) {
				status = findUpdate.getStatuses().get(status);
				taskStatus = TaskUtils.getTaskStatus(status);
			} else {
				taskStatus = TaskUtils.getTaskStatus(status);
			}
		} else {
			taskStatus = Task.Status.COMPLETED;
		}

		// Lets find WAIT + IN_PROGRESS tasks directly via edao
		boolean taskNamesDefined = CollectionUtils.isNotEmpty(findUpdate.getTaskRefNames());
		List<Task> tasks = executor.getPendingSystemTasks(Wait.NAME);
		tasks.parallelStream().forEach(task -> {
			try {
				Workflow workflow = executor.getWorkflow(task.getWorkflowInstanceId(), false);
				if (workflow.getStatus().isTerminal()) {
					return;
				}

				if (taskNamesDefined && !findUpdate.getTaskRefNames().contains(task.getReferenceTaskName())) {
					return;
				}

				// Complex match - either legacy mode (compare maps) or the JQ expression against two maps
				boolean matches = matches(task.getInputData(), inputParameters, findUpdate.getExpression());
				if (!matches) {
					return;
				}

				// Otherwise update the task as we found it
				task.setStatus(taskStatus);
				task.getOutputData().put("conductor.event.name", event);
				task.getOutputData().put("conductor.event.payload", payload);
				task.getOutputData().put("conductor.event.messageId", messageId);
				logger.debug("Updating task " + task + ". workflowId=" + workflow.getWorkflowId() + ",correlationId=" + workflow.getCorrelationId());

				// Set the reason if task failed. It should be provided in the event
				if (Task.Status.FAILED.equals(taskStatus)) {
					String failedReason = null;
					if (StringUtils.isNotEmpty(findUpdate.getFailedReason())) {
						failedReason = ScriptEvaluator.evalJq(findUpdate.getFailedReason(), payload);
					}
					task.setReasonForIncompletion(failedReason);
				}

				// Create task update wrapper and update the task
				TaskResult taskResult = new TaskResult(task);
				executor.updateTask(taskResult);
				output.add(workflow.getWorkflowId());

			} catch (Exception ex) {
				logger.error("Find update failed for taskId={}, messageId={}, event={}, workflowId={}, correlationId={}, payload={}",
						task.getTaskId(), messageId, event, task.getWorkflowInstanceId(), task.getCorrelationId(), payload, ex);
			}
		});

		return new ArrayList<>(output);
	}

	boolean matches(Map<String, Object> task, Map<String, Object> event, String expression) throws Exception {

		// Use JQ expression
		if (StringUtils.isNotEmpty(expression)) {
			Map<String, Object> map = new HashMap<>();
			map.put("task", task);
			map.put("event", event);

			String result = ScriptEvaluator.evalJq(expression, map);
			return "true".equals(result);
		} else { // Legacy mode
			// Skip empty tasks
			if (MapUtils.isEmpty(task)) {
				return false;
			}

			// Skip task if it does not have ALL keys in the input parameters
			boolean anyMissed = event.keySet().stream().anyMatch(item -> !task.containsKey(item));
			if (anyMissed) {
				return false;
			}

			// Skip if values do not match totally
			boolean anyNotEqual = event.entrySet().stream().anyMatch(entry -> {
				Object taskValue = task.get(entry.getKey());
<<<<<<< HEAD
				String msgValue = entry.getValue();
				return !(Objects.nonNull(taskValue)
						&& StringUtils.isNotEmpty(msgValue)
						&& taskValue.equals(msgValue));
=======
				Object msgValue = entry.getValue();
				return !(Objects.nonNull(taskValue) && Objects.nonNull(msgValue) && taskValue.equals(msgValue));
>>>>>>> d1d7aa8c
			});

			// anyNotEqual is true if any of values does not match. false means all match
			return !anyNotEqual;
		}
	}
}<|MERGE_RESOLUTION|>--- conflicted
+++ resolved
@@ -132,15 +132,8 @@
 			// Skip if values do not match totally
 			boolean anyNotEqual = event.entrySet().stream().anyMatch(entry -> {
 				Object taskValue = task.get(entry.getKey());
-<<<<<<< HEAD
-				String msgValue = entry.getValue();
-				return !(Objects.nonNull(taskValue)
-						&& StringUtils.isNotEmpty(msgValue)
-						&& taskValue.equals(msgValue));
-=======
 				Object msgValue = entry.getValue();
 				return !(Objects.nonNull(taskValue) && Objects.nonNull(msgValue) && taskValue.equals(msgValue));
->>>>>>> d1d7aa8c
 			});
 
 			// anyNotEqual is true if any of values does not match. false means all match
