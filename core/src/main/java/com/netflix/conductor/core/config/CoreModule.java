/*
 * Copyright 2016 Netflix, Inc.
 * <p>
 * Licensed under the Apache License, Version 2.0 (the "License");
 * you may not use this file except in compliance with the License.
 * You may obtain a copy of the License at
 * <p>
 * http://www.apache.org/licenses/LICENSE-2.0
 * <p>
 * Unless required by applicable law or agreed to in writing, software
 * distributed under the License is distributed on an "AS IS" BASIS,
 * WITHOUT WARRANTIES OR CONDITIONS OF ANY KIND, either express or implied.
 * See the License for the specific language governing permissions and
 * limitations under the License.
 */
package com.netflix.conductor.core.config;

import com.fasterxml.jackson.databind.ObjectMapper;
import com.google.inject.AbstractModule;
import com.google.inject.Provides;
import com.google.inject.Singleton;
import com.google.inject.multibindings.MultibindingsScanner;
import com.google.inject.multibindings.ProvidesIntoMap;
import com.google.inject.multibindings.StringMapKey;
import com.google.inject.name.Named;
import com.netflix.conductor.core.events.ActionProcessor;
import com.netflix.conductor.core.events.EventProcessor;
import com.netflix.conductor.core.events.EventQueueProvider;
import com.netflix.conductor.core.events.SimpleActionProcessor;
import com.netflix.conductor.core.events.SimpleEventProcessor;
import com.netflix.conductor.core.events.queue.dyno.DynoEventQueueProvider;
import com.netflix.conductor.core.execution.ParametersUtils;
import com.netflix.conductor.core.execution.mapper.DecisionTaskMapper;
import com.netflix.conductor.core.execution.mapper.DynamicTaskMapper;
import com.netflix.conductor.core.execution.mapper.EventTaskMapper;
import com.netflix.conductor.core.execution.mapper.ExclusiveJoinTaskMapper;
import com.netflix.conductor.core.execution.mapper.ForkJoinDynamicTaskMapper;
import com.netflix.conductor.core.execution.mapper.ForkJoinTaskMapper;
import com.netflix.conductor.core.execution.mapper.HTTPTaskMapper;
import com.netflix.conductor.core.execution.mapper.JoinTaskMapper;
import com.netflix.conductor.core.execution.mapper.KafkaPublishTaskMapper;
import com.netflix.conductor.core.execution.mapper.LambdaTaskMapper;
import com.netflix.conductor.core.execution.mapper.SimpleTaskMapper;
import com.netflix.conductor.core.execution.mapper.SubWorkflowTaskMapper;
import com.netflix.conductor.core.execution.mapper.TaskMapper;
import com.netflix.conductor.core.execution.mapper.TerminateTaskMapper;
import com.netflix.conductor.core.execution.mapper.UserDefinedTaskMapper;
import com.netflix.conductor.core.execution.mapper.WaitTaskMapper;
import com.netflix.conductor.core.execution.tasks.Event;
import com.netflix.conductor.core.execution.tasks.IsolatedTaskQueueProducer;
import com.netflix.conductor.core.execution.tasks.Lambda;
import com.netflix.conductor.core.execution.tasks.SubWorkflow;
import com.netflix.conductor.core.execution.tasks.SystemTaskWorkerCoordinator;
import com.netflix.conductor.core.execution.tasks.Terminate;
import com.netflix.conductor.core.execution.tasks.Wait;
import com.netflix.conductor.core.utils.JsonUtils;
import com.netflix.conductor.dao.MetadataDAO;
import com.netflix.conductor.dao.QueueDAO;

import static com.netflix.conductor.common.metadata.workflow.TaskType.TASK_TYPE_DECISION;
import static com.netflix.conductor.common.metadata.workflow.TaskType.TASK_TYPE_DYNAMIC;
import static com.netflix.conductor.common.metadata.workflow.TaskType.TASK_TYPE_EVENT;
import static com.netflix.conductor.common.metadata.workflow.TaskType.TASK_TYPE_EXCLUSIVE_JOIN;
import static com.netflix.conductor.common.metadata.workflow.TaskType.TASK_TYPE_FORK_JOIN;
import static com.netflix.conductor.common.metadata.workflow.TaskType.TASK_TYPE_FORK_JOIN_DYNAMIC;
import static com.netflix.conductor.common.metadata.workflow.TaskType.TASK_TYPE_HTTP;
import static com.netflix.conductor.common.metadata.workflow.TaskType.TASK_TYPE_JOIN;
import static com.netflix.conductor.common.metadata.workflow.TaskType.TASK_TYPE_KAFKA_PUBLISH;
import static com.netflix.conductor.common.metadata.workflow.TaskType.TASK_TYPE_LAMBDA;
import static com.netflix.conductor.common.metadata.workflow.TaskType.TASK_TYPE_SIMPLE;
import static com.netflix.conductor.common.metadata.workflow.TaskType.TASK_TYPE_SUB_WORKFLOW;
import static com.netflix.conductor.common.metadata.workflow.TaskType.TASK_TYPE_TERMINATE;
import static com.netflix.conductor.common.metadata.workflow.TaskType.TASK_TYPE_USER_DEFINED;
import static com.netflix.conductor.common.metadata.workflow.TaskType.TASK_TYPE_WAIT;
import static com.netflix.conductor.core.events.EventQueues.EVENT_QUEUE_PROVIDERS_QUALIFIER;
/**
 * @author Viren
 */
public class CoreModule extends AbstractModule {

    private static final String CONDUCTOR_QUALIFIER = "conductor";
    private static final String TASK_MAPPERS_QUALIFIER = "TaskMappers";

    @Override
    protected void configure() {
        install(MultibindingsScanner.asModule());
        bind(SystemTaskWorkerCoordinator.class).asEagerSingleton();
        bind(SubWorkflow.class).asEagerSingleton();
        bind(Wait.class).asEagerSingleton();
        bind(Event.class).asEagerSingleton();
        bind(Lambda.class).asEagerSingleton();
<<<<<<< HEAD
        bind(IsolatedTaskQueueProducer.class).asEagerSingleton();
=======
        bind(Terminate.class).asEagerSingleton();
        bind(IsolatedTaskQueueProducer.class).asEagerSingleton();

        // start processing events when instance starts
        bind(ActionProcessor.class).to(SimpleActionProcessor.class);
        bind(EventProcessor.class).to(SimpleEventProcessor.class).asEagerSingleton();
>>>>>>> 6902a925
    }

    @Provides
    @Singleton
    public ParametersUtils getParameterUtils() {
        return new ParametersUtils();
    }

    @Provides
    @Singleton
    public JsonUtils getJsonUtils() {
        return new JsonUtils();
    }

    @ProvidesIntoMap
    @StringMapKey(CONDUCTOR_QUALIFIER)
    @Singleton
    @Named(EVENT_QUEUE_PROVIDERS_QUALIFIER)
    public EventQueueProvider getDynoEventQueueProvider(QueueDAO queueDAO, Configuration configuration) {
        return new DynoEventQueueProvider(queueDAO, configuration);
    }

    @ProvidesIntoMap
    @StringMapKey(TASK_TYPE_DECISION)
    @Singleton
    @Named(TASK_MAPPERS_QUALIFIER)
    public TaskMapper getDecisionTaskMapper() {
        return new DecisionTaskMapper();
    }

    @ProvidesIntoMap
    @StringMapKey(TASK_TYPE_DYNAMIC)
    @Singleton
    @Named(TASK_MAPPERS_QUALIFIER)
    public TaskMapper getDynamicTaskMapper(ParametersUtils parametersUtils, MetadataDAO metadataDAO) {
        return new DynamicTaskMapper(parametersUtils, metadataDAO);
    }

    @ProvidesIntoMap
    @StringMapKey(TASK_TYPE_JOIN)
    @Singleton
    @Named(TASK_MAPPERS_QUALIFIER)
    public TaskMapper getJoinTaskMapper() {
        return new JoinTaskMapper();
    }


    @ProvidesIntoMap
    @StringMapKey(TASK_TYPE_FORK_JOIN_DYNAMIC)
    @Singleton
    @Named(TASK_MAPPERS_QUALIFIER)
    public TaskMapper getForkJoinDynamicTaskMapper(ParametersUtils parametersUtils, ObjectMapper objectMapper, MetadataDAO metadataDAO) {
        return new ForkJoinDynamicTaskMapper(parametersUtils, objectMapper, metadataDAO);
    }

    @ProvidesIntoMap
    @StringMapKey(TASK_TYPE_EVENT)
    @Singleton
    @Named(TASK_MAPPERS_QUALIFIER)
    public TaskMapper getEventTaskMapper(ParametersUtils parametersUtils) {
        return new EventTaskMapper(parametersUtils);
    }

    @ProvidesIntoMap
    @StringMapKey(TASK_TYPE_WAIT)
    @Singleton
    @Named(TASK_MAPPERS_QUALIFIER)
    public TaskMapper getWaitTaskMapper(ParametersUtils parametersUtils) {
        return new WaitTaskMapper(parametersUtils);
    }

    @ProvidesIntoMap
    @StringMapKey(TASK_TYPE_SUB_WORKFLOW)
    @Singleton
    @Named(TASK_MAPPERS_QUALIFIER)
    public TaskMapper getSubWorkflowTaskMapper(ParametersUtils parametersUtils, MetadataDAO metadataDAO) {
        return new SubWorkflowTaskMapper(parametersUtils, metadataDAO);
    }

    @ProvidesIntoMap
    @StringMapKey(TASK_TYPE_FORK_JOIN)
    @Singleton
    @Named(TASK_MAPPERS_QUALIFIER)
    public TaskMapper getForkJoinTaskMapper() {
        return new ForkJoinTaskMapper();
    }

    @ProvidesIntoMap
    @StringMapKey(TASK_TYPE_USER_DEFINED)
    @Singleton
    @Named(TASK_MAPPERS_QUALIFIER)
    public TaskMapper getUserDefinedTaskMapper(ParametersUtils parametersUtils, MetadataDAO metadataDAO) {
        return new UserDefinedTaskMapper(parametersUtils, metadataDAO);
    }

    @ProvidesIntoMap
    @StringMapKey(TASK_TYPE_SIMPLE)
    @Singleton
    @Named(TASK_MAPPERS_QUALIFIER)
    public TaskMapper getSimpleTaskMapper(ParametersUtils parametersUtils) {
        return new SimpleTaskMapper(parametersUtils);
    }

    @ProvidesIntoMap
    @StringMapKey(TASK_TYPE_HTTP)
    @Singleton
    @Named(TASK_MAPPERS_QUALIFIER)
    public TaskMapper getHTTPTaskMapper(ParametersUtils parametersUtils, MetadataDAO metadataDAO) {
        return new HTTPTaskMapper(parametersUtils, metadataDAO);
    }

    @ProvidesIntoMap
    @StringMapKey(TASK_TYPE_LAMBDA)
    @Singleton
    @Named(TASK_MAPPERS_QUALIFIER)
    public TaskMapper getLambdaTaskMapper(ParametersUtils parametersUtils) {
        return new LambdaTaskMapper(parametersUtils);
    }
    
    @ProvidesIntoMap
    @StringMapKey(TASK_TYPE_EXCLUSIVE_JOIN)
    @Singleton
    @Named(TASK_MAPPERS_QUALIFIER)
    public TaskMapper getExclusiveJoinTaskMapper() {
        return new ExclusiveJoinTaskMapper();
    }

    @ProvidesIntoMap
    @StringMapKey(TASK_TYPE_TERMINATE)
    @Singleton
    @Named(TASK_MAPPERS_QUALIFIER)
    public TaskMapper getTerminateTaskMapper(ParametersUtils parametersUtils) {
        return new TerminateTaskMapper(parametersUtils);
    }

    @ProvidesIntoMap
    @StringMapKey(TASK_TYPE_KAFKA_PUBLISH)
    @Singleton
    @Named(TASK_MAPPERS_QUALIFIER)
    public TaskMapper getKafkaPublishTaskMapper(ParametersUtils parametersUtils, MetadataDAO metadataDAO) {
        return new KafkaPublishTaskMapper(parametersUtils, metadataDAO);
    }

}<|MERGE_RESOLUTION|>--- conflicted
+++ resolved
@@ -89,16 +89,12 @@
         bind(Wait.class).asEagerSingleton();
         bind(Event.class).asEagerSingleton();
         bind(Lambda.class).asEagerSingleton();
-<<<<<<< HEAD
-        bind(IsolatedTaskQueueProducer.class).asEagerSingleton();
-=======
         bind(Terminate.class).asEagerSingleton();
         bind(IsolatedTaskQueueProducer.class).asEagerSingleton();
 
         // start processing events when instance starts
         bind(ActionProcessor.class).to(SimpleActionProcessor.class);
         bind(EventProcessor.class).to(SimpleEventProcessor.class).asEagerSingleton();
->>>>>>> 6902a925
     }
 
     @Provides
