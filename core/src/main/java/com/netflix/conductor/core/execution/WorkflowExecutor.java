/*
 * Copyright 2020 Netflix, Inc.
 * <p>
 * Licensed under the Apache License, Version 2.0 (the "License"); you may not use this file except in compliance with
 * the License. You may obtain a copy of the License at
 * <p>
 * http://www.apache.org/licenses/LICENSE-2.0
 * <p>
 * Unless required by applicable law or agreed to in writing, software distributed under the License is distributed on
 * an "AS IS" BASIS, WITHOUT WARRANTIES OR CONDITIONS OF ANY KIND, either express or implied. See the License for the
 * specific language governing permissions and limitations under the License.
 */
package com.netflix.conductor.core.execution;

import static com.netflix.conductor.common.metadata.tasks.Task.Status.CANCELED;
import static com.netflix.conductor.common.metadata.tasks.Task.Status.FAILED;
import static com.netflix.conductor.common.metadata.tasks.Task.Status.FAILED_WITH_TERMINAL_ERROR;
import static com.netflix.conductor.common.metadata.tasks.Task.Status.IN_PROGRESS;
import static com.netflix.conductor.common.metadata.tasks.Task.Status.SCHEDULED;
import static com.netflix.conductor.common.metadata.tasks.Task.Status.SKIPPED;
import static com.netflix.conductor.common.metadata.tasks.Task.Status.valueOf;
import static com.netflix.conductor.common.metadata.workflow.TaskType.SUB_WORKFLOW;
import static com.netflix.conductor.common.metadata.workflow.TaskType.TERMINATE;
import static com.netflix.conductor.core.execution.ApplicationException.Code.CONFLICT;
import static com.netflix.conductor.core.execution.ApplicationException.Code.INVALID_INPUT;
import static com.netflix.conductor.core.execution.ApplicationException.Code.NOT_FOUND;

import com.google.common.annotations.VisibleForTesting;
import com.google.common.base.Preconditions;
import com.netflix.conductor.annotations.Trace;
import com.netflix.conductor.common.metadata.tasks.PollData;
import com.netflix.conductor.common.metadata.tasks.Task;
import com.netflix.conductor.common.metadata.tasks.TaskDef;
import com.netflix.conductor.common.metadata.tasks.TaskResult;
import com.netflix.conductor.common.metadata.tasks.TaskResult.Status;
import com.netflix.conductor.common.metadata.workflow.RerunWorkflowRequest;
import com.netflix.conductor.common.metadata.workflow.SkipTaskRequest;
import com.netflix.conductor.common.metadata.workflow.TaskType;
import com.netflix.conductor.common.metadata.workflow.WorkflowDef;
import com.netflix.conductor.common.metadata.workflow.WorkflowTask;
import com.netflix.conductor.common.run.Workflow;
import com.netflix.conductor.common.run.Workflow.WorkflowStatus;
import com.netflix.conductor.common.utils.RetryUtil;
import com.netflix.conductor.common.utils.TaskUtils;
import com.netflix.conductor.core.WorkflowContext;
import com.netflix.conductor.core.config.Configuration;
import com.netflix.conductor.core.execution.ApplicationException.Code;
import com.netflix.conductor.core.execution.tasks.SubWorkflow;
import com.netflix.conductor.core.execution.tasks.WorkflowSystemTask;
import com.netflix.conductor.core.metadata.MetadataMapperService;
import com.netflix.conductor.core.orchestration.ExecutionDAOFacade;
import com.netflix.conductor.core.utils.IDGenerator;
import com.netflix.conductor.core.utils.QueueUtils;
import com.netflix.conductor.dao.MetadataDAO;
import com.netflix.conductor.dao.QueueDAO;
import com.netflix.conductor.metrics.Monitors;
import com.netflix.conductor.service.ExecutionLockService;
import java.util.ArrayList;
import java.util.Arrays;
import java.util.Collections;
import java.util.Comparator;
import java.util.HashMap;
import java.util.HashSet;
import java.util.List;
import java.util.Map;
import java.util.Objects;
import java.util.Optional;
import java.util.function.Predicate;
import java.util.stream.Collectors;
<<<<<<< HEAD
import java.util.Comparator; 

import static com.netflix.conductor.common.metadata.tasks.Task.Status.CANCELED;
import static com.netflix.conductor.common.metadata.tasks.Task.Status.COMPLETED;
import static com.netflix.conductor.common.metadata.tasks.Task.Status.FAILED;
import static com.netflix.conductor.common.metadata.tasks.Task.Status.FAILED_WITH_TERMINAL_ERROR;
import static com.netflix.conductor.common.metadata.tasks.Task.Status.IN_PROGRESS;
import static com.netflix.conductor.common.metadata.tasks.Task.Status.SCHEDULED;
import static com.netflix.conductor.common.metadata.tasks.Task.Status.SKIPPED;
import static com.netflix.conductor.common.metadata.tasks.Task.Status.valueOf;
import static com.netflix.conductor.core.execution.ApplicationException.Code.CONFLICT;
import static com.netflix.conductor.core.execution.ApplicationException.Code.INVALID_INPUT;
import static com.netflix.conductor.core.execution.ApplicationException.Code.NOT_FOUND;
import static java.util.Comparator.comparingInt;
import static java.util.stream.Collectors.groupingBy;
import static java.util.stream.Collectors.maxBy;
=======
import javax.inject.Inject;
import org.apache.commons.lang3.StringUtils;
import org.slf4j.Logger;
import org.slf4j.LoggerFactory;
>>>>>>> f5cbfa24

/**
 * @author Viren Workflow services provider interface
 */
@Trace
public class WorkflowExecutor {

    private static final Logger LOGGER = LoggerFactory.getLogger(WorkflowExecutor.class);

    private final MetadataDAO metadataDAO;
    private final QueueDAO queueDAO;
    private final DeciderService deciderService;
    private final Configuration config;
    private final MetadataMapperService metadataMapperService;
    private final ExecutionDAOFacade executionDAOFacade;
    private final ParametersUtils parametersUtils;
    private final WorkflowStatusListener workflowStatusListener;

    private int activeWorkerLastPollInSecs;
    private final int queueTaskMessagePostponeSeconds;
    public static final String DECIDER_QUEUE = "_deciderQueue";
    private static final String className = WorkflowExecutor.class.getSimpleName();
    private final ExecutionLockService executionLockService;

    @Inject
    public WorkflowExecutor(
        DeciderService deciderService,
        MetadataDAO metadataDAO,
        QueueDAO queueDAO,
        MetadataMapperService metadataMapperService,
        WorkflowStatusListener workflowStatusListener,
        ExecutionDAOFacade executionDAOFacade,
        Configuration config,
        ExecutionLockService executionLockService,
        ParametersUtils parametersUtils
    ) {
        this.deciderService = deciderService;
        this.metadataDAO = metadataDAO;
        this.queueDAO = queueDAO;
        this.config = config;
        this.metadataMapperService = metadataMapperService;
        this.executionDAOFacade = executionDAOFacade;
        this.activeWorkerLastPollInSecs = config.getIntProperty("tasks.active.worker.lastpoll", 10);
        this.queueTaskMessagePostponeSeconds = config.getIntProperty("task.queue.message.postponeSeconds", 60);
        this.workflowStatusListener = workflowStatusListener;
        this.executionLockService = executionLockService;
        this.parametersUtils = parametersUtils;
    }

    /**
     * @throws ApplicationException
     */
    public String startWorkflow(String name, Integer version, String correlationId, Map<String, Object> input, String externalInputPayloadStoragePath) {
        return startWorkflow(name, version, correlationId, input, externalInputPayloadStoragePath, null);
    }

    /**
     * @throws ApplicationException
     */
    public String startWorkflow(String name, Integer version, String correlationId, Integer priority, Map<String, Object> input, String externalInputPayloadStoragePath) {
        return startWorkflow(name, version, correlationId, priority, input, externalInputPayloadStoragePath, null);
    }

    /**
     * @throws ApplicationException
     */
    public String startWorkflow(String name, Integer version, String correlationId, Map<String, Object> input, String externalInputPayloadStoragePath, String event) {
        return startWorkflow(
                name,
                version,
                input,
                externalInputPayloadStoragePath,
                correlationId,
                null,
                null,
                event
        );
    }

    /**
     * @throws ApplicationException
     */
    public String startWorkflow(String name, Integer version, String correlationId, Integer priority, Map<String, Object> input, String externalInputPayloadStoragePath, String event) {
        return startWorkflow(
                name,
                version,
                input,
                externalInputPayloadStoragePath,
                correlationId,
                priority,
                null,
                null,
                event,
                null
        );
    }

    /**
     * @throws ApplicationException
     */
    public String startWorkflow(
            String name,
            Integer version,
            String correlationId,
            Map<String, Object> input,
            String externalInputPayloadStoragePath,
            String event,
            Map<String, String> taskToDomain
    ) {
        return startWorkflow(name, version, correlationId, 0, input, externalInputPayloadStoragePath,
                event, taskToDomain);
    }

    /**
     * @throws ApplicationException
     */
    public String startWorkflow(
            String name,
            Integer version,
            String correlationId,
            Integer priority,
            Map<String, Object> input,
            String externalInputPayloadStoragePath,
            String event,
            Map<String, String> taskToDomain
    ) {
        return startWorkflow(
                name,
                version,
                input,
                externalInputPayloadStoragePath,
                correlationId,
                priority,
                null,
                null,
                event,
                taskToDomain
        );
    }

    /**
     * @throws ApplicationException
     */
    public String startWorkflow(
            String name,
            Integer version,
            Map<String, Object> input,
            String externalInputPayloadStoragePath,
            String correlationId,
            String parentWorkflowId,
            String parentWorkflowTaskId,
            String event
    ) {
        return startWorkflow(
                name,
                version,
                input,
                externalInputPayloadStoragePath,
                correlationId,
                parentWorkflowId,
                parentWorkflowTaskId,
                event,
                null
        );
    }

    /**
     * @throws ApplicationException
     */
    public String startWorkflow(
            WorkflowDef workflowDefinition,
            Map<String, Object> workflowInput,
            String externalInputPayloadStoragePath,
            String correlationId,
            String event,
            Map<String, String> taskToDomain
    ) {
        return startWorkflow(
                workflowDefinition,
                workflowInput,
                externalInputPayloadStoragePath,
                correlationId,
                0,
                event,
                taskToDomain
        );
    }

    /**
     * @throws ApplicationException
     */
    public String startWorkflow(
            WorkflowDef workflowDefinition,
            Map<String, Object> workflowInput,
            String externalInputPayloadStoragePath,
            String correlationId,
            Integer priority,
            String event,
            Map<String, String> taskToDomain
    ) {
        return startWorkflow(
                workflowDefinition,
                workflowInput,
                externalInputPayloadStoragePath,
                correlationId,
                priority,
                null,
                null,
                event,
                taskToDomain
        );
    }

    /**
     * @throws ApplicationException
     */
    public String startWorkflow(
            String name,
            Integer version,
            Map<String, Object> workflowInput,
            String externalInputPayloadStoragePath,
            String correlationId,
            String parentWorkflowId,
            String parentWorkflowTaskId,
            String event,
            Map<String, String> taskToDomain
    ) {
        return startWorkflow(
                name,
                version,
                workflowInput,
                externalInputPayloadStoragePath,
                correlationId,
                0,
                parentWorkflowId,
                parentWorkflowTaskId,
                event,
                taskToDomain
        );
    }

    /**
     * @throws ApplicationException
     */
    public String startWorkflow(
            String name,
            Integer version,
            Map<String, Object> workflowInput,
            String externalInputPayloadStoragePath,
            String correlationId,
            Integer priority,
            String parentWorkflowId,
            String parentWorkflowTaskId,
            String event,
            Map<String, String> taskToDomain
    ) {
        WorkflowDef workflowDefinition = metadataMapperService.lookupForWorkflowDefinition(name, version);

        return startWorkflow(
                workflowDefinition,
                workflowInput,
                externalInputPayloadStoragePath,
                correlationId,
                priority,
                parentWorkflowId,
                parentWorkflowTaskId,
                event,
                taskToDomain
        );
    }

    private final Predicate<PollData> validateLastPolledTime = pd -> pd.getLastPollTime() > System.currentTimeMillis() - (activeWorkerLastPollInSecs * 1000);

    private final Predicate<Task> isSystemTask = task -> SystemTaskType.is(task.getTaskType());

    private final Predicate<Task> isNonTerminalTask = task -> !task.getStatus().isTerminal();

    /**
     * @throws ApplicationException if validation fails
     */
    public String startWorkflow(
            WorkflowDef workflowDefinition,
            Map<String, Object> workflowInput,
            String externalInputPayloadStoragePath,
            String correlationId,
            Integer priority,
            String parentWorkflowId,
            String parentWorkflowTaskId,
            String event,
            Map<String, String> taskToDomain
    ) {

        workflowDefinition = metadataMapperService.populateTaskDefinitions(workflowDefinition);

        // perform validations
        validateWorkflow(workflowDefinition, workflowInput, externalInputPayloadStoragePath);

        //A random UUID is assigned to the work flow instance
        String workflowId = IDGenerator.generate();

        // Persist the Workflow
        Workflow workflow = new Workflow();
        workflow.setWorkflowId(workflowId);
        workflow.setCorrelationId(correlationId);
        workflow.setPriority(priority);
        workflow.setWorkflowDefinition(workflowDefinition);
        workflow.setStatus(WorkflowStatus.RUNNING);
        workflow.setParentWorkflowId(parentWorkflowId);
        workflow.setParentWorkflowTaskId(parentWorkflowTaskId);
        workflow.setOwnerApp(WorkflowContext.get().getClientApp());
        workflow.setCreateTime(System.currentTimeMillis());
        workflow.setUpdatedBy(null);
        workflow.setUpdateTime(null);
        workflow.setEvent(event);
        workflow.setTaskToDomain(taskToDomain);

        workflow.setInput(workflowInput);
        if (workflow.getInput() != null) {
            deciderService.externalizeWorkflowData(workflow);
        } else {
            workflow.setInput(null);
            workflow.setExternalInputPayloadStoragePath(externalInputPayloadStoragePath);
        }

        try {
            executionDAOFacade.createWorkflow(workflow);
            LOGGER.debug("A new instance of workflow: {} created with id: {}", workflow.getWorkflowName(), workflowId);
            //then decide to see if anything needs to be done as part of the workflow
            decide(workflowId);
            return workflowId;
        } catch (Exception e) {
            Monitors.recordWorkflowStartError(workflowDefinition.getName(), WorkflowContext.get().getClientApp());
            LOGGER.error("Unable to start workflow: {}", workflowDefinition.getName(), e);

            // It's possible the remove workflow call hits an exception as well, in that case we want to log both
            // errors to help diagnosis.
            try {
                executionDAOFacade.removeWorkflow(workflowId, false);
            } catch (Exception rwe) {
                LOGGER.error("Could not remove the workflowId: " + workflowId, rwe);
            }
            throw e;
        }
    }

    /**
     * Performs validations for starting a workflow
     *
     * @throws ApplicationException if the validation fails
     */
    private void validateWorkflow(WorkflowDef workflowDef, Map<String, Object> workflowInput, String externalStoragePath) {
        try {
            //Check if the input to the workflow is not null
            if (workflowInput == null && StringUtils.isBlank(externalStoragePath)) {
                LOGGER.error("The input for the workflow '{}' cannot be NULL", workflowDef.getName());
                throw new ApplicationException(INVALID_INPUT, "NULL input passed when starting workflow");
            }
        } catch (Exception e) {
            Monitors.recordWorkflowStartError(workflowDef.getName(), WorkflowContext.get().getClientApp());
            throw e;
        }
    }


    /**
     * @param workflowId the id of the workflow for which task callbacks are to be reset
     * @throws ApplicationException if the workflow is in terminal state
     */
    public void resetCallbacksForWorkflow(String workflowId) {
        Workflow workflow = executionDAOFacade.getWorkflowById(workflowId, true);
        if (workflow.getStatus().isTerminal()) {
            throw new ApplicationException(CONFLICT, "Workflow is in terminal state. Status =" + workflow.getStatus());
        }

        // Get SIMPLE tasks in SCHEDULED state that have callbackAfterSeconds > 0 and set the callbackAfterSeconds to 0
        workflow.getTasks().stream()
            .filter(task -> !isSystemTask.test(task)
                && SCHEDULED.equals(task.getStatus())
                && task.getCallbackAfterSeconds() > 0)
            .forEach(task -> {
                if (queueDAO.resetOffsetTime(QueueUtils.getQueueName(task), task.getTaskId())) {
                    task.setCallbackAfterSeconds(0);
                    executionDAOFacade.updateTask(task);
                }
            });
    }

    public String rerun(RerunWorkflowRequest request) {
        Preconditions.checkNotNull(request.getReRunFromWorkflowId(), "reRunFromWorkflowId is missing");
        if (!rerunWF(request.getReRunFromWorkflowId(), request.getReRunFromTaskId(), request.getTaskInput(),
                request.getWorkflowInput(), request.getCorrelationId())) {
            throw new ApplicationException(INVALID_INPUT, "Task " + request.getReRunFromTaskId() + " not found");
        }
        return request.getReRunFromWorkflowId();
    }

    /**
     * @param workflowId           the id of the workflow to be restarted
     * @param useLatestDefinitions if true, use the latest workflow and task definitions upon restart
     * @throws ApplicationException in the following cases:
     *                              <ul>
     *                              <li>Workflow is not in a terminal state</li>
     *                              <li>Workflow definition is not found</li>
     *                              <li>Workflow is deemed non-restartable as per workflow definition</li>
     *                              </ul>
     */
    public void rewind(String workflowId, boolean useLatestDefinitions) {
        Workflow workflow = executionDAOFacade.getWorkflowById(workflowId, true);
        if (!workflow.getStatus().isTerminal()) {
            String errorMsg = String.format("Workflow: %s is not in terminal state, unable to restart.", workflow);
            LOGGER.error(errorMsg);
            throw new ApplicationException(CONFLICT, errorMsg);
        }

        WorkflowDef workflowDef;
        if (useLatestDefinitions) {
            workflowDef = metadataDAO.getLatestWorkflowDef(workflow.getWorkflowName())
                    .orElseThrow(() -> new ApplicationException(NOT_FOUND, String.format("Unable to find latest definition for %s", workflowId)));
            workflow.setVersion(workflowDef.getVersion()); // setting this here to ensure backward compatibility and consistency for workflows without the embedded workflow definition
            workflow.setWorkflowDefinition(workflowDef);
        } else {
            workflowDef = Optional.ofNullable(workflow.getWorkflowDefinition())
                    .orElseGet(() -> metadataDAO.getWorkflowDef(workflow.getWorkflowName(), workflow.getWorkflowVersion())
                            .orElseThrow(() -> new ApplicationException(NOT_FOUND, String.format("Unable to find definition for %s", workflowId)))
                    );
        }

        if (!workflowDef.isRestartable() && workflow.getStatus().equals(WorkflowStatus.COMPLETED)) { // Can only restart non-completed workflows when the configuration is set to false
            throw new ApplicationException(CONFLICT, String.format("Workflow: %s is non-restartable", workflow));
        }

        // Reset the workflow in the primary datastore and remove from indexer; then re-create it
        executionDAOFacade.resetWorkflow(workflowId);

        workflow.getTasks().clear();
        workflow.setReasonForIncompletion(null);
        workflow.setStartTime(System.currentTimeMillis());
        workflow.setEndTime(0);
        // Change the status to running
        workflow.setStatus(WorkflowStatus.RUNNING);
        workflow.setOutput(null);
        workflow.setExternalOutputPayloadStoragePath(null);
        executionDAOFacade.createWorkflow(workflow);
        decide(workflowId);

        if (StringUtils.isNotEmpty(workflow.getParentWorkflowId())) {
            updateParentWorkflow(workflow);
            decide(workflow.getParentWorkflowId());
        }
    }

    /**
     * Gets the last instance of each failed task and reschedule each
     * Gets all cancelled tasks and schedule all of them except JOIN (join should change status to INPROGRESS)
     * Switch workflow back to RUNNING status and call decider.
     *
     * @param workflowId the id of the workflow to be retried
     */
    public void retry(String workflowId) {
        Workflow workflow = executionDAOFacade.getWorkflowById(workflowId, true);
        if (!workflow.getStatus().isTerminal()) {
            throw new ApplicationException(CONFLICT, "Workflow is still running.  status=" + workflow.getStatus());
        }
        if (workflow.getTasks().isEmpty()) {
            throw new ApplicationException(CONFLICT, "Workflow has not started yet");
        }

<<<<<<< HEAD
=======
        // Get all FAILED or CANCELED tasks that are not COMPLETED (or reach other terminal states) on further executions.
        // // Eg: for Seq of tasks task1.CANCELED, task1.COMPLETED, task1 shouldn't be retried.
        // Throw an exception if there are no FAILED tasks.
        // Handle JOIN task CANCELED status as special case.
>>>>>>> f5cbfa24
        Map<String, Task> retriableMap = new HashMap<>();
        for (Task task : workflow.getTasks()) {
            switch (task.getStatus()) {
                case FAILED:
                case FAILED_WITH_TERMINAL_ERROR:
                case TIMED_OUT:
                    retriableMap.put(task.getReferenceTaskName(), task);
                    break;
                case CANCELED:
<<<<<<< HEAD
                    if (task.getTaskType().equalsIgnoreCase(TaskType.JOIN.toString())) {
                        task.setStatus(IN_PROGRESS);
                        // Task doesn't have to updated yet. Will be updated along with other Workflow tasks downstream.
=======
                    if (task.getTaskType().equalsIgnoreCase(TaskType.JOIN.toString()) ||
                        task.getTaskType().equalsIgnoreCase(TaskType.DO_WHILE.toString())) {
                        task.setStatus(IN_PROGRESS);
                        // Task doesn't have to be updated yet. Will be updated along with other Workflow tasks downstream.
>>>>>>> f5cbfa24
                    } else {
                        retriableMap.put(task.getReferenceTaskName(), task);
                    }
                    break;
                default:
                    retriableMap.remove(task.getReferenceTaskName());
                    break;
            }
        }

<<<<<<< HEAD
         if (retriableMap.values().size() == 0) {
=======
        if (retriableMap.values().size() == 0) {
>>>>>>> f5cbfa24
            throw new ApplicationException(CONFLICT,
                    "There are no retriable tasks! Use restart if you want to attempt entire workflow execution again.");
        }

        // Update Workflow with new status.
        // This should load Workflow from archive, if archived.
        workflow.setStatus(WorkflowStatus.RUNNING);
        // Add to decider queue
        queueDAO.push(DECIDER_QUEUE, workflow.getWorkflowId(), workflow.getPriority(), config.getSweepFrequency());
        executionDAOFacade.updateWorkflow(workflow);
   
        List<Task> retriableTasks = retriableMap.values().stream()
                .sorted(Comparator.comparingInt(Task::getSeq))
                .map(this::taskToBeRescheduled)
                .collect(Collectors.toList());

<<<<<<< HEAD
        scheduleTask(workflow, retriableTasks);
        executionDAOFacade.updateTasks(workflow.getTasks());
        dedupAndAddTasks(workflow, retriableTasks);
=======
        // taskToBeRescheduled would set task `retried` to true, and hence it's important to updateTasks after obtaining task copy from taskToBeRescheduled.
        List<Task> retriableTasks = retriableMap.values().stream()
                .sorted(Comparator.comparingInt(Task::getSeq))
                .map(task -> taskToBeRescheduled(workflow, task))
                .collect(Collectors.toList());

        dedupAndAddTasks(workflow, retriableTasks);
        // Note: updateTasks before updateWorkflow might fail when Workflow is archived and doesn't exist in primary store.
        executionDAOFacade.updateTasks(workflow.getTasks());
        scheduleTask(workflow, retriableTasks);
>>>>>>> f5cbfa24

        decide(workflowId);

        if (StringUtils.isNotEmpty(workflow.getParentWorkflowId())) {
            updateParentWorkflow(workflow);
            decide(workflow.getParentWorkflowId());
        }
    }

    /**
     * Reschedule a task
     *
     * @param task failed or cancelled task
     * @return new instance of a task with "SCHEDULED" status
     */
    private Task taskToBeRescheduled(Workflow workflow, Task task) {
        Task taskToBeRetried = task.copy();
        taskToBeRetried.setTaskId(IDGenerator.generate());
        taskToBeRetried.setRetriedTaskId(task.getTaskId());
        taskToBeRetried.setStatus(SCHEDULED);
        taskToBeRetried.setRetryCount(task.getRetryCount() + 1);
        taskToBeRetried.setRetried(false);
        taskToBeRetried.setPollCount(0);
        taskToBeRetried.setCallbackAfterSeconds(0);
        taskToBeRetried.setSubWorkflowId(null);
        taskToBeRetried.setReasonForIncompletion(null);

        // perform parameter replacement for retried task
        Map<String, Object> taskInput = parametersUtils.getTaskInput(taskToBeRetried.getWorkflowTask().getInputParameters(),
            workflow, taskToBeRetried.getWorkflowTask().getTaskDefinition(), taskToBeRetried.getTaskId());
        taskToBeRetried.getInputData().putAll(taskInput);

        task.setRetried(true);
        // since this task is being retried and a retry has been computed, task lifecycle is complete
        task.setExecuted(true);
        return taskToBeRetried;
    }

    public Task getPendingTaskByWorkflow(String taskReferenceName, String workflowId) {
        return executionDAOFacade.getTasksForWorkflow(workflowId).stream()
                .filter(isNonTerminalTask)
                .filter(task -> task.getReferenceTaskName().equals(taskReferenceName))
                .findFirst() // There can only be one task by a given reference name running at a time.
                .orElse(null);
    }

    /**
     * @param wf the workflow to be completed
     * @throws ApplicationException if workflow is not in terminal state
     */
    @VisibleForTesting
    void completeWorkflow(Workflow wf) {
        LOGGER.debug("Completing workflow execution for {}", wf.getWorkflowId());
        Workflow workflow = executionDAOFacade.getWorkflowById(wf.getWorkflowId(), false);

        if (workflow.getStatus().equals(WorkflowStatus.COMPLETED)) {
            queueDAO.remove(DECIDER_QUEUE, workflow.getWorkflowId());    //remove from the sweep queue
            executionDAOFacade.removeFromPendingWorkflow(workflow.getWorkflowName(), workflow.getWorkflowId());
            LOGGER.debug("Workflow: {} has already been completed.", wf.getWorkflowId());
            return;
        }

        if (workflow.getStatus().isTerminal()) {
            String msg = "Workflow is already in terminal state. Current status: " + workflow.getStatus();
            throw new ApplicationException(CONFLICT, msg);
        }

        // FIXME Backwards compatibility for legacy workflows already running.
        // This code will be removed in a future version.
        if (workflow.getWorkflowDefinition() == null) {
            workflow = metadataMapperService.populateWorkflowWithDefinitions(workflow);
        }
        deciderService.updateWorkflowOutput(wf, null);

        workflow.setStatus(WorkflowStatus.COMPLETED);
        workflow.setTasks(wf.getTasks());
        workflow.setOutput(wf.getOutput());
        workflow.setExternalOutputPayloadStoragePath(wf.getExternalOutputPayloadStoragePath());
        executionDAOFacade.updateWorkflow(workflow);
        executionDAOFacade.updateTasks(workflow.getTasks());
        LOGGER.debug("Completed workflow execution for {}", workflow.getWorkflowId());

        if (StringUtils.isNotEmpty(workflow.getParentWorkflowId())) {
            updateParentWorkflowTask(workflow);
            decide(workflow.getParentWorkflowId());
        }
        Monitors.recordWorkflowCompletion(workflow.getWorkflowName(), workflow.getEndTime() - workflow.getStartTime(), workflow.getOwnerApp());
        queueDAO.remove(DECIDER_QUEUE, workflow.getWorkflowId());    //remove from the sweep queue

        if (workflow.getWorkflowDefinition().isWorkflowStatusListenerEnabled()) {
            workflowStatusListener.onWorkflowCompleted(workflow);
        }

        executionLockService.releaseLock(workflow.getWorkflowId());
        executionLockService.deleteLock(workflow.getWorkflowId());
    }

    public void terminateWorkflow(String workflowId, String reason) {
        Workflow workflow = executionDAOFacade.getWorkflowById(workflowId, true);
        if (WorkflowStatus.COMPLETED.equals(workflow.getStatus())) {
            throw new ApplicationException(CONFLICT, "Cannot terminate a COMPLETED workflow.");
        }
        workflow.setStatus(WorkflowStatus.TERMINATED);
        terminateWorkflow(workflow, reason, null);
    }

    /**
     * @param workflow        the workflow to be terminated
     * @param reason          the reason for termination
     * @param failureWorkflow the failure workflow (if any) to be triggered as a result of this termination
     */
    public void terminateWorkflow(Workflow workflow, String reason, String failureWorkflow) {
        try {
            executionLockService.acquireLock(workflow.getWorkflowId(), 60000);

            if (!workflow.getStatus().isTerminal()) {
                workflow.setStatus(WorkflowStatus.TERMINATED);
            }

            // FIXME Backwards compatibility for legacy workflows already running.
            // This code will be removed in a future version.
            if (workflow.getWorkflowDefinition() == null) {
                workflow = metadataMapperService.populateWorkflowWithDefinitions(workflow);
            }
            deciderService.updateWorkflowOutput(workflow, null);

            String workflowId = workflow.getWorkflowId();
            workflow.setReasonForIncompletion(reason);
            executionDAOFacade.updateWorkflow(workflow);

            List<Task> tasks = workflow.getTasks();
            // Remove from the task queue if they were there
            tasks.forEach(task -> queueDAO.remove(QueueUtils.getQueueName(task), task.getTaskId()));

            // Update non-terminal tasks' status to CANCELED
            for (Task task : tasks) {
                if (!task.getStatus().isTerminal()) {
                    // Cancel the ones which are not completed yet....
                    task.setStatus(CANCELED);
                    if (isSystemTask.test(task)) {
                        WorkflowSystemTask workflowSystemTask = WorkflowSystemTask.get(task.getTaskType());
                        try {
                            workflowSystemTask.cancel(workflow, task, this);
                        } catch (Exception e) {
                            throw new ApplicationException(Code.INTERNAL_ERROR,
                                String.format("Error canceling system task: %s/%s", workflowSystemTask.getName(),
                                    task.getTaskId()), e);
                        }
                    }
                    executionDAOFacade.updateTask(task);
                }
            }

            if (workflow.getParentWorkflowId() != null) {
                updateParentWorkflowTask(workflow);
                decide(workflow.getParentWorkflowId());
            }

            if (!StringUtils.isBlank(failureWorkflow)) {
                Map<String, Object> input = new HashMap<>(workflow.getInput());
                input.put("workflowId", workflowId);
                input.put("reason", reason);
                input.put("failureStatus", workflow.getStatus().toString());

                try {
                    WorkflowDef latestFailureWorkflow = metadataDAO.getLatestWorkflowDef(failureWorkflow)
                            .orElseThrow(() ->
                                    new RuntimeException("Failure Workflow Definition not found for: " + failureWorkflow)
                            );

                    String failureWFId = startWorkflow(
                            latestFailureWorkflow,
                            input,
                            null,
                            workflowId,
                            null,
                            workflow.getTaskToDomain()
                    );

                    workflow.getOutput().put("conductor.failure_workflow", failureWFId);
                } catch (Exception e) {
                    LOGGER.error("Failed to start error workflow", e);
                    workflow.getOutput().put("conductor.failure_workflow", "Error workflow " + failureWorkflow + " failed to start.  reason: " + e.getMessage());
                    Monitors.recordWorkflowStartError(failureWorkflow, WorkflowContext.get().getClientApp());
                }
                executionDAOFacade.updateWorkflow(workflow);
            }
            queueDAO.remove(DECIDER_QUEUE, workflow.getWorkflowId());    //remove from the sweep queue
            executionDAOFacade.removeFromPendingWorkflow(workflow.getWorkflowName(), workflow.getWorkflowId());

            // Send to atlas
            Monitors.recordWorkflowTermination(workflow.getWorkflowName(), workflow.getStatus(), workflow.getOwnerApp());

            if (workflow.getWorkflowDefinition().isWorkflowStatusListenerEnabled()) {
                workflowStatusListener.onWorkflowTerminated(workflow);
            }
        } finally {
            executionLockService.releaseLock(workflow.getWorkflowId());
            executionLockService.deleteLock(workflow.getWorkflowId());
        }
    }

    /**
     * @param taskResult the task result to be updated
     * @throws ApplicationException
     */
    public void updateTask(TaskResult taskResult) {
        if (taskResult == null) {
            throw new ApplicationException(Code.INVALID_INPUT, "Task object is null");
        }

        String workflowId = taskResult.getWorkflowInstanceId();
        Workflow workflowInstance = executionDAOFacade.getWorkflowById(workflowId, true);

        // FIXME Backwards compatibility for legacy workflows already running.
        // This code will be removed in a future version.
        if (workflowInstance.getWorkflowDefinition() == null) {
            workflowInstance = metadataMapperService.populateWorkflowWithDefinitions(workflowInstance);
        }

        Task task = Optional.ofNullable(executionDAOFacade.getTaskById(taskResult.getTaskId()))
                .orElseThrow(() -> new ApplicationException(Code.NOT_FOUND, "No such task found by id: " + taskResult.getTaskId()));

        LOGGER.debug("Task: {} belonging to Workflow {} being updated", task, workflowInstance);

        String taskQueueName = QueueUtils.getQueueName(task);

        if (task.getStatus().isTerminal()) {
            // Task was already updated....
            queueDAO.remove(taskQueueName, taskResult.getTaskId());
            LOGGER.info("Task: {} has already finished execution with status: {} within workflow: {}. Removed task from queue: {}", task.getTaskId(), task.getStatus(), task.getWorkflowInstanceId(), taskQueueName);
            Monitors.recordUpdateConflict(task.getTaskType(), workflowInstance.getWorkflowName(), task.getStatus());
            return;
        }

<<<<<<< HEAD
	if (taskResult.getStatus() == TaskResult.Status.IN_PROGRESS && task.getStartTime() == 0) {
		task.setStartTime(System.currentTimeMillis());
	}
        task.setStatus(valueOf(taskResult.getStatus().name()));
        task.setOutputData(taskResult.getOutputData());
=======
        if (workflowInstance.getStatus().isTerminal()) {
            // Workflow is in terminal state
            queueDAO.remove(taskQueueName, taskResult.getTaskId());
            LOGGER.info("Workflow: {} has already finished execution. Task update for: {} ignored and removed from Queue: {}.", workflowInstance, taskResult.getTaskId(), taskQueueName);
            Monitors.recordUpdateConflict(task.getTaskType(), workflowInstance.getWorkflowName(), workflowInstance.getStatus());
            return;
        }

        // for system tasks, setting to SCHEDULED would mean restarting the task which is undesirable
        // for worker tasks, set status to SCHEDULED and push to the queue
        if (!isSystemTask.test(task) && taskResult.getStatus() == Status.IN_PROGRESS) {
            task.setStatus(SCHEDULED);
        } else {
            task.setStatus(valueOf(taskResult.getStatus().name()));
        }
>>>>>>> f5cbfa24
        task.setOutputMessage(taskResult.getOutputMessage());
        task.setReasonForIncompletion(taskResult.getReasonForIncompletion());
        task.setWorkerId(taskResult.getWorkerId());
        task.setCallbackAfterSeconds(taskResult.getCallbackAfterSeconds());
        task.setOutputData(taskResult.getOutputData());
        task.setSubWorkflowId(taskResult.getSubWorkflowId());

        if (task.getOutputData() != null && !task.getOutputData().isEmpty()) {
            deciderService.externalizeTaskData(task);
        } else {
            task.setExternalOutputPayloadStoragePath(taskResult.getExternalOutputPayloadStoragePath());
        }

        if (task.getStatus().isTerminal()) {
            task.setEndTime(System.currentTimeMillis());
        }

        // Fails the workflow if any of the below operations fail.
        // This helps avoid workflow inconsistencies. For example, for the taskResult with status:COMPLETED,
        // if update task to primary data store is successful, but remove from queue fails,
        // The decide wouldn't run and next task will not be scheduled.
        // TODO Try to recover the workflow.
        try {
            String updateTaskQueueDesc = "Updating Task queues for taskId: " + task.getTaskId();
            String taskQueueOperation = "updateTaskQueues";
            String updateTaskDesc = "Updating Task with taskId: " + task.getTaskId();
            String updateTaskOperation = "updateTask";

            // Retry each operation twice before failing workflow.
            new RetryUtil<>().retryOnException(() -> {
                switch (task.getStatus()) {
                    case COMPLETED:
                    case CANCELED:
                    case FAILED:
                    case FAILED_WITH_TERMINAL_ERROR:
                    case TIMED_OUT:
                        queueDAO.remove(taskQueueName, taskResult.getTaskId());
                        LOGGER.debug("Task: {} removed from taskQueue: {} since the task status is {}", task, taskQueueName, task.getStatus().name());
                        break;
                    case IN_PROGRESS:
                    case SCHEDULED:
                        // postpone based on callbackAfterSeconds
                        long callBack = taskResult.getCallbackAfterSeconds();
                        queueDAO.postpone(taskQueueName, task.getTaskId(), task.getWorkflowPriority(), callBack);
                        LOGGER.debug("Task: {} postponed in taskQueue: {} since the task status is {} with callbackAfterSeconds: {}", task, taskQueueName, task.getStatus().name(), callBack);
                        break;
                    default:
                        break;
                }
                return null;
            }, null, null, 2, updateTaskQueueDesc, taskQueueOperation);

            new RetryUtil<>().retryOnException(() -> {
                executionDAOFacade.updateTask(task);
                return null;
            }, null, null, 2, updateTaskDesc, updateTaskOperation);

            //If the task has failed update the failed task reference name in the workflow.
            //This gives the ability to look at workflow and see what tasks have failed at a high level.
            if (FAILED.equals(task.getStatus()) || FAILED_WITH_TERMINAL_ERROR.equals(task.getStatus())) {
                workflowInstance.getFailedReferenceTaskNames().add(task.getReferenceTaskName());
                executionDAOFacade.updateWorkflow(workflowInstance);
                LOGGER.debug("Task: {} has a {} status and the Workflow has been updated with failed task reference", task, task.getStatus());
            }
        } catch (Exception e) {
            String errorMsg = String.format("Error updating task: %s for workflow: %s", task.getTaskId(), workflowId);
            LOGGER.error(errorMsg, e);
            Monitors.recordTaskUpdateError(task.getTaskType(), workflowInstance.getWorkflowName());
            throw new ApplicationException(Code.BACKEND_ERROR, e);
        }

        taskResult.getLogs().forEach(taskExecLog -> taskExecLog.setTaskId(task.getTaskId()));
        executionDAOFacade.addTaskExecLog(taskResult.getLogs());

<<<<<<< HEAD
        switch (task.getStatus()) {
            case COMPLETED:
            case CANCELED:
            case FAILED:
            case FAILED_WITH_TERMINAL_ERROR:
            case TIMED_OUT:
            case NO_OP:
                queueDAO.remove(taskQueueName, taskResult.getTaskId());
                LOGGER.debug("Task: {} removed from taskQueue: {} since the task status is {}", task, taskQueueName, task.getStatus().name());
                break;
            case IN_PROGRESS:
                // put it back in queue based on callbackAfterSeconds
                long callBack = taskResult.getCallbackAfterSeconds();
                queueDAO.remove(taskQueueName, task.getTaskId());
                LOGGER.debug("Task: {} removed from taskQueue: {} since the task status is {}", task, taskQueueName, task.getStatus().name());
                queueDAO.push(taskQueueName, task.getTaskId(), callBack); // Milliseconds
                LOGGER.debug("Task: {} pushed back to taskQueue: {} since the task status is {} with callbackAfterSeconds: {}", task, taskQueueName, task.getStatus().name(), callBack);
                break;
            default:
                break;
        }

=======
>>>>>>> f5cbfa24
        decide(workflowId);

        if (task.getStatus().isTerminal()) {
            long duration = getTaskDuration(0, task);
            long lastDuration = task.getEndTime() - task.getStartTime();
            Monitors.recordTaskExecutionTime(task.getTaskDefName(), duration, true, task.getStatus());
            Monitors.recordTaskExecutionTime(task.getTaskDefName(), lastDuration, false, task.getStatus());
        }
    }

    public Task getTask(String taskId) {
        return Optional.ofNullable(executionDAOFacade.getTaskById(taskId))
                .map(task -> {
                    if (task.getWorkflowTask() != null) {
                        return metadataMapperService.populateTaskWithDefinition(task);
                    }
                    return task;
                })
                .orElse(null);
    }

    public List<Task> getTasks(String taskType, String startKey, int count) {
        return executionDAOFacade.getTasksByName(taskType, startKey, count);
    }

    public List<Workflow> getRunningWorkflows(String workflowName, int version) {
        return executionDAOFacade.getPendingWorkflowsByName(workflowName, version);

    }

    public List<String> getWorkflows(String name, Integer version, Long startTime, Long endTime) {
        List<Workflow> workflowsByType = executionDAOFacade.getWorkflowsByName(name, startTime, endTime);
        return workflowsByType.stream()
                .filter(workflow -> workflow.getWorkflowVersion() == version)
                .map(Workflow::getWorkflowId)
                .collect(Collectors.toList());

    }

    public List<String> getRunningWorkflowIds(String workflowName, int version) {
        return executionDAOFacade.getRunningWorkflowIds(workflowName, version);
    }

    /**
     * @param workflowId ID of the workflow to evaluate the state for
     * @return true if the workflow has completed (success or failed), false otherwise.
     * @throws ApplicationException If there was an error - caller should retry in this case.
     */
    public boolean decide(String workflowId) {
        if (!executionLockService.acquireLock(workflowId)) {
            return false;
        }

        // If it is a new workflow, the tasks will be still empty even though include tasks is true
        Workflow workflow = executionDAOFacade.getWorkflowById(workflowId, true);

        // FIXME Backwards compatibility for legacy workflows already running.
        // This code will be removed in a future version.
        workflow = metadataMapperService.populateWorkflowWithDefinitions(workflow);

        if (workflow.getStatus().isTerminal()) {
            return true;
        }

        try {
            DeciderService.DeciderOutcome outcome = deciderService.decide(workflow);
            if (outcome.isComplete) {
                completeWorkflow(workflow);
                return true;
            }

            List<Task> tasksToBeScheduled = outcome.tasksToBeScheduled;
            setTaskDomains(tasksToBeScheduled, workflow);
            List<Task> tasksToBeUpdated = outcome.tasksToBeUpdated;
            boolean stateChanged = false;

            tasksToBeScheduled = dedupAndAddTasks(workflow, tasksToBeScheduled);

            for (Task task : outcome.tasksToBeScheduled) {
                if (isSystemTask.and(isNonTerminalTask).test(task)) {
                    WorkflowSystemTask workflowSystemTask = WorkflowSystemTask.get(task.getTaskType());
                    Workflow workflowInstance = deciderService.populateWorkflowAndTaskData(workflow);
                    if (!workflowSystemTask.isAsync() && workflowSystemTask.execute(workflowInstance, task, this)) {
                        // FIXME: temporary hack to workaround TERMINATE task
                        if (TERMINATE.name().equals(task.getTaskType())) {
                        	deciderService.externalizeTaskData(task);
                        	executionDAOFacade.updateTask(task);
                            workflow.setOutput(workflowInstance.getOutput());
                            List<Task> terminateTasksToBeUpdated = new ArrayList<Task>();
                            /*
                             * The TERMINATE task completes the workflow but does not do anything with SCHEDULED or IN_PROGRESS tasks to complete them
                             */
                            for(Task workflowTask : workflow.getTasks()) {
                            	if(workflowTask != task && !workflowTask.getStatus().isTerminal()) {
                            		workflowTask.setStatus(SKIPPED);
                            		terminateTasksToBeUpdated.add(workflowTask);
                            	}
                            }
                            /*
                             * Now find nested subworkflows that also need to have their tasks skipped
                             */
                            for(Task workflowTask : workflow.getTasks()) {
                            	if(TaskType.SUB_WORKFLOW.name().equals(workflowTask.getTaskType()) && StringUtils.isNotBlank(workflowTask.getSubWorkflowId())) {
                               		Workflow subWorkflow = executionDAOFacade.getWorkflowById(workflowTask.getSubWorkflowId(), true);
                            		if(subWorkflow != null) {
                            			skipTasksAffectedByTerminateTask(subWorkflow);                                		
                            		}
                            	}
                            }
                            executionDAOFacade.updateTasks(terminateTasksToBeUpdated);
                            if(workflowInstance.getStatus().equals(WorkflowStatus.COMPLETED)) {
                            	completeWorkflow(workflow);
                            } else {
                                workflow.setStatus(workflowInstance.getStatus());
                                terminate(workflow, new TerminateWorkflowException("Workflow is FAILED by TERMINATE task: " + task.getTaskId()));
                            }
                            return true;
                        }
                        deciderService.externalizeTaskData(task);
                        tasksToBeUpdated.add(task);
                        stateChanged = true;
                    }
                }
            }

            if (!outcome.tasksToBeUpdated.isEmpty()) {
                for (Task task : tasksToBeUpdated) {
                    if (task.getStatus() != null && (!task.getStatus().equals(Task.Status.IN_PROGRESS)
                            || !task.getStatus().equals(Task.Status.SCHEDULED))) {
                        queueDAO.remove(QueueUtils.getQueueName(task), task.getTaskId());
                    }
                }
            }

            if (!outcome.tasksToBeUpdated.isEmpty() || !tasksToBeScheduled.isEmpty()) {
                executionDAOFacade.updateTasks(tasksToBeUpdated);
                executionDAOFacade.updateWorkflow(workflow);
            }

            stateChanged = scheduleTask(workflow, tasksToBeScheduled) || stateChanged;

            if (stateChanged) {
                decide(workflowId);
            }

        } catch (TerminateWorkflowException twe) {
            LOGGER.info("Execution terminated of workflow: {}", workflowId, twe);
            terminate(workflow, twe);
            return true;
        } catch (RuntimeException e) {
            LOGGER.error("Error deciding workflow: {}", workflowId, e);
            throw e;
        } finally {
            executionLockService.releaseLock(workflowId);
        }
        return false;
    }

    /**
     * When a TERMINATE task runs, it only affects the workflow in which it runs; it does not do anything with 
     * in-progress tasks and subworkflows that are still running. This recursive method will ensure that all tasks within
     * all subworkflows are set to SKIPPED status so they can complete.
     * @param workflow a subworkflow within the hierarchy of the original workflow containing the TERMINATE task
     */
    private void skipTasksAffectedByTerminateTask(Workflow workflow) {
    	if(!workflow.getStatus().isTerminal()) {
	        List<Task> tasksToBeUpdated = new ArrayList<Task>();
	        for(Task workflowTask : workflow.getTasks()) {
            	if(!workflowTask.getStatus().isTerminal()) {
            		workflowTask.setStatus(SKIPPED);
            		tasksToBeUpdated.add(workflowTask);
            	}
	        	if(TaskType.SUB_WORKFLOW.name().equals(workflowTask.getTaskType()) && StringUtils.isNotBlank(workflowTask.getSubWorkflowId())) {
	           		Workflow subWorkflow = executionDAOFacade.getWorkflowById(workflowTask.getSubWorkflowId(), true);
	           		if(subWorkflow != null) {
	           			skipTasksAffectedByTerminateTask(subWorkflow);
	           		}
	        	}
	        }
	        if (!tasksToBeUpdated.isEmpty()) {
	            executionDAOFacade.updateTasks(tasksToBeUpdated);
	            workflow.setStatus(Workflow.WorkflowStatus.TERMINATED);
	            workflow.setReasonForIncompletion("Parent workflow was terminated with a TERMINATE task");
	            executionDAOFacade.updateWorkflow(workflow);
	        }
    	}
    }

    @VisibleForTesting
    List<Task> dedupAndAddTasks(Workflow workflow, List<Task> tasks) {
        List<String> tasksInWorkflow = workflow.getTasks().stream()
                .map(task -> task.getReferenceTaskName() + "_" + task.getRetryCount())
                .collect(Collectors.toList());

        List<Task> dedupedTasks = tasks.stream()
                .filter(task -> !tasksInWorkflow.contains(task.getReferenceTaskName() + "_" + task.getRetryCount()))
                .collect(Collectors.toList());

        workflow.getTasks().addAll(dedupedTasks);
        return dedupedTasks;
    }

    /**
     * @throws ApplicationException if the workflow cannot be paused
     */
    public void pauseWorkflow(String workflowId) {
        try {
            executionLockService.acquireLock(workflowId, 60000);
            WorkflowStatus status = WorkflowStatus.PAUSED;
            Workflow workflow = executionDAOFacade.getWorkflowById(workflowId, false);
            if (workflow.getStatus().isTerminal()) {
                throw new ApplicationException(CONFLICT, "Workflow id " + workflowId + " has ended, status cannot be updated.");
            }
            if (workflow.getStatus().equals(status)) {
                return;        //Already paused!
            }
            workflow.setStatus(status);
            executionDAOFacade.updateWorkflow(workflow);
        } finally {
            executionLockService.releaseLock(workflowId);
        }
    }

    /**
     * @param workflowId
     * @throws IllegalStateException
     */
    public void resumeWorkflow(String workflowId) {
        Workflow workflow = executionDAOFacade.getWorkflowById(workflowId, false);
        if (!workflow.getStatus().equals(WorkflowStatus.PAUSED)) {
            throw new IllegalStateException("The workflow " + workflowId + " is not PAUSED so cannot resume. " +
                    "Current status is " + workflow.getStatus().name());
        }
        workflow.setStatus(WorkflowStatus.RUNNING);
        executionDAOFacade.updateWorkflow(workflow);
        decide(workflowId);
    }

    /**
     * @param workflowId
     * @param taskReferenceName
     * @param skipTaskRequest
     * @throws IllegalStateException
     */
    public void skipTaskFromWorkflow(String workflowId, String taskReferenceName, SkipTaskRequest skipTaskRequest) {

        Workflow wf = executionDAOFacade.getWorkflowById(workflowId, true);

        // FIXME Backwards compatibility for legacy workflows already running.
        // This code will be removed in a future version.
        wf = metadataMapperService.populateWorkflowWithDefinitions(wf);

        // If the wf is not running then cannot skip any task
        if (!wf.getStatus().equals(WorkflowStatus.RUNNING)) {
            String errorMsg = String.format("The workflow %s is not running so the task referenced by %s cannot be skipped", workflowId, taskReferenceName);
            throw new IllegalStateException(errorMsg);
        }
        // Check if the reference name is as per the workflowdef
        WorkflowTask wft = wf.getWorkflowDefinition().getTaskByRefName(taskReferenceName);
        if (wft == null) {
            String errorMsg = String.format("The task referenced by %s does not exist in the WorkflowDefinition %s", taskReferenceName, wf.getWorkflowName());
            throw new IllegalStateException(errorMsg);
        }
        // If the task is already started the again it cannot be skipped
        wf.getTasks().forEach(task -> {
            if (task.getReferenceTaskName().equals(taskReferenceName)) {
                String errorMsg = String.format("The task referenced %s has already been processed, cannot be skipped", taskReferenceName);
                throw new IllegalStateException(errorMsg);
            }
        });
        // Now create a "SKIPPED" task for this workflow
        Task theTask = new Task();
        theTask.setTaskId(IDGenerator.generate());
        theTask.setReferenceTaskName(taskReferenceName);
        theTask.setWorkflowInstanceId(workflowId);
        theTask.setWorkflowPriority(wf.getPriority());
        theTask.setStatus(SKIPPED);
        theTask.setTaskType(wft.getName());
        theTask.setCorrelationId(wf.getCorrelationId());
        if (skipTaskRequest != null) {
            theTask.setInputData(skipTaskRequest.getTaskInput());
            theTask.setOutputData(skipTaskRequest.getTaskOutput());
            theTask.setInputMessage(skipTaskRequest.getTaskInputMessage());
            theTask.setOutputMessage(skipTaskRequest.getTaskOutputMessage());
        }
        executionDAOFacade.createTasks(Collections.singletonList(theTask));
        decide(workflowId);
    }

    public Workflow getWorkflow(String workflowId, boolean includeTasks) {
        return executionDAOFacade.getWorkflowById(workflowId, includeTasks);
    }

    public void addTaskToQueue(Task task) {
        // put in queue
        String taskQueueName = QueueUtils.getQueueName(task);
        if (task.getCallbackAfterSeconds() > 0) {
            queueDAO.push(taskQueueName, task.getTaskId(), task.getWorkflowPriority(), task.getCallbackAfterSeconds());
        } else {
            queueDAO.push(taskQueueName, task.getTaskId(), task.getWorkflowPriority(), 0);
        }
        LOGGER.debug("Added task {} with priority {} to queue {} with call back seconds {}", task, task.getWorkflowPriority(), taskQueueName, task.getCallbackAfterSeconds());
    }

    //Executes the async system task
    public void executeSystemTask(WorkflowSystemTask systemTask, String taskId, int callbackTime) {
        try {
            Task task = executionDAOFacade.getTaskById(taskId);
            if (task == null) {
                LOGGER.error("TaskId: {} could not be found while executing SystemTask", taskId);
                return;
            }
            LOGGER.debug("Task: {} fetched from execution DAO for taskId: {}", task, taskId);
            String queueName = QueueUtils.getQueueName(task);
            if (task.getStatus().isTerminal()) {
                //Tune the SystemTaskWorkerCoordinator's queues - if the queue size is very big this can happen!
                LOGGER.info("Task {}/{} was already completed.", task.getTaskType(), task.getTaskId());
                queueDAO.remove(queueName, task.getTaskId());
                return;
            }

            String workflowId = task.getWorkflowInstanceId();
            Workflow workflow = executionDAOFacade.getWorkflowById(workflowId, true);

            if (task.getStartTime() == 0) {
                task.setStartTime(System.currentTimeMillis());
                Monitors.recordQueueWaitTime(task.getTaskDefName(), task.getQueueWaitTime());
            }

            if (workflow.getStatus().isTerminal()) {
                LOGGER.info("Workflow {} has been completed for {}/{}", workflow.getWorkflowId(), systemTask.getName(), task.getTaskId());
                if (!task.getStatus().isTerminal()) {
                    task.setStatus(CANCELED);
                }
                executionDAOFacade.updateTask(task);
                queueDAO.remove(queueName, task.getTaskId());
                return;
            }

            if (task.getStatus().equals(SCHEDULED)) {
                if (executionDAOFacade.exceedsInProgressLimit(task)) {
                    //to do add a metric to record this
                    LOGGER.warn("Concurrent Execution limited for {}:{}", taskId, task.getTaskDefName());
                    // Postpone a message, so that it would be available for poll again.
                    queueDAO.postpone(queueName, taskId, task.getWorkflowPriority(), queueTaskMessagePostponeSeconds);
                    return;
                }
                if (task.getRateLimitPerFrequency() > 0 && executionDAOFacade.exceedsRateLimitPerFrequency(task, metadataDAO.getTaskDef(task.getTaskDefName()))) {
                    LOGGER.warn("RateLimit Execution limited for {}:{}, limit:{}", taskId, task.getTaskDefName(), task.getRateLimitPerFrequency());
                    // Postpone a message, so that it would be available for poll again.
                    queueDAO.postpone(queueName, taskId, task.getWorkflowPriority(), queueTaskMessagePostponeSeconds);
                    return;
                }
            }

            LOGGER.debug("Executing {}/{}-{}", task.getTaskType(), task.getTaskId(), task.getStatus());
            if (task.getStatus() == SCHEDULED || !systemTask.isAsyncComplete(task)) {
                task.setPollCount(task.getPollCount() + 1);
                executionDAOFacade.updateTask(task);
            }

            deciderService.populateTaskData(task);

            // Stop polling for asyncComplete system tasks that are not in SCHEDULED state
            if (systemTask.isAsyncComplete(task) && task.getStatus() != SCHEDULED) {
                queueDAO.remove(QueueUtils.getQueueName(task), task.getTaskId());
                return;
            }

            switch (task.getStatus()) {
                case SCHEDULED:
                    systemTask.start(workflow, task, this);
                    break;

                case IN_PROGRESS:
                    systemTask.execute(workflow, task, this);
                    break;
                default:
                    break;
            }

            if (!task.getStatus().isTerminal()) {
                task.setCallbackAfterSeconds(callbackTime);
            }

            updateTask(new TaskResult(task));
            LOGGER.debug("Done Executing {}/{}-{} output={}", task.getTaskType(), task.getTaskId(), task.getStatus(),
                task.getOutputData().toString());

        } catch (Exception e) {
            Monitors.error(className, "executeSystemTask");
            LOGGER.error("Error executing system task - {}, with id: {}", systemTask, taskId, e);
        }
    }

    @VisibleForTesting
    void setTaskDomains(List<Task> tasks, Workflow workflow) {
        Map<String, String> taskToDomain = workflow.getTaskToDomain();
        if (taskToDomain != null) {
            // Step 1: Apply * mapping to all tasks, if present.
            String domainstr = taskToDomain.get("*");
            if (StringUtils.isNotBlank(domainstr)) {
                String[] domains = domainstr.split(",");
                tasks.forEach(task -> {
                    // Filter out SystemTask
                    if (!TaskType.isSystemTask(task.getTaskType())) {
                        // Check which domain worker is polling
                        // Set the task domain
                        task.setDomain(getActiveDomain(task.getTaskType(), domains));
                    }
                });
            }
            // Step 2: Override additional mappings.
            tasks.forEach(task -> {
                if (!TaskType.isSystemTask(task.getTaskType())) {
                    String taskDomainstr = taskToDomain.get(task.getTaskType());
                    if (taskDomainstr != null) {
                        task.setDomain(getActiveDomain(task.getTaskType(), taskDomainstr.split(",")));
                    }
                }
            });
        }
    }

    /**
     * Gets the active domain from the list of domains where the task is to be queued.
     * The domain list must be ordered.
     * In sequence, check if any worker has polled for last `activeWorkerLastPollInSecs` seconds, if so that is the Active domain.
     * When no active domains are found:
     *   <li> If NO_DOMAIN token is provided, return null.
     *   <li> Else, return last domain from list.
     *
     * @param taskType the taskType of the task for which active domain is to be found
     * @param domains  the array of domains for the task. (Must contain atleast one element).
     * @return the active domain where the task will be queued
     */
    @VisibleForTesting
    String getActiveDomain(String taskType, String[] domains) {
        if (domains == null || domains.length == 0) {
            return null;
        }

        return Arrays.stream(domains)
                .filter(domain -> !domain.equalsIgnoreCase("NO_DOMAIN"))
                .map(domain -> executionDAOFacade.getTaskPollDataByDomain(taskType, domain.trim()))
                .filter(Objects::nonNull)
                .filter(validateLastPolledTime)
                .findFirst()
                .map(PollData::getDomain)
                .orElse(domains[domains.length - 1].trim().equalsIgnoreCase("NO_DOMAIN") ? null : domains[domains.length - 1].trim());
    }

    private long getTaskDuration(long s, Task task) {
        long duration = task.getEndTime() - task.getStartTime();
        s += duration;
        if (task.getRetriedTaskId() == null) {
            return s;
        }
        return s + getTaskDuration(s, executionDAOFacade.getTaskById(task.getRetriedTaskId()));
    }

    @VisibleForTesting
    boolean scheduleTask(Workflow workflow, List<Task> tasks) {
        List<Task> createdTasks;

        try {
            if (tasks == null || tasks.isEmpty()) {
                return false;
            }

            // Get the highest seq number
            int count = workflow.getTasks().stream()
                    .mapToInt(Task::getSeq)
                    .max()
                    .orElse(0);

            for (Task task : tasks) {
                if (task.getSeq() == 0) { // Set only if the seq was not set
                    task.setSeq(++count);
                }
            }

            // Save the tasks in the DAO
            createdTasks = executionDAOFacade.createTasks(tasks);

            List<Task> systemTasks = createdTasks.stream()
                    .filter(isSystemTask)
                    .collect(Collectors.toList());

            List<Task> tasksToBeQueued = createdTasks.stream()
                    .filter(isSystemTask.negate())
                    .collect(Collectors.toList());

            boolean startedSystemTasks = false;

            // Traverse through all the system tasks, start the sync tasks, in case of async queue the tasks
            for (Task task : systemTasks) {
                WorkflowSystemTask workflowSystemTask = WorkflowSystemTask.get(task.getTaskType());
                if (workflowSystemTask == null) {
                    throw new ApplicationException(NOT_FOUND, "No system task found by name " + task.getTaskType());
                }
                if (task.getStatus() != null && !task.getStatus().isTerminal() && task.getStartTime() == 0) {
                    task.setStartTime(System.currentTimeMillis());
                }
                if (!workflowSystemTask.isAsync()) {
                    try {
                        deciderService.populateTaskData(task);
                        workflowSystemTask.start(workflow, task, this);
                    } catch (Exception e) {
                        String errorMsg = String.format("Unable to start system task: %s, {id: %s, name: %s}", task.getTaskType(), task.getTaskId(), task.getTaskDefName());
                        throw new ApplicationException(Code.INTERNAL_ERROR, errorMsg, e);
                    }
                    startedSystemTasks = true;
                    deciderService.externalizeTaskData(task);
                    executionDAOFacade.updateTask(task);
                } else {
                    tasksToBeQueued.add(task);
                }
            }

            addTaskToQueue(tasksToBeQueued);
            return startedSystemTasks;
        } catch (Exception e) {
            List<String> taskIds = tasks.stream()
                    .map(Task::getTaskId)
                    .collect(Collectors.toList());
            String errorMsg = String.format("Error scheduling tasks: %s, for workflow: %s", taskIds, workflow.getWorkflowId());
            LOGGER.error(errorMsg, e);
            Monitors.error(className, "scheduleTask");
            // TODO Provide a better implementation of rollbackTasks considering all the edge cases.
            // Throwing exception to avoid workflow ending up in irrecoverable state.
            // rollbackTasks(workflow.getWorkflowId(), createdTasks);
            throw new TerminateWorkflowException(errorMsg);
        }
    }

    /**
     * Rolls back all newly created tasks in a workflow, essentially resetting the workflow state, in case of an exception during task creation or task enqueuing.
     *
     * @param createdTasks a {@link List} of newly created tasks in the workflow which are to be rolled back
     */
    @VisibleForTesting
    void rollbackTasks(String workflowId, List<Task> createdTasks) {
        String description = "rolling back task from DAO for " + workflowId;
        String operation = "rollbackTasks";

        try {
            // rollback all newly created tasks in the workflow
            createdTasks.forEach(task -> new RetryUtil<>().retryOnException(() ->
            {
                if (task.getTaskType().equals(SUB_WORKFLOW.name())) {
                    executionDAOFacade.removeWorkflow(task.getSubWorkflowId(), false);
                }
                executionDAOFacade.removeTask(task.getTaskId());
                return null;
            }, null, null, 3, description, operation));
        } catch (Exception e) {
            String errorMsg = String.format("Error scheduling/rolling back tasks for workflow: %s", workflowId);
            LOGGER.error(errorMsg, e);
            throw new TerminateWorkflowException(errorMsg);
        }
    }

    private void addTaskToQueue(final List<Task> tasks) {
        for (Task task : tasks) {
            addTaskToQueue(task);
        }
    }

    private void terminate(final Workflow workflow, TerminateWorkflowException tw) {
        if (!workflow.getStatus().isTerminal()) {
            workflow.setStatus(tw.workflowStatus);
        }

        String failureWorkflow = workflow.getWorkflowDefinition().getFailureWorkflow();
        if (failureWorkflow != null) {
            if (failureWorkflow.startsWith("$")) {
                String[] paramPathComponents = failureWorkflow.split("\\.");
                String name = paramPathComponents[2]; // name of the input parameter
                failureWorkflow = (String) workflow.getInput().get(name);
            }
        }
        if (tw.task != null) {
            executionDAOFacade.updateTask(tw.task);
        }
        terminateWorkflow(workflow, tw.getMessage(), failureWorkflow);
    }

    private boolean rerunWF(String workflowId, String taskId, Map<String, Object> taskInput,
                            Map<String, Object> workflowInput, String correlationId) {

        // Get the workflow
        Workflow workflow = executionDAOFacade.getWorkflowById(workflowId, true);

        // If the task Id is null it implies that the entire workflow has to be rerun
        if (taskId == null) {
            // remove all tasks
            workflow.getTasks().forEach(task -> executionDAOFacade.removeTask(task.getTaskId()));
            // Set workflow as RUNNING
            workflow.setStatus(WorkflowStatus.RUNNING);
            // Reset failure reason from previous run to default
            workflow.setReasonForIncompletion(null);
            workflow.setFailedReferenceTaskNames(new HashSet<>());
            if (correlationId != null) {
                workflow.setCorrelationId(correlationId);
            }
            if (workflowInput != null) {
                workflow.setInput(workflowInput);
            }

            executionDAOFacade.updateWorkflow(workflow);

            decide(workflowId);
            return true;
        }

        // Now iterate through the tasks and find the "specific" task
        Task rerunFromTask = null;
        for (Task task : workflow.getTasks()) {
            if (task.getTaskId().equals(taskId)) {
                rerunFromTask = task;
                break;
            } else {
                // If not found look into sub workflows
                if (task.getTaskType().equalsIgnoreCase(SubWorkflow.NAME)) {
                    String subWorkflowId = task.getSubWorkflowId();
                    if (rerunWF(subWorkflowId, taskId, taskInput, null, null)) {
                        rerunFromTask = task;
                        break;
                    }
                }
            }
        }

        if (rerunFromTask != null) {
            // set workflow as RUNNING
            workflow.setStatus(WorkflowStatus.RUNNING);
            // Reset failure reason from previous run to default
            workflow.setReasonForIncompletion(null);
            workflow.setFailedReferenceTaskNames(new HashSet<>());
            if (correlationId != null) {
                workflow.setCorrelationId(correlationId);
            }
            if (workflowInput != null) {
                workflow.setInput(workflowInput);
            }
            // Add to decider queue
            queueDAO.push(DECIDER_QUEUE, workflow.getWorkflowId(), workflow.getPriority(), config.getSweepFrequency());
            executionDAOFacade.updateWorkflow(workflow);
<<<<<<< HEAD
            executionDAOFacade.updateTasks(workflow.getTasks());
            
=======
            //update tasks in datastore to update workflow-tasks relationship for archived workflows
            executionDAOFacade.updateTasks(workflow.getTasks());
>>>>>>> f5cbfa24
            // Remove all tasks after the "rerunFromTask"
            for (Task task : workflow.getTasks()) {
                if (task.getSeq() > rerunFromTask.getSeq()) {
                    executionDAOFacade.removeTask(task.getTaskId());
                }
            }
            //reset fields before restarting the task
            rerunFromTask.setScheduledTime(System.currentTimeMillis());
            rerunFromTask.setStartTime(0);
            rerunFromTask.setUpdateTime(0);
            rerunFromTask.setEndTime(0);
            rerunFromTask.setOutputData(null);
            rerunFromTask.setExternalOutputPayloadStoragePath(null);
            if (rerunFromTask.getTaskType().equalsIgnoreCase(SubWorkflow.NAME)) {
                // if task is sub workflow set task as IN_PROGRESS and reset start time
                rerunFromTask.setStatus(IN_PROGRESS);
                rerunFromTask.setStartTime(System.currentTimeMillis());
            } else {
                // Set the task to rerun as SCHEDULED
                rerunFromTask.setStatus(SCHEDULED);
                if (taskInput != null) {
                    rerunFromTask.setInputData(taskInput);
                }
                addTaskToQueue(rerunFromTask);
            }
            rerunFromTask.setExecuted(false);
            executionDAOFacade.updateTask(rerunFromTask);

            decide(workflowId);
            return true;
        }
        return false;
    }

    public void scheduleNextIteration(Task loopTask, Workflow workflow) {
        //Schedule only first loop over task. Rest will be taken care in Decider Service when this task will get completed.
        List<Task> scheduledLoopOverTasks = deciderService.getTasksToBeScheduled(workflow, loopTask.getWorkflowTask().getLoopOver().get(0), loopTask.getRetryCount(), null);
        scheduledLoopOverTasks.stream().forEach(t -> {
            t.setReferenceTaskName(TaskUtils.appendIteration(t.getReferenceTaskName(), loopTask.getIteration()));
            t.setIteration(loopTask.getIteration());
        });
        scheduleTask(workflow, scheduledLoopOverTasks);
    }

    public TaskDef getTaskDefinition(Task task) {
        return task.getTaskDefinition()
                .orElseGet(() -> Optional.ofNullable(metadataDAO.getTaskDef(task.getWorkflowTask().getName()))
                        .orElseThrow(() -> {
                            String reason = String.format("Invalid task specified. Cannot find task by name %s in the task definitions", task.getWorkflowTask().getName());
                            return new TerminateWorkflowException(reason);
                        }));
    }

    private boolean updateParentWorkflow(Workflow subWorkflow) {
        Task subWorkflowTask = executionDAOFacade.getTaskById(subWorkflow.getParentWorkflowTaskId());
        Workflow parentWorkflow = executionDAOFacade.getWorkflowById(subWorkflow.getParentWorkflowId(), false);
        return updateParentWorkflow(subWorkflowTask, subWorkflow, parentWorkflow);
    }

    /**
     * Update parent Workflow based on Subworkflow state.
     * Updates the provided subWorkflowTask and/or parentWorkflow inplace, where applicable.
     * @param subWorkflowTask
     * @param subWorkflow
     * @param parentWorkflow
     * @return
     */
    @VisibleForTesting
    protected boolean updateParentWorkflow(Task subWorkflowTask, Workflow subWorkflow, Workflow parentWorkflow) {
        WorkflowDef parentDef = Optional.ofNullable(parentWorkflow.getWorkflowDefinition())
                .orElseGet(() -> metadataDAO.getWorkflowDef(parentWorkflow.getWorkflowName(), parentWorkflow.getWorkflowVersion())
                        .orElseThrow(() -> new ApplicationException(NOT_FOUND, String.format("Unable to find parent workflow definition for %s", parentWorkflow.getWorkflowId())))
                );
        LOGGER.debug("Evaluating parent workflow: {} for sub-workflow: {}", subWorkflow.getParentWorkflowId(), subWorkflow.getWorkflowId());

        // On Subworkflow complete or terminate..
        if (subWorkflow.getStatus().isTerminal()) {
            if (parentWorkflow.getStatus().equals(WorkflowStatus.FAILED)) {
                String warningMsg = String.format("Not evaluating parent workflow: %s in FAILED state for subworkflow: %s in terminal state.",
                        parentWorkflow.getWorkflowId(), subWorkflow.getWorkflowId());
                LOGGER.warn(warningMsg);
                return false;
            } else if (subWorkflowTask.getStatus().equals(IN_PROGRESS)) {
                LOGGER.debug("Subworkflow: {} is {}, updating parent workflow: {}",
                        subWorkflow.getWorkflowId(), subWorkflow.getStatus().name(), parentWorkflow.getWorkflowId());
                SubWorkflow subWorkflowSystemTask = new SubWorkflow();
                subWorkflowSystemTask.execute(subWorkflow, subWorkflowTask, this);
                // Keep Subworkflow task's data consistent with Subworkflow's.
                if (subWorkflowTask.getStatus().isTerminal() && subWorkflowTask.getExternalOutputPayloadStoragePath() != null && !subWorkflowTask.getOutputData().isEmpty()) {
                    Map<String, Object> parentWorkflowTaskOutputData = subWorkflowTask.getOutputData();
                    deciderService.populateTaskData(subWorkflowTask);
                    subWorkflowTask.getOutputData().putAll(parentWorkflowTaskOutputData);
                    deciderService.externalizeTaskData(subWorkflowTask);
                }
                return true;
            } else {
                LOGGER.warn("Unable to evaluate parent workflow: {} in status: {}, and subworkflow: {} in status: {}",
                        parentWorkflow.getWorkflowId(), parentWorkflow.getStatus().name(),
                        subWorkflow.getWorkflowId(), subWorkflow.getStatus().name());
            }
        } else {
            // On workflow retry or restart..
            if (StringUtils.isBlank(parentDef.getFailureWorkflow()) && parentWorkflow.getStatus().isTerminal() && subWorkflowTask.getStatus().isTerminal()) {
                LOGGER.debug("Subworkflow: {} is {}, resetting failed parent workflow: {}, and Subworkflow task: {} status to IN_PROGRESS",
                        subWorkflow.getWorkflowId(), subWorkflow.getStatus().name(), parentWorkflow.getWorkflowId(), subWorkflow.getParentWorkflowTaskId());
                subWorkflowTask.setStatus(IN_PROGRESS);
                executionDAOFacade.updateTask(subWorkflowTask);
                parentWorkflow.setStatus(WorkflowStatus.RUNNING);
                executionDAOFacade.updateWorkflow(parentWorkflow);
                return true;
            } else if (parentWorkflow.getStatus().equals(WorkflowStatus.RUNNING)) {
                if (subWorkflowTask.getStatus().isTerminal()) {
                    String errorMsg = String.format("Subworkflow: %s is in RUNNING state, but Subworkflow task: %s in parent workflow: %s is in FAILED state.",
                            subWorkflow.getWorkflowId(),subWorkflowTask.getTaskId(), parentWorkflow.getWorkflowId());
                    LOGGER.warn(errorMsg);
                    throw new IllegalStateException(errorMsg);
                } else {
                    // parentWorkflow, subWorkflowTask and subWorkflow are in non-terminal state
                    return false;
                }
            } else {
                LOGGER.warn("Unable to evaluate parent workflow: {} in status: {}, and subworkflow: {} in status: {}",
                        parentWorkflow.getWorkflowId(), parentWorkflow.getStatus().name(),
                        subWorkflow.getWorkflowId(), subWorkflow.getStatus().name());
            }
        }
        return false;
    }

    @VisibleForTesting
    void updateParentWorkflowTask(Workflow subWorkflow) {
        SubWorkflow subWorkflowSystemTask = new SubWorkflow();
        Task subWorkflowTask = executionDAOFacade.getTaskById(subWorkflow.getParentWorkflowTaskId());
        subWorkflowSystemTask.execute(subWorkflow, subWorkflowTask, this);
        if (subWorkflowTask.getStatus().isTerminal() && subWorkflowTask.getExternalOutputPayloadStoragePath() != null && !subWorkflowTask.getOutputData().isEmpty()) {
            Map<String, Object> parentWorkflowTaskOutputData = subWorkflowTask.getOutputData();
            deciderService.populateTaskData(subWorkflowTask);
            subWorkflowTask.getOutputData().putAll(parentWorkflowTaskOutputData);
            deciderService.externalizeTaskData(subWorkflowTask);
        }
        executionDAOFacade.updateTask(subWorkflowTask);
    }
}<|MERGE_RESOLUTION|>--- conflicted
+++ resolved
@@ -67,29 +67,11 @@
 import java.util.Optional;
 import java.util.function.Predicate;
 import java.util.stream.Collectors;
-<<<<<<< HEAD
-import java.util.Comparator; 
-
-import static com.netflix.conductor.common.metadata.tasks.Task.Status.CANCELED;
-import static com.netflix.conductor.common.metadata.tasks.Task.Status.COMPLETED;
-import static com.netflix.conductor.common.metadata.tasks.Task.Status.FAILED;
-import static com.netflix.conductor.common.metadata.tasks.Task.Status.FAILED_WITH_TERMINAL_ERROR;
-import static com.netflix.conductor.common.metadata.tasks.Task.Status.IN_PROGRESS;
-import static com.netflix.conductor.common.metadata.tasks.Task.Status.SCHEDULED;
-import static com.netflix.conductor.common.metadata.tasks.Task.Status.SKIPPED;
-import static com.netflix.conductor.common.metadata.tasks.Task.Status.valueOf;
-import static com.netflix.conductor.core.execution.ApplicationException.Code.CONFLICT;
-import static com.netflix.conductor.core.execution.ApplicationException.Code.INVALID_INPUT;
-import static com.netflix.conductor.core.execution.ApplicationException.Code.NOT_FOUND;
-import static java.util.Comparator.comparingInt;
-import static java.util.stream.Collectors.groupingBy;
-import static java.util.stream.Collectors.maxBy;
-=======
 import javax.inject.Inject;
 import org.apache.commons.lang3.StringUtils;
 import org.slf4j.Logger;
 import org.slf4j.LoggerFactory;
->>>>>>> f5cbfa24
+import java.util.Comparator;
 
 /**
  * @author Viren Workflow services provider interface
@@ -557,13 +539,10 @@
             throw new ApplicationException(CONFLICT, "Workflow has not started yet");
         }
 
-<<<<<<< HEAD
-=======
         // Get all FAILED or CANCELED tasks that are not COMPLETED (or reach other terminal states) on further executions.
         // // Eg: for Seq of tasks task1.CANCELED, task1.COMPLETED, task1 shouldn't be retried.
         // Throw an exception if there are no FAILED tasks.
         // Handle JOIN task CANCELED status as special case.
->>>>>>> f5cbfa24
         Map<String, Task> retriableMap = new HashMap<>();
         for (Task task : workflow.getTasks()) {
             switch (task.getStatus()) {
@@ -573,16 +552,10 @@
                     retriableMap.put(task.getReferenceTaskName(), task);
                     break;
                 case CANCELED:
-<<<<<<< HEAD
-                    if (task.getTaskType().equalsIgnoreCase(TaskType.JOIN.toString())) {
-                        task.setStatus(IN_PROGRESS);
-                        // Task doesn't have to updated yet. Will be updated along with other Workflow tasks downstream.
-=======
                     if (task.getTaskType().equalsIgnoreCase(TaskType.JOIN.toString()) ||
                         task.getTaskType().equalsIgnoreCase(TaskType.DO_WHILE.toString())) {
                         task.setStatus(IN_PROGRESS);
                         // Task doesn't have to be updated yet. Will be updated along with other Workflow tasks downstream.
->>>>>>> f5cbfa24
                     } else {
                         retriableMap.put(task.getReferenceTaskName(), task);
                     }
@@ -593,11 +566,7 @@
             }
         }
 
-<<<<<<< HEAD
-         if (retriableMap.values().size() == 0) {
-=======
         if (retriableMap.values().size() == 0) {
->>>>>>> f5cbfa24
             throw new ApplicationException(CONFLICT,
                     "There are no retriable tasks! Use restart if you want to attempt entire workflow execution again.");
         }
@@ -608,17 +577,7 @@
         // Add to decider queue
         queueDAO.push(DECIDER_QUEUE, workflow.getWorkflowId(), workflow.getPriority(), config.getSweepFrequency());
         executionDAOFacade.updateWorkflow(workflow);
-   
-        List<Task> retriableTasks = retriableMap.values().stream()
-                .sorted(Comparator.comparingInt(Task::getSeq))
-                .map(this::taskToBeRescheduled)
-                .collect(Collectors.toList());
-
-<<<<<<< HEAD
-        scheduleTask(workflow, retriableTasks);
-        executionDAOFacade.updateTasks(workflow.getTasks());
-        dedupAndAddTasks(workflow, retriableTasks);
-=======
+
         // taskToBeRescheduled would set task `retried` to true, and hence it's important to updateTasks after obtaining task copy from taskToBeRescheduled.
         List<Task> retriableTasks = retriableMap.values().stream()
                 .sorted(Comparator.comparingInt(Task::getSeq))
@@ -629,7 +588,6 @@
         // Note: updateTasks before updateWorkflow might fail when Workflow is archived and doesn't exist in primary store.
         executionDAOFacade.updateTasks(workflow.getTasks());
         scheduleTask(workflow, retriableTasks);
->>>>>>> f5cbfa24
 
         decide(workflowId);
 
@@ -865,13 +823,6 @@
             return;
         }
 
-<<<<<<< HEAD
-	if (taskResult.getStatus() == TaskResult.Status.IN_PROGRESS && task.getStartTime() == 0) {
-		task.setStartTime(System.currentTimeMillis());
-	}
-        task.setStatus(valueOf(taskResult.getStatus().name()));
-        task.setOutputData(taskResult.getOutputData());
-=======
         if (workflowInstance.getStatus().isTerminal()) {
             // Workflow is in terminal state
             queueDAO.remove(taskQueueName, taskResult.getTaskId());
@@ -880,6 +831,9 @@
             return;
         }
 
+        if (taskResult.getStatus() == TaskResult.Status.IN_PROGRESS && task.getStartTime() == 0) {
+            task.setStartTime(System.currentTimeMillis());
+        }
         // for system tasks, setting to SCHEDULED would mean restarting the task which is undesirable
         // for worker tasks, set status to SCHEDULED and push to the queue
         if (!isSystemTask.test(task) && taskResult.getStatus() == Status.IN_PROGRESS) {
@@ -887,7 +841,6 @@
         } else {
             task.setStatus(valueOf(taskResult.getStatus().name()));
         }
->>>>>>> f5cbfa24
         task.setOutputMessage(taskResult.getOutputMessage());
         task.setReasonForIncompletion(taskResult.getReasonForIncompletion());
         task.setWorkerId(taskResult.getWorkerId());
@@ -924,6 +877,7 @@
                     case FAILED:
                     case FAILED_WITH_TERMINAL_ERROR:
                     case TIMED_OUT:
+                    case NO_OP:
                         queueDAO.remove(taskQueueName, taskResult.getTaskId());
                         LOGGER.debug("Task: {} removed from taskQueue: {} since the task status is {}", task, taskQueueName, task.getStatus().name());
                         break;
@@ -962,31 +916,6 @@
         taskResult.getLogs().forEach(taskExecLog -> taskExecLog.setTaskId(task.getTaskId()));
         executionDAOFacade.addTaskExecLog(taskResult.getLogs());
 
-<<<<<<< HEAD
-        switch (task.getStatus()) {
-            case COMPLETED:
-            case CANCELED:
-            case FAILED:
-            case FAILED_WITH_TERMINAL_ERROR:
-            case TIMED_OUT:
-            case NO_OP:
-                queueDAO.remove(taskQueueName, taskResult.getTaskId());
-                LOGGER.debug("Task: {} removed from taskQueue: {} since the task status is {}", task, taskQueueName, task.getStatus().name());
-                break;
-            case IN_PROGRESS:
-                // put it back in queue based on callbackAfterSeconds
-                long callBack = taskResult.getCallbackAfterSeconds();
-                queueDAO.remove(taskQueueName, task.getTaskId());
-                LOGGER.debug("Task: {} removed from taskQueue: {} since the task status is {}", task, taskQueueName, task.getStatus().name());
-                queueDAO.push(taskQueueName, task.getTaskId(), callBack); // Milliseconds
-                LOGGER.debug("Task: {} pushed back to taskQueue: {} since the task status is {} with callbackAfterSeconds: {}", task, taskQueueName, task.getStatus().name(), callBack);
-                break;
-            default:
-                break;
-        }
-
-=======
->>>>>>> f5cbfa24
         decide(workflowId);
 
         if (task.getStatus().isTerminal()) {
@@ -1092,7 +1021,7 @@
                             	if(TaskType.SUB_WORKFLOW.name().equals(workflowTask.getTaskType()) && StringUtils.isNotBlank(workflowTask.getSubWorkflowId())) {
                                		Workflow subWorkflow = executionDAOFacade.getWorkflowById(workflowTask.getSubWorkflowId(), true);
                             		if(subWorkflow != null) {
-                            			skipTasksAffectedByTerminateTask(subWorkflow);                                		
+                            			skipTasksAffectedByTerminateTask(subWorkflow);
                             		}
                             	}
                             }
@@ -1146,7 +1075,7 @@
     }
 
     /**
-     * When a TERMINATE task runs, it only affects the workflow in which it runs; it does not do anything with 
+     * When a TERMINATE task runs, it only affects the workflow in which it runs; it does not do anything with
      * in-progress tasks and subworkflows that are still running. This recursive method will ensure that all tasks within
      * all subworkflows are set to SKIPPED status so they can complete.
      * @param workflow a subworkflow within the hierarchy of the original workflow containing the TERMINATE task
@@ -1636,13 +1565,8 @@
             // Add to decider queue
             queueDAO.push(DECIDER_QUEUE, workflow.getWorkflowId(), workflow.getPriority(), config.getSweepFrequency());
             executionDAOFacade.updateWorkflow(workflow);
-<<<<<<< HEAD
-            executionDAOFacade.updateTasks(workflow.getTasks());
-            
-=======
             //update tasks in datastore to update workflow-tasks relationship for archived workflows
             executionDAOFacade.updateTasks(workflow.getTasks());
->>>>>>> f5cbfa24
             // Remove all tasks after the "rerunFromTask"
             for (Task task : workflow.getTasks()) {
                 if (task.getSeq() > rerunFromTask.getSeq()) {
