--- conflicted
+++ resolved
@@ -100,27 +100,15 @@
 	}
 
 	public String startWorkflow(String name, int version, String correlationId, Map<String, Object> input, String event, Map<String, String> taskToDomain) throws Exception {
-		return startWorkflow(name, version, input, correlationId, null, null, event, taskToDomain, Collections.emptyMap());
-	}
-
-	public String startWorkflow(String name, int version, String correlationId, Map<String, Object> input, String event, Map<String, String> taskToDomain, Map<String, Object> headers) throws Exception {
-		return startWorkflow(name, version, input, correlationId, null, null, event, taskToDomain, headers);
+		return startWorkflow(name, version, input, correlationId, null, null, event, taskToDomain);
 	}
 	
 	public String startWorkflow(String name, int version, Map<String, Object> input, String correlationId, String parentWorkflowId, String parentWorkflowTaskId, String event) throws Exception {
-		return startWorkflow(name, version, input, correlationId, parentWorkflowId, parentWorkflowTaskId, event, null, Collections.emptyMap());
+		return startWorkflow(name, version, input, correlationId, parentWorkflowId, parentWorkflowTaskId, event, null);
 	}
 	
 	public String startWorkflow(String name, int version, Map<String, Object> input, String correlationId, String parentWorkflowId, String parentWorkflowTaskId, String event, Map<String, String> taskToDomain) throws Exception {
-<<<<<<< HEAD
-		return startWorkflow(name, version, input, correlationId, parentWorkflowId, parentWorkflowTaskId, event, taskToDomain, Collections.emptyMap());
-	}
-
-	public String startWorkflow(String name, int version, Map<String, Object> input, String correlationId, String parentWorkflowId, String parentWorkflowTaskId, String event, Map<String, String> taskToDomain, Map<String, Object> headers) throws Exception {
-
-=======
-		
->>>>>>> 68115b53
+		
 		try {
 			
 			if(input == null){
@@ -162,7 +150,6 @@
 			wf.setUpdateTime(null);
 			wf.setEvent(event);
 			wf.setTaskToDomain(taskToDomain);
-			wf.setHeaders(headers);
 			edao.createWorkflow(wf);
 
 			// send wf start message
