/**
 * Copyright 2016 Netflix, Inc.
 * <p>
 * Licensed under the Apache License, Version 2.0 (the "License");
 * you may not use this file except in compliance with the License.
 * You may obtain a copy of the License at
 * <p>
 * http://www.apache.org/licenses/LICENSE-2.0
 * <p>
 * Unless required by applicable law or agreed to in writing, software
 * distributed under the License is distributed on an "AS IS" BASIS,
 * WITHOUT WARRANTIES OR CONDITIONS OF ANY KIND, either express or implied.
 * See the License for the specific language governing permissions and
 * limitations under the License.
 */
/**
 *
 */
package com.netflix.conductor.core.execution;

import com.google.common.annotations.VisibleForTesting;
import com.google.common.base.Preconditions;
import com.netflix.conductor.annotations.Trace;
import com.netflix.conductor.common.metadata.tasks.PollData;
import com.netflix.conductor.common.metadata.tasks.Task;
import com.netflix.conductor.common.metadata.tasks.TaskResult;
import com.netflix.conductor.common.metadata.workflow.RerunWorkflowRequest;
import com.netflix.conductor.common.metadata.workflow.SkipTaskRequest;
import com.netflix.conductor.common.metadata.workflow.WorkflowDef;
import com.netflix.conductor.common.metadata.workflow.WorkflowTask;
import com.netflix.conductor.common.run.Workflow;
import com.netflix.conductor.common.run.Workflow.WorkflowStatus;
import com.netflix.conductor.core.WorkflowContext;
import com.netflix.conductor.core.config.Configuration;
import com.netflix.conductor.core.execution.ApplicationException.Code;
import com.netflix.conductor.core.execution.DeciderService.DeciderOutcome;
import com.netflix.conductor.core.execution.tasks.WorkflowSystemTask;
import com.netflix.conductor.core.utils.IDGenerator;
import com.netflix.conductor.core.utils.QueueUtils;
import com.netflix.conductor.dao.ExecutionDAO;
import com.netflix.conductor.dao.MetadataDAO;
import com.netflix.conductor.dao.QueueDAO;
import com.netflix.conductor.metrics.Monitors;
import org.apache.commons.lang3.StringUtils;
import org.slf4j.Logger;
import org.slf4j.LoggerFactory;

import javax.inject.Inject;
import java.util.ArrayList;
import java.util.Arrays;
import java.util.HashMap;
import java.util.List;
import java.util.Map;
import java.util.Objects;
import java.util.Set;
import java.util.function.Predicate;
import java.util.stream.Collectors;

import static com.netflix.conductor.common.metadata.tasks.Task.Status.CANCELED;
import static com.netflix.conductor.common.metadata.tasks.Task.Status.COMPLETED;
import static com.netflix.conductor.common.metadata.tasks.Task.Status.FAILED;
import static com.netflix.conductor.common.metadata.tasks.Task.Status.FAILED_WITH_TERMINAL_ERROR;
import static com.netflix.conductor.common.metadata.tasks.Task.Status.IN_PROGRESS;
import static com.netflix.conductor.common.metadata.tasks.Task.Status.SCHEDULED;
import static com.netflix.conductor.common.metadata.tasks.Task.Status.SKIPPED;
import static com.netflix.conductor.common.metadata.tasks.Task.Status.valueOf;

/**
 * @author Viren Workflow services provider interface
 */
@Trace
public class WorkflowExecutor {

    private static final Logger logger = LoggerFactory.getLogger(WorkflowExecutor.class);

    private MetadataDAO metadataDAO;

    private ExecutionDAO executionDAO;

    private QueueDAO queueDAO;

    private DeciderService deciderService;

    private Configuration config;

    private ParametersUtils parametersUtils = new ParametersUtils();

    public static final String deciderQueue = "_deciderQueue";

    private int activeWorkerLastPollnSecs;

    @Inject
    public WorkflowExecutor(DeciderService deciderService, MetadataDAO metadataDAO, ExecutionDAO executionDAO, QueueDAO queueDAO, Configuration config) {
        this.deciderService = deciderService;
        this.metadataDAO = metadataDAO;
        this.executionDAO = executionDAO;
        this.queueDAO = queueDAO;
        this.config = config;
        activeWorkerLastPollnSecs = config.getIntProperty("tasks.active.worker.lastpoll", 10);
    }

    public String startWorkflow(String name, int version, String correlationId, Map<String, Object> input) throws Exception {
        return startWorkflow(name, version, correlationId, input, null);
    }

    public String startWorkflow(String name, int version, String correlationId, Map<String, Object> input, String event) throws Exception {
        return startWorkflow(name, version, input, correlationId, null, null, event);
    }

    public String startWorkflow(String name, int version, String correlationId, Map<String, Object> input, String event, Map<String, String> taskToDomain) throws Exception {
        return startWorkflow(name, version, input, correlationId, null, null, event, taskToDomain);
    }

    public String startWorkflow(String name, int version, Map<String, Object> input, String correlationId, String parentWorkflowId, String parentWorkflowTaskId, String event) throws Exception {
        return startWorkflow(name, version, input, correlationId, parentWorkflowId, parentWorkflowTaskId, event, null);
    }

    private final Predicate<PollData> validateLastPolledTime = pd -> pd.getLastPollTime() > System.currentTimeMillis() - (activeWorkerLastPollnSecs * 1000);

    private final Predicate<Task> isSystemTask = task -> SystemTaskType.is(task.getTaskType());

    private final Predicate<Task> isNonTerminalTask = task -> !task.getStatus().isTerminal();

    public String startWorkflow(String workflowName, int workflowVersion, Map<String, Object> workflowInput,
                                String correlationId, String parentWorkflowId, String parentWorkflowTaskId,
                                String event, Map<String, String> taskToDomain) throws Exception {


        try {
            //Check if the input to the workflow is not null
            //QQ When is the payload of the input validated
            if (workflowInput == null) {
                logger.error("The input for the workflow {} cannot be NULL", workflowName);
                throw new ApplicationException(Code.INVALID_INPUT, "NULL input passed when starting workflow");
            }

            //Check if the workflow definition is valid
            WorkflowDef workflowDefinition = metadataDAO.get(workflowName, workflowVersion);
            if (workflowDefinition == null) {
                logger.error("There is no workflow defined with name {} and version {}", workflowName, workflowVersion);
                throw new ApplicationException(Code.NOT_FOUND, "No such workflow defined. name=" + workflowName + ", version=" + workflowVersion);
            }

            //because everything else is a system defined task
            Set<String> missingTaskDefs = workflowDefinition.all().stream()
                    .filter(wft -> wft.getType().equals(WorkflowTask.Type.SIMPLE.name()))
                    .map(wft2 -> wft2.getName())
                    .filter(task -> metadataDAO.getTaskDef(task) == null)
                    .collect(Collectors.toSet());

            if (!missingTaskDefs.isEmpty()) {
                logger.error("Cannot find the task definitions for the following tasks used in workflow: {}", missingTaskDefs);
                throw new ApplicationException(Code.INVALID_INPUT, "Cannot find the task definitions for the following tasks used in workflow: " + missingTaskDefs);
            }
            //A random UUID is assigned to the work flow instance
            String workflowId = IDGenerator.generate();

            // Persist the Workflow
            Workflow wf = new Workflow();
            wf.setWorkflowId(workflowId);
            wf.setCorrelationId(correlationId);
            wf.setWorkflowType(workflowName);
            wf.setVersion(workflowVersion);
            wf.setInput(workflowInput);
            wf.setStatus(WorkflowStatus.RUNNING);
            wf.setParentWorkflowId(parentWorkflowId);
            wf.setParentWorkflowTaskId(parentWorkflowTaskId);
            wf.setOwnerApp(WorkflowContext.get().getClientApp());
            wf.setCreateTime(System.currentTimeMillis());
            wf.setUpdatedBy(null);
            wf.setUpdateTime(null);
            wf.setEvent(event);
            wf.setTaskToDomain(taskToDomain);
            executionDAO.createWorkflow(wf);
            logger.info("A new instance of workflow {} created with workflow id {}", workflowName, workflowId);
            //then decide to see if anything needs to be done as part of the workflow
            decide(workflowId);

            return workflowId;

        } catch (Exception e) {
            Monitors.recordWorkflowStartError(workflowName, WorkflowContext.get().getClientApp());
            throw e;
        }
    }

    public String resetCallbacksForInProgressTasks(String workflowId) throws Exception {
        Workflow workflow = executionDAO.getWorkflow(workflowId, true);
        if (workflow.getStatus().isTerminal()) {
            throw new ApplicationException(Code.CONFLICT, "Workflow is completed.  status=" + workflow.getStatus());
        }

        // Get tasks that are in progress and have callbackAfterSeconds > 0
        // and set the callbackAfterSeconds to 0;
        for (Task t : workflow.getTasks()) {
            if (t.getStatus().equals(IN_PROGRESS) &&
                    t.getCallbackAfterSeconds() > 0) {
                if (queueDAO.setOffsetTime(QueueUtils.getQueueName(t), t.getTaskId(), 0)) {
                    t.setCallbackAfterSeconds(0);
                    executionDAO.updateTask(t);
                }
            }
        }
        ;
        return workflowId;
    }

    public String rerun(RerunWorkflowRequest request) throws Exception {
        Preconditions.checkNotNull(request.getReRunFromWorkflowId(), "reRunFromWorkflowId is missing");
        if (!rerunWF(request.getReRunFromWorkflowId(), request.getReRunFromTaskId(), request.getTaskInput(),
                request.getWorkflowInput(), request.getCorrelationId())) {
            throw new ApplicationException(Code.INVALID_INPUT, "Task " + request.getReRunFromTaskId() + " not found");
        }
        return request.getReRunFromWorkflowId();
    }

    public void rewind(String workflowId) throws Exception {
        Workflow workflow = executionDAO.getWorkflow(workflowId, true);
        if (!workflow.getStatus().isTerminal()) {
            throw new ApplicationException(Code.CONFLICT, "Workflow is still running.  status=" + workflow.getStatus());
        }

        // Remove all the tasks...
        workflow.getTasks().forEach(t -> executionDAO.removeTask(t.getTaskId()));
        workflow.getTasks().clear();
        workflow.setReasonForIncompletion(null);
        workflow.setStartTime(System.currentTimeMillis());
        workflow.setEndTime(0);
        // Change the status to running
        workflow.setStatus(WorkflowStatus.RUNNING);
        executionDAO.updateWorkflow(workflow);
        decide(workflowId);
    }

    public void retry(String workflowId) throws Exception {
        Workflow workflow = executionDAO.getWorkflow(workflowId, true);
        if (!workflow.getStatus().isTerminal()) {
            throw new ApplicationException(Code.CONFLICT, "Workflow is still running.  status=" + workflow.getStatus());
        }
        if (workflow.getTasks().isEmpty()) {
            throw new ApplicationException(Code.CONFLICT, "Workflow has not started yet");
        }

        // First get the failed task and the cancelled task
        Task failedTask = null;
        List<Task> cancelledTasks = new ArrayList<>();
        for (Task t : workflow.getTasks()) {
            if (t.getStatus().equals(FAILED)) {
                failedTask = t;
            } else if (t.getStatus().equals(CANCELED)) {
                cancelledTasks.add(t);
            }
        }
<<<<<<< HEAD
=======
        if (failedTask != null && !failedTask.getStatus().isTerminal()) {
            throw new ApplicationException(Code.CONFLICT,
                    "The last task is still not completed!  I can only retry the last failed task.  Use restart if you want to attempt entire workflow execution again.");
        }
        if (failedTask != null && failedTask.getStatus().isSuccessful()) {
            throw new ApplicationException(Code.CONFLICT,
                    "The last task has not failed!  I can only retry the last failed task.  Use restart if you want to attempt entire workflow execution again.");
        }
>>>>>>> d3217ec2

        List<Task> rescheduledTasks = new ArrayList<>();
        // Now reschedule the failed task
        Task taskToBeRetried = failedTask.copy();
        taskToBeRetried.setTaskId(IDGenerator.generate());
        taskToBeRetried.setRetriedTaskId(failedTask.getTaskId());
        taskToBeRetried.setStatus(SCHEDULED);
        taskToBeRetried.setRetryCount(failedTask.getRetryCount() + 1);
        rescheduledTasks.add(taskToBeRetried);

        // update the failed task in the DAO
        failedTask.setRetried(true);
        executionDAO.updateTask(failedTask);

        // Reschedule the cancelled task but if the join is cancelled set that to in progress
        cancelledTasks.forEach(task -> {
            if (task.getTaskType().equalsIgnoreCase(WorkflowTask.Type.JOIN.toString())) {
                task.setStatus(IN_PROGRESS);
                executionDAO.updateTask(task);
            } else {
                Task taskToBeRescheduled = task.copy();
                taskToBeRescheduled.setTaskId(IDGenerator.generate());
                taskToBeRescheduled.setRetriedTaskId(task.getTaskId());
                taskToBeRescheduled.setStatus(SCHEDULED);
                taskToBeRescheduled.setRetryCount(task.getRetryCount() + 1);
                rescheduledTasks.add(taskToBeRescheduled);
                // since the canceled task is being retried, update this
                task.setRetried(true);
                executionDAO.updateTask(task);
            }
        });

        scheduleTask(workflow, rescheduledTasks);

        workflow.setStatus(WorkflowStatus.RUNNING);
        executionDAO.updateWorkflow(workflow);
        executionDAO.updateTasks(workflow.getTasks());

        decide(workflowId);

    }

    public Task getPendingTaskByWorkflow(String taskReferenceName, String workflowId) {
        return executionDAO.getTasksForWorkflow(workflowId).stream()
                .filter(isNonTerminalTask)
                .filter(task -> task.getReferenceTaskName().equals(taskReferenceName))
                .findFirst() // There can only be one task by a given reference name running at a time.
                .orElse(null);
    }

    @VisibleForTesting
    void completeWorkflow(Workflow wf) throws Exception {
        logger.debug("Completing workflow execution for {}", wf.getWorkflowId());
        Workflow workflow = executionDAO.getWorkflow(wf.getWorkflowId(), false);

        if (workflow.getStatus().equals(WorkflowStatus.COMPLETED)) {
            executionDAO.removeFromPendingWorkflow(workflow.getWorkflowType(), workflow.getWorkflowId());
            logger.info("Workflow has already been completed.  Current status={}, workflowId= {}", workflow.getStatus(), wf.getWorkflowId());
            return;
        }

        if (workflow.getStatus().isTerminal()) {
            String msg = "Workflow has already been completed.  Current status " + workflow.getStatus();
            throw new ApplicationException(Code.CONFLICT, msg);
        }

        workflow.setStatus(WorkflowStatus.COMPLETED);
        workflow.setOutput(wf.getOutput());
        executionDAO.updateWorkflow(workflow);
        logger.debug("Completed workflow execution for {}", wf.getWorkflowId());
        executionDAO.updateTasks(wf.getTasks());

        // If the following task, for some reason fails, the sweep will take
        // care of this again!
        if (workflow.getParentWorkflowId() != null) {
            Workflow parent = executionDAO.getWorkflow(workflow.getParentWorkflowId(), false);
            logger.debug("Completed sub-workflow {}, deciding parent workflow {}", wf.getWorkflowId(), wf.getParentWorkflowId());
            decide(parent.getWorkflowId());
        }
        Monitors.recordWorkflowCompletion(workflow.getWorkflowType(), workflow.getEndTime() - workflow.getStartTime(), wf.getOwnerApp());
        queueDAO.remove(deciderQueue, workflow.getWorkflowId());    //remove from the sweep queue
        logger.debug("Removed workflow {} from decider queue", wf.getWorkflowId());
    }

    public void terminateWorkflow(String workflowId, String reason) throws Exception {
        Workflow workflow = executionDAO.getWorkflow(workflowId, true);
        workflow.setStatus(WorkflowStatus.TERMINATED);
        terminateWorkflow(workflow, reason, null);
    }

    public void terminateWorkflow(Workflow workflow, String reason, String failureWorkflow) throws Exception {

        if (!workflow.getStatus().isTerminal()) {
            workflow.setStatus(WorkflowStatus.TERMINATED);
        }

        String workflowId = workflow.getWorkflowId();
        workflow.setReasonForIncompletion(reason);
        executionDAO.updateWorkflow(workflow);

        List<Task> tasks = workflow.getTasks();
        for (Task task : tasks) {
            if (!task.getStatus().isTerminal()) {
                // Cancel the ones which are not completed yet....
                task.setStatus(CANCELED);
                if (isSystemTask.test(task)) {
                    WorkflowSystemTask stt = WorkflowSystemTask.get(task.getTaskType());
                    stt.cancel(workflow, task, this);
                    //SystemTaskType.valueOf(task.getTaskType()).cancel(workflow, task, this);
                }
                executionDAO.updateTask(task);
            }
            // And remove from the task queue if they were there
            queueDAO.remove(QueueUtils.getQueueName(task), task.getTaskId());
        }

        // If the following lines, for some reason fails, the sweep will take
        // care of this again!
        if (workflow.getParentWorkflowId() != null) {
            Workflow parent = executionDAO.getWorkflow(workflow.getParentWorkflowId(), false);
            decide(parent.getWorkflowId());
        }

        if (!StringUtils.isBlank(failureWorkflow)) {
            Map<String, Object> input = new HashMap<>();
            input.putAll(workflow.getInput());
            input.put("workflowId", workflowId);
            input.put("reason", reason);
            input.put("failureStatus", workflow.getStatus().toString());

            try {

                WorkflowDef latestFailureWorkflow = metadataDAO.getLatest(failureWorkflow);
                String failureWFId = startWorkflow(failureWorkflow, latestFailureWorkflow.getVersion(), input, workflowId, null, null, null);
                workflow.getOutput().put("conductor.failure_workflow", failureWFId);

            } catch (Exception e) {
                logger.error("Failed to start error workflow", e);
                workflow.getOutput().put("conductor.failure_workflow", "Error workflow " + failureWorkflow + " failed to start.  reason: " + e.getMessage());
                Monitors.recordWorkflowStartError(failureWorkflow, WorkflowContext.get().getClientApp());
            }
        }

        queueDAO.remove(deciderQueue, workflow.getWorkflowId());    //remove from the sweep queue
        executionDAO.removeFromPendingWorkflow(workflow.getWorkflowType(), workflow.getWorkflowId());

        // Send to atlas
        Monitors.recordWorkflowTermination(workflow.getWorkflowType(), workflow.getStatus(), workflow.getOwnerApp());
    }

    public void updateTask(TaskResult taskResult) throws Exception {
        if (taskResult == null) {
            logger.info("null task given for update..." + taskResult);
            throw new ApplicationException(Code.INVALID_INPUT, "Task object is null");
        }

        String workflowId = taskResult.getWorkflowInstanceId();
        Workflow workflowInstance = executionDAO.getWorkflow(workflowId);
        Task task = executionDAO.getTask(taskResult.getTaskId());

        logger.debug("Task: {} belonging to Workflow {} being updated", task, workflowInstance);

        String taskQueueName = QueueUtils.getQueueName(task);
        if (workflowInstance.getStatus().isTerminal()) {
            // Workflow is in terminal state
            queueDAO.remove(taskQueueName, taskResult.getTaskId());
            logger.debug("Workflow: {} is in terminal state Task: {} removed from Queue: {} during update task", workflowInstance, task, taskQueueName);
            if (!task.getStatus().isTerminal()) {
                task.setStatus(COMPLETED);
            }
            task.setOutputData(taskResult.getOutputData());
            task.setReasonForIncompletion(taskResult.getReasonForIncompletion());
            task.setWorkerId(taskResult.getWorkerId());
            executionDAO.updateTask(task);
            String msg = String.format("Workflow %s is already completed as %s, task=%s, reason=%s",
                    workflowInstance.getWorkflowId(), workflowInstance.getStatus(), task.getTaskType(), workflowInstance.getReasonForIncompletion());
            logger.info(msg);
            Monitors.recordUpdateConflict(task.getTaskType(), workflowInstance.getWorkflowType(), workflowInstance.getStatus());
            return;
        }

        if (task.getStatus().isTerminal()) {
            // Task was already updated....
            queueDAO.remove(taskQueueName, taskResult.getTaskId());
            logger.debug("Task: {} is in terminal state and is removed from the queue {} ", task, taskQueueName);
            String msg = String.format("Task is already completed as %s@%d, workflow status=%s, workflowId=%s, taskId=%s",
                    task.getStatus(), task.getEndTime(), workflowInstance.getStatus(), workflowInstance.getWorkflowId(), task.getTaskId());
            logger.info(msg);
            Monitors.recordUpdateConflict(task.getTaskType(), workflowInstance.getWorkflowType(), task.getStatus());
            return;
        }

        task.setStatus(valueOf(taskResult.getStatus().name()));
        task.setOutputData(taskResult.getOutputData());
        task.setReasonForIncompletion(taskResult.getReasonForIncompletion());
        task.setWorkerId(taskResult.getWorkerId());
        task.setCallbackAfterSeconds(taskResult.getCallbackAfterSeconds());

        if (task.getStatus().isTerminal()) {
            task.setEndTime(System.currentTimeMillis());
        }

        executionDAO.updateTask(task);

        //If the task has failed update the failed task reference name in the workflow.
        //This gives the ability to look at workflow and see what tasks have failed at a high level.
        if (FAILED.equals(task.getStatus()) || FAILED_WITH_TERMINAL_ERROR.equals(task.getStatus())) {
            workflowInstance.getFailedReferenceTaskNames().add(task.getReferenceTaskName());
            //In case of a FAILED_WITH_TERMINAL_ERROR the workflow will be terminated and the output of the task is never copied
            //ensuring the task output is copied to the workflow here
            if (FAILED_WITH_TERMINAL_ERROR.equals(task.getStatus())) {
                WorkflowDef workflowDef = metadataDAO.get(workflowInstance.getWorkflowType(), workflowInstance.getVersion());
                Map<String, Object> outputData = task.getOutputData();
                if (!workflowDef.getOutputParameters().isEmpty()) {
                    outputData = parametersUtils.getTaskInput(workflowDef.getOutputParameters(), workflowInstance, null, null);
                }
                workflowInstance.setOutput(outputData);
            }
            executionDAO.updateWorkflow(workflowInstance);
            logger.debug("Task: {} has a {} status and the Workflow has been updated with failed task reference", task, task.getStatus());
        }

        taskResult.getLogs().forEach(taskExecLog -> taskExecLog.setTaskId(task.getTaskId()));
        executionDAO.addTaskExecLog(taskResult.getLogs());

        switch (task.getStatus()) {

            case COMPLETED:
            case CANCELED:
            case FAILED:
            case FAILED_WITH_TERMINAL_ERROR:
                queueDAO.remove(taskQueueName, taskResult.getTaskId());
                logger.debug("Task: {} removed from taskQueue: {} since the task status is {}", task, taskQueueName, task.getStatus().name());
                break;
            case IN_PROGRESS:
                // put it back in queue based on callbackAfterSeconds
                long callBack = taskResult.getCallbackAfterSeconds();
                queueDAO.remove(taskQueueName, task.getTaskId());
                logger.debug("Task: {} removed from taskQueue: {} since the task status is {}", task, taskQueueName, task.getStatus().name());
                queueDAO.push(taskQueueName, task.getTaskId(), callBack); // Milliseconds
                logger.debug("Task: {} pushed back to taskQueue: {} since the task status is {} with callbackAfterSeconds: {}", task, taskQueueName, task.getStatus().name(), callBack);
                break;
            default:
                break;
        }

        decide(workflowId);

        if (task.getStatus().isTerminal()) {
            long duration = getTaskDuration(0, task);
            long lastDuration = task.getEndTime() - task.getStartTime();
            Monitors.recordTaskExecutionTime(task.getTaskDefName(), duration, true, task.getStatus());
            Monitors.recordTaskExecutionTime(task.getTaskDefName(), lastDuration, false, task.getStatus());
        }

    }

    public List<Task> getTasks(String taskType, String startKey, int count) throws Exception {
        return executionDAO.getTasks(taskType, startKey, count);
    }

    public List<Workflow> getRunningWorkflows(String workflowName) throws Exception {
        return executionDAO.getPendingWorkflowsByType(workflowName);

    }

    public List<String> getWorkflows(String name, Integer version, Long startTime, Long endTime) {
        List<Workflow> workflowsByType = executionDAO.getWorkflowsByType(name, startTime, endTime);
        return workflowsByType.stream()
                .filter(workflow -> workflow.getVersion() == version)
                .map(Workflow::getWorkflowId)
                .collect(Collectors.toList());

    }

    public List<String> getRunningWorkflowIds(String workflowName) throws Exception {
        return executionDAO.getRunningWorkflowIds(workflowName);
    }

    /**
     * @param workflowId ID of the workflow to evaluate the state for
     * @return true if the workflow has completed (success or failed), false otherwise.
     * @throws Exception If there was an error - caller should retry in this case.
     */
    public boolean decide(String workflowId) throws Exception {

        //If it is a new workflow the tasks will be still empty even though include tasks is true
        Workflow workflow = executionDAO.getWorkflow(workflowId, true);
        //QQ the definition can be null here
        WorkflowDef def = metadataDAO.get(workflow.getWorkflowType(), workflow.getVersion());

        try {
            DeciderOutcome outcome = deciderService.decide(workflow, def);
            if (outcome.isComplete) {
                completeWorkflow(workflow);
                return true;
            }

            List<Task> tasksToBeScheduled = outcome.tasksToBeScheduled;
            setTaskDomains(tasksToBeScheduled, workflow);
            List<Task> tasksToBeUpdated = outcome.tasksToBeUpdated;
            List<Task> tasksToBeRequeued = outcome.tasksToBeRequeued;
            boolean stateChanged = false;

            if (!tasksToBeRequeued.isEmpty()) {
                addTaskToQueue(tasksToBeRequeued);
            }
            workflow.getTasks().addAll(tasksToBeScheduled);

            for (Task task : tasksToBeScheduled) {
                if (isSystemTask.and(isNonTerminalTask).test(task)) {
                    WorkflowSystemTask workflowSystemTask = WorkflowSystemTask.get(task.getTaskType());
                    if (!workflowSystemTask.isAsync() && workflowSystemTask.execute(workflow, task, this)) {
                        tasksToBeUpdated.add(task);
                        stateChanged = true;
                    }
                }
            }

            stateChanged = scheduleTask(workflow, tasksToBeScheduled) || stateChanged;

            if (!outcome.tasksToBeUpdated.isEmpty() || !outcome.tasksToBeScheduled.isEmpty()) {
                executionDAO.updateTasks(tasksToBeUpdated);
                executionDAO.updateWorkflow(workflow);
                queueDAO.push(deciderQueue, workflow.getWorkflowId(), config.getSweepFrequency());
            }

            if (stateChanged) {
                decide(workflowId);
            }

        } catch (TerminateWorkflowException tw) {
            logger.debug(tw.getMessage(), tw);
            terminate(def, workflow, tw);
            return true;
        } catch (Exception e) {
            logger.error("Error deciding workflow: {}", workflowId, e);
            throw e;
        }
        return false;
    }

    public void pauseWorkflow(String workflowId) throws Exception {
        WorkflowStatus status = WorkflowStatus.PAUSED;
        Workflow workflow = executionDAO.getWorkflow(workflowId, false);
        if (workflow.getStatus().isTerminal()) {
            throw new ApplicationException(Code.CONFLICT, "Workflow id " + workflowId + " has ended, status cannot be updated.");
        }
        if (workflow.getStatus().equals(status)) {
            return;        //Already paused!
        }
        workflow.setStatus(status);
        executionDAO.updateWorkflow(workflow);
    }

    public void resumeWorkflow(String workflowId) throws Exception {
        Workflow workflow = executionDAO.getWorkflow(workflowId, false);
        if (!workflow.getStatus().equals(WorkflowStatus.PAUSED)) {
            throw new IllegalStateException("The workflow " + workflowId + " is PAUSED so cannot resume");
        }
        workflow.setStatus(WorkflowStatus.RUNNING);
        executionDAO.updateWorkflow(workflow);
        decide(workflowId);
    }

    public void skipTaskFromWorkflow(String workflowId, String taskReferenceName, SkipTaskRequest skipTaskRequest) throws Exception {

        Workflow wf = executionDAO.getWorkflow(workflowId, true);

        // If the wf is not running then cannot skip any task
        if (!wf.getStatus().equals(WorkflowStatus.RUNNING)) {
            String errorMsg = String.format("The workflow %s is not running so the task referenced by %s cannot be skipped", workflowId, taskReferenceName);
            throw new IllegalStateException(errorMsg);
        }
        // Check if the reference name is as per the workflowdef
        WorkflowDef wfd = metadataDAO.get(wf.getWorkflowType(), wf.getVersion());
        WorkflowTask wft = wfd.getTaskByRefName(taskReferenceName);
        if (wft == null) {
            String errorMsg = String.format("The task referenced by %s does not exist in the WorkflowDefinition %s", taskReferenceName, wf.getWorkflowType());
            throw new IllegalStateException(errorMsg);
        }
        // If the task is already started the again it cannot be skipped
        wf.getTasks().forEach(task -> {
            if (task.getReferenceTaskName().equals(taskReferenceName)) {
                String errorMsg = String.format("The task referenced %s has already been processed, cannot be skipped", taskReferenceName);
                throw new IllegalStateException(errorMsg);
            }
        });
        // Now create a "SKIPPED" task for this workflow
        Task theTask = new Task();
        theTask.setTaskId(IDGenerator.generate());
        theTask.setReferenceTaskName(taskReferenceName);
        theTask.setWorkflowInstanceId(workflowId);
        theTask.setStatus(SKIPPED);
        theTask.setTaskType(wft.getName());
        theTask.setCorrelationId(wf.getCorrelationId());
        if (skipTaskRequest != null) {
            theTask.setInputData(skipTaskRequest.getTaskInput());
            theTask.setOutputData(skipTaskRequest.getTaskOutput());
        }
        executionDAO.createTasks(Arrays.asList(theTask));
        decide(workflowId);
    }

    public Workflow getWorkflow(String workflowId, boolean includeTasks) {
        return executionDAO.getWorkflow(workflowId, includeTasks);
    }


    public void addTaskToQueue(Task task) throws Exception {
        // put in queue
        String taskQueueName = QueueUtils.getQueueName(task);
        queueDAO.remove(taskQueueName, task.getTaskId()); //QQ why do we need to remove the existing task ??
        if (task.getCallbackAfterSeconds() > 0) {
            queueDAO.push(taskQueueName, task.getTaskId(), task.getCallbackAfterSeconds());
        } else {
            queueDAO.push(taskQueueName, task.getTaskId(), 0);
        }
        logger.debug("Added task {} to queue {} with call back seconds {}", task, taskQueueName, task.getCallbackAfterSeconds());
    }

    //Executes the async system task
    public void executeSystemTask(WorkflowSystemTask systemTask, String taskId, int unackTimeout) {


        try {

            Task task = executionDAO.getTask(taskId);
            logger.info("Task: {} fetched from execution DAO for TaskId: {}", task, taskId);
            if (task.getStatus().isTerminal()) {
                //Tune the SystemTaskWorkerCoordinator's queues - if the queue size is very big this can happen!
                logger.info("Task {}/{} was already completed.", task.getTaskType(), task.getTaskId());
                queueDAO.remove(QueueUtils.getQueueName(task), task.getTaskId());
                return;
            }

            String workflowId = task.getWorkflowInstanceId();
            Workflow workflow = executionDAO.getWorkflow(workflowId, true);

            if (task.getStartTime() == 0) {
                task.setStartTime(System.currentTimeMillis());
                Monitors.recordQueueWaitTime(task.getTaskDefName(), task.getQueueWaitTime());
            }

            if (workflow.getStatus().isTerminal()) {
                logger.warn("Workflow {} has been completed for {}/{}", workflow.getWorkflowId(), systemTask.getName(), task.getTaskId());
                if (!task.getStatus().isTerminal()) {
                    task.setStatus(CANCELED);
                }
                executionDAO.updateTask(task);
                queueDAO.remove(QueueUtils.getQueueName(task), task.getTaskId());
                return;
            }

            if (task.getStatus().equals(SCHEDULED)) {

                if (executionDAO.exceedsInProgressLimit(task)) {
                    logger.warn("Rate limited for {}", task.getTaskDefName());
                    return;
                }
            }

            logger.info("Executing {}/{}-{}", task.getTaskType(), task.getTaskId(), task.getStatus());

            queueDAO.setUnackTimeout(QueueUtils.getQueueName(task), task.getTaskId(), systemTask.getRetryTimeInSecond() * 1000);
            task.setPollCount(task.getPollCount() + 1);
            executionDAO.updateTask(task);

            switch (task.getStatus()) {

                case SCHEDULED:
                    systemTask.start(workflow, task, this);
                    break;

                case IN_PROGRESS:
                    systemTask.execute(workflow, task, this);
                    break;
                default:
                    break;
            }

            if (!task.getStatus().isTerminal()) {
                task.setCallbackAfterSeconds(unackTimeout);
            }

            updateTask(new TaskResult(task));
            logger.info("Done Executing {}/{}-{} op={}", task.getTaskType(), task.getTaskId(), task.getStatus(), task.getOutputData().toString());

        } catch (Exception e) {
            logger.error("Error executing system task - {}, with id: {}", systemTask, taskId, e);
        }
    }

    public void setTaskDomains(List<Task> tasks, Workflow wf) {
        Map<String, String> taskToDomain = wf.getTaskToDomain();
        if (taskToDomain != null) {
            // Check if all tasks have the same domain "*"
            String domainstr = taskToDomain.get("*");
            if (domainstr != null) {
                String[] domains = domainstr.split(",");
                tasks.forEach(task -> {
                    // Filter out SystemTask
                    if (!WorkflowTask.Type.isSystemTask(task.getTaskType())) {
                        // Check which domain worker is polling
                        // Set the task domain
                        task.setDomain(getActiveDomain(task.getTaskType(), domains));
                    }
                });

            } else {
                tasks.forEach(task -> {
                    if (!WorkflowTask.Type.isSystemTask(task.getTaskType())) {
                        String taskDomainstr = taskToDomain.get(task.getTaskType());
                        if (taskDomainstr != null) {
                            task.setDomain(getActiveDomain(task.getTaskType(), taskDomainstr.split(",")));
                        }
                    }
                });
            }
        }
    }

    private String getActiveDomain(String taskType, String[] domains) {
        // The domain list has to be ordered.
        // In sequence check if any worker has polled for last 30 seconds, if so that isSystemTask the Active domain
        return Arrays.stream(domains)
                .map(domain -> executionDAO.getPollData(taskType, domain.trim()))
                .filter(Objects::nonNull)
                .filter(validateLastPolledTime)
                .findFirst()
                .map(PollData::getDomain) //QQ is the domain saved in the executionDAO same as the domain passed in ??
                .orElse(null);
    }

    private long getTaskDuration(long s, Task task) {
        long duration = task.getEndTime() - task.getStartTime();
        s += duration;
        if (task.getRetriedTaskId() == null) {
            return s;
        }
        return s + getTaskDuration(s, executionDAO.getTask(task.getRetriedTaskId()));
    }

    @VisibleForTesting
    boolean scheduleTask(Workflow workflow, List<Task> tasks) throws Exception {

        if (tasks == null || tasks.isEmpty()) {
            return false;
        }

        // Get the highest seq number
        int count = workflow.getTasks().stream()
                .mapToInt(Task::getSeq)
                .max()
                .orElse(0);

        for (Task task : tasks) {
            if (task.getSeq() == 0) { // Set only if the seq was not set
                task.setSeq(++count);
            }
        }

        // Save the tasks in the DAO
        List<Task> created = executionDAO.createTasks(tasks);

        List<Task> createdSystemTasks = created.stream()
                .filter(isSystemTask)
                .collect(Collectors.toList());

        List<Task> tasksToBeQueued = created.stream()
                .filter(isSystemTask.negate())
                .collect(Collectors.toList());

        boolean startedSystemTasks = false;

        // Traverse through all the system tasks, start the sync tasks, in case of async queue the tasks
        for (Task task : createdSystemTasks) {
            WorkflowSystemTask workflowSystemTask = WorkflowSystemTask.get(task.getTaskType());
            if (workflowSystemTask == null) {
                throw new RuntimeException("No system task found by name " + task.getTaskType());
            }
            task.setStartTime(System.currentTimeMillis());
            if (!workflowSystemTask.isAsync()) {
                workflowSystemTask.start(workflow, task, this);
                startedSystemTasks = true;
                executionDAO.updateTask(task);
            } else {
                tasksToBeQueued.add(task);
            }
        }

        addTaskToQueue(tasksToBeQueued);
        return startedSystemTasks;
    }

    private void addTaskToQueue(final List<Task> tasks) throws Exception {
        for (Task task : tasks) {
            addTaskToQueue(task);
        }
    }

    private void terminate(final WorkflowDef def, final Workflow workflow, TerminateWorkflowException tw) throws Exception {

        if (!workflow.getStatus().isTerminal()) {
            workflow.setStatus(tw.workflowStatus);
        }

        String failureWorkflow = def.getFailureWorkflow();
        if (failureWorkflow != null) {
            if (failureWorkflow.startsWith("$")) {
                String[] paramPathComponents = failureWorkflow.split("\\.");
                String name = paramPathComponents[2]; // name of the input parameter
                failureWorkflow = (String) workflow.getInput().get(name);
            }
        }
        if (tw.task != null) {
            executionDAO.updateTask(tw.task);
        }
        terminateWorkflow(workflow, tw.getMessage(), failureWorkflow);
    }

    private boolean rerunWF(String workflowId, String taskId, Map<String, Object> taskInput,
                            Map<String, Object> workflowInput, String correlationId) throws Exception {

        // Get the workflow
        Workflow workflow = executionDAO.getWorkflow(workflowId);

        // If the task Id is null it implies that the entire workflow has to be rerun
        if (taskId == null) {
            // remove all tasks
            workflow.getTasks().forEach(task -> executionDAO.removeTask(task.getTaskId()));
            // Set workflow as RUNNING
            workflow.setStatus(WorkflowStatus.RUNNING);
            if (correlationId != null) {
                workflow.setCorrelationId(correlationId);
            }
            if (workflowInput != null) {
                workflow.setInput(workflowInput);
            }

            executionDAO.updateWorkflow(workflow);

            decide(workflowId);
            return true;
        }

        // Now iterate through the tasks and find the "specific" task
        Task rerunFromTask = null;
        for (Task task : workflow.getTasks()) {
            if (task.getTaskId().equals(taskId)) {
                rerunFromTask = task;
                break;
            } else {
                // If not found look into sub workflows
                if (task.getTaskType().equalsIgnoreCase("SUB_WORKFLOW")) {
                    String subWorkflowId = task.getInputData().get("subWorkflowId").toString();
                    if (rerunWF(subWorkflowId, taskId, taskInput, null, null)) {
                        rerunFromTask = task;
                        break;
                    }
                }
            }
        }


        if (rerunFromTask != null) {
            // Remove all tasks after the "rerunFromTask"
            for (Task task : workflow.getTasks()) {
                if (task.getSeq() > rerunFromTask.getSeq()) {
                    executionDAO.removeTask(task.getTaskId());
                }
            }
            if (rerunFromTask.getTaskType().equalsIgnoreCase("SUB_WORKFLOW")) {
                // if task is sub workflow set task as IN_PROGRESS
                rerunFromTask.setStatus(IN_PROGRESS);
                executionDAO.updateTask(rerunFromTask);
            } else {
                // Set the task to rerun
                rerunFromTask.setStatus(SCHEDULED);
                if (taskInput != null) {
                    rerunFromTask.setInputData(taskInput);
                }
                rerunFromTask.setExecuted(false);
                executionDAO.updateTask(rerunFromTask);
                addTaskToQueue(rerunFromTask);
            }
            // and set workflow as RUNNING
            workflow.setStatus(WorkflowStatus.RUNNING);
            if (correlationId != null) {
                workflow.setCorrelationId(correlationId);
            }
            if (workflowInput != null) {
                workflow.setInput(workflowInput);
            }

            executionDAO.updateWorkflow(workflow);

            decide(workflowId);
            return true;
        }

        return false;
    }

}<|MERGE_RESOLUTION|>--- conflicted
+++ resolved
@@ -251,17 +251,11 @@
                 cancelledTasks.add(t);
             }
         }
-<<<<<<< HEAD
-=======
-        if (failedTask != null && !failedTask.getStatus().isTerminal()) {
-            throw new ApplicationException(Code.CONFLICT,
-                    "The last task is still not completed!  I can only retry the last failed task.  Use restart if you want to attempt entire workflow execution again.");
-        }
+
         if (failedTask != null && failedTask.getStatus().isSuccessful()) {
             throw new ApplicationException(Code.CONFLICT,
                     "The last task has not failed!  I can only retry the last failed task.  Use restart if you want to attempt entire workflow execution again.");
         }
->>>>>>> d3217ec2
 
         List<Task> rescheduledTasks = new ArrayList<>();
         // Now reschedule the failed task
