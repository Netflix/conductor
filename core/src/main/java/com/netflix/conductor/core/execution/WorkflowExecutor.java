/*
 * Copyright 2022 Netflix, Inc.
 * <p>
 * Licensed under the Apache License, Version 2.0 (the "License"); you may not use this file except in compliance with
 * the License. You may obtain a copy of the License at
 * <p>
 * http://www.apache.org/licenses/LICENSE-2.0
 * <p>
 * Unless required by applicable law or agreed to in writing, software distributed under the License is distributed on
 * an "AS IS" BASIS, WITHOUT WARRANTIES OR CONDITIONS OF ANY KIND, either express or implied. See the License for the
 * specific language governing permissions and limitations under the License.
 */
package com.netflix.conductor.core.execution;

import java.util.*;
import java.util.function.Predicate;
import java.util.stream.Collectors;

import org.apache.commons.lang3.StringUtils;
import org.apache.commons.lang3.time.StopWatch;
import org.slf4j.Logger;
import org.slf4j.LoggerFactory;
import org.springframework.context.ApplicationEventPublisher;
import org.springframework.context.event.EventListener;
import org.springframework.stereotype.Component;

import com.netflix.conductor.annotations.Trace;
import com.netflix.conductor.annotations.VisibleForTesting;
import com.netflix.conductor.common.metadata.tasks.*;
import com.netflix.conductor.common.metadata.workflow.RerunWorkflowRequest;
import com.netflix.conductor.common.metadata.workflow.SkipTaskRequest;
import com.netflix.conductor.common.metadata.workflow.WorkflowDef;
import com.netflix.conductor.common.metadata.workflow.WorkflowTask;
import com.netflix.conductor.common.run.Workflow;
import com.netflix.conductor.common.utils.TaskUtils;
import com.netflix.conductor.core.WorkflowContext;
import com.netflix.conductor.core.config.ConductorProperties;
import com.netflix.conductor.core.dal.ExecutionDAOFacade;
import com.netflix.conductor.core.event.WorkflowCreationEvent;
import com.netflix.conductor.core.event.WorkflowEvaluationEvent;
import com.netflix.conductor.core.exception.*;
import com.netflix.conductor.core.execution.tasks.SystemTaskRegistry;
import com.netflix.conductor.core.execution.tasks.Terminate;
import com.netflix.conductor.core.execution.tasks.WorkflowSystemTask;
import com.netflix.conductor.core.listener.WorkflowStatusListener;
import com.netflix.conductor.core.metadata.MetadataMapperService;
import com.netflix.conductor.core.utils.IDGenerator;
import com.netflix.conductor.core.utils.ParametersUtils;
import com.netflix.conductor.core.utils.QueueUtils;
import com.netflix.conductor.core.utils.Utils;
import com.netflix.conductor.dao.MetadataDAO;
import com.netflix.conductor.dao.QueueDAO;
import com.netflix.conductor.metrics.Monitors;
import com.netflix.conductor.model.TaskModel;
import com.netflix.conductor.model.WorkflowModel;
import com.netflix.conductor.service.ExecutionLockService;

import static com.netflix.conductor.core.utils.Utils.DECIDER_QUEUE;
import static com.netflix.conductor.model.TaskModel.Status.*;

/** Workflow services provider interface */
@Trace
@Component
public class WorkflowExecutor {

    private static final Logger LOGGER = LoggerFactory.getLogger(WorkflowExecutor.class);
    private static final int EXPEDITED_PRIORITY = 10;
    private static final String CLASS_NAME = WorkflowExecutor.class.getSimpleName();
    private static final Predicate<TaskModel> UNSUCCESSFUL_TERMINAL_TASK =
            task -> !task.getStatus().isSuccessful() && task.getStatus().isTerminal();
    private static final Predicate<TaskModel> UNSUCCESSFUL_JOIN_TASK =
            UNSUCCESSFUL_TERMINAL_TASK.and(t -> TaskType.TASK_TYPE_JOIN.equals(t.getTaskType()));
    private static final Predicate<TaskModel> NON_TERMINAL_TASK =
            task -> !task.getStatus().isTerminal();
    private final MetadataDAO metadataDAO;
    private final QueueDAO queueDAO;
    private final DeciderService deciderService;
    private final ConductorProperties properties;
    private final MetadataMapperService metadataMapperService;
    private final ExecutionDAOFacade executionDAOFacade;
    private final ParametersUtils parametersUtils;
    private final IDGenerator idGenerator;
    private final WorkflowStatusListener workflowStatusListener;
    private final SystemTaskRegistry systemTaskRegistry;
    private final ApplicationEventPublisher eventPublisher;
    private long activeWorkerLastPollMs;
    private final ExecutionLockService executionLockService;

    private final Predicate<PollData> validateLastPolledTime =
            pollData ->
                    pollData.getLastPollTime()
                            > System.currentTimeMillis() - activeWorkerLastPollMs;

    public WorkflowExecutor(
            DeciderService deciderService,
            MetadataDAO metadataDAO,
            QueueDAO queueDAO,
            MetadataMapperService metadataMapperService,
            WorkflowStatusListener workflowStatusListener,
            ExecutionDAOFacade executionDAOFacade,
            ConductorProperties properties,
            ExecutionLockService executionLockService,
            SystemTaskRegistry systemTaskRegistry,
            ParametersUtils parametersUtils,
            IDGenerator idGenerator,
            ApplicationEventPublisher eventPublisher) {
        this.deciderService = deciderService;
        this.metadataDAO = metadataDAO;
        this.queueDAO = queueDAO;
        this.properties = properties;
        this.metadataMapperService = metadataMapperService;
        this.executionDAOFacade = executionDAOFacade;
        this.activeWorkerLastPollMs = properties.getActiveWorkerLastPollTimeout().toMillis();
        this.workflowStatusListener = workflowStatusListener;
        this.executionLockService = executionLockService;
        this.parametersUtils = parametersUtils;
        this.idGenerator = idGenerator;
        this.systemTaskRegistry = systemTaskRegistry;
<<<<<<< HEAD
    }

    public String startWorkflow(
            String name,
            Integer version,
            String correlationId,
            Map<String, Object> input,
            String externalInputPayloadStoragePath) {
        return startWorkflow(
                name, version, correlationId, input, externalInputPayloadStoragePath, null);
    }

    public String startWorkflow(
            String name,
            Integer version,
            String correlationId,
            Integer priority,
            Map<String, Object> input,
            String externalInputPayloadStoragePath) {
        return startWorkflow(
                name,
                version,
                correlationId,
                priority,
                input,
                externalInputPayloadStoragePath,
                null);
    }

    public String startWorkflow(
            String name,
            Integer version,
            String correlationId,
            Map<String, Object> input,
            String externalInputPayloadStoragePath,
            String event) {
        return startWorkflow(
                name,
                version,
                input,
                externalInputPayloadStoragePath,
                correlationId,
                null,
                null,
                event);
    }

    public String startWorkflow(
            String name,
            Integer version,
            String correlationId,
            Integer priority,
            Map<String, Object> input,
            String externalInputPayloadStoragePath,
            String event) {
        return startWorkflow(
                name,
                version,
                input,
                externalInputPayloadStoragePath,
                correlationId,
                priority,
                null,
                null,
                event,
                null);
    }

    public String startWorkflow(
            String name,
            Integer version,
            String correlationId,
            Map<String, Object> input,
            String externalInputPayloadStoragePath,
            String event,
            Map<String, String> taskToDomain) {
        return startWorkflow(
                name,
                version,
                correlationId,
                0,
                input,
                externalInputPayloadStoragePath,
                event,
                taskToDomain);
    }

    public String startWorkflow(
            String name,
            Integer version,
            String correlationId,
            Integer priority,
            Map<String, Object> input,
            String externalInputPayloadStoragePath,
            String event,
            Map<String, String> taskToDomain) {
        return startWorkflow(
                name,
                version,
                input,
                externalInputPayloadStoragePath,
                correlationId,
                priority,
                null,
                null,
                event,
                taskToDomain);
    }

    public String startWorkflow(
            String name,
            Integer version,
            Map<String, Object> input,
            String externalInputPayloadStoragePath,
            String correlationId,
            String parentWorkflowId,
            String parentWorkflowTaskId,
            String event) {
        return startWorkflow(
                name,
                version,
                input,
                externalInputPayloadStoragePath,
                correlationId,
                parentWorkflowId,
                parentWorkflowTaskId,
                event,
                null);
    }

    public String startWorkflow(
            WorkflowDef workflowDefinition,
            Map<String, Object> workflowInput,
            String externalInputPayloadStoragePath,
            String correlationId,
            String event,
            Map<String, String> taskToDomain) {
        return startWorkflow(
                workflowDefinition,
                workflowInput,
                externalInputPayloadStoragePath,
                correlationId,
                0,
                event,
                taskToDomain);
    }

    public String startWorkflow(
            WorkflowDef workflowDefinition,
            Map<String, Object> workflowInput,
            String externalInputPayloadStoragePath,
            String correlationId,
            Integer priority,
            String event,
            Map<String, String> taskToDomain) {
        return startWorkflow(
                workflowDefinition,
                workflowInput,
                externalInputPayloadStoragePath,
                correlationId,
                priority,
                null,
                null,
                event,
                taskToDomain);
    }

    public String startWorkflow(
            String name,
            Integer version,
            Map<String, Object> workflowInput,
            String externalInputPayloadStoragePath,
            String correlationId,
            String parentWorkflowId,
            String parentWorkflowTaskId,
            String event,
            Map<String, String> taskToDomain) {
        return startWorkflow(
                name,
                version,
                workflowInput,
                externalInputPayloadStoragePath,
                correlationId,
                0,
                parentWorkflowId,
                parentWorkflowTaskId,
                event,
                taskToDomain);
    }

    public String startWorkflow(
            String name,
            Integer version,
            Map<String, Object> workflowInput,
            String externalInputPayloadStoragePath,
            String correlationId,
            Integer priority,
            String parentWorkflowId,
            String parentWorkflowTaskId,
            String event,
            Map<String, String> taskToDomain) {
        WorkflowDef workflowDefinition =
                metadataMapperService.lookupForWorkflowDefinition(name, version);

        return startWorkflow(
                workflowDefinition,
                workflowInput,
                externalInputPayloadStoragePath,
                correlationId,
                priority,
                parentWorkflowId,
                parentWorkflowTaskId,
                event,
                taskToDomain);
    }

    public String startWorkflow(
            WorkflowDef workflowDefinition,
            Map<String, Object> workflowInput,
            String externalInputPayloadStoragePath,
            String correlationId,
            Integer priority,
            String parentWorkflowId,
            String parentWorkflowTaskId,
            String event,
            Map<String, String> taskToDomain) {

        workflowDefinition = metadataMapperService.populateTaskDefinitions(workflowDefinition);

        // perform validations
        validateWorkflow(workflowDefinition, workflowInput, externalInputPayloadStoragePath);

        // A random UUID is assigned to the work flow instance
        String workflowId = idGenerator.generate();

        // Persist the Workflow
        WorkflowModel workflow = new WorkflowModel();
        workflow.setWorkflowId(workflowId);
        workflow.setCorrelationId(correlationId);
        workflow.setPriority(priority == null ? 0 : priority);
        workflow.setWorkflowDefinition(workflowDefinition);
        workflow.setStatus(WorkflowModel.Status.RUNNING);
        workflow.setParentWorkflowId(parentWorkflowId);
        workflow.setParentWorkflowTaskId(parentWorkflowTaskId);
        workflow.setOwnerApp(WorkflowContext.get().getClientApp());
        workflow.setCreateTime(System.currentTimeMillis());
        workflow.setUpdatedBy(null);
        workflow.setUpdatedTime(null);
        workflow.setEvent(event);
        workflow.setTaskToDomain(taskToDomain);
        workflow.setVariables(workflowDefinition.getVariables());

        if (workflowInput != null && !workflowInput.isEmpty()) {
            Map<String, Object> parsedInput =
                    parametersUtils.getWorkflowInput(workflowDefinition, workflowInput);
            workflow.setInput(parsedInput);
        } else {
            workflow.setExternalInputPayloadStoragePath(externalInputPayloadStoragePath);
        }

        try {
            createAndDecide(workflow);
            Monitors.recordWorkflowStartSuccess(
                    workflow.getWorkflowName(),
                    String.valueOf(workflow.getWorkflowVersion()),
                    workflow.getOwnerApp());
            return workflowId;
        } catch (Exception e) {
            Monitors.recordWorkflowStartError(
                    workflowDefinition.getName(), WorkflowContext.get().getClientApp());
            LOGGER.error("Unable to start workflow: {}", workflowDefinition.getName(), e);

            // It's possible the remove workflow call hits an exception as well, in that case we
            // want to log both errors to help diagnosis.
            // For now the tasks are not removed or archived.
            try {
                executionDAOFacade.removeWorkflow(workflowId, false, false);
            } catch (Exception rwe) {
                LOGGER.error("Could not remove the workflowId: " + workflowId, rwe);
            }
            throw e;
        }
    }

    /*
     * Acquire and hold the lock till the workflow creation action is completed (in primary and secondary datastores).
     * This is to ensure that workflow creation action precedes any other action on a given workflow.
     */
    private void createAndDecide(WorkflowModel workflow) {
        if (!executionLockService.acquireLock(workflow.getWorkflowId())) {
            throw new TransientException("Error acquiring lock when creating workflow: {}");
        }
        try {
            executionDAOFacade.createWorkflow(workflow);
            LOGGER.debug(
                    "A new instance of workflow: {} created with id: {}",
                    workflow.getWorkflowName(),
                    workflow.getWorkflowId());
            executionDAOFacade.populateWorkflowAndTaskPayloadData(workflow);
            decide(workflow);
        } finally {
            executionLockService.releaseLock(workflow.getWorkflowId());
        }
    }

    /**
     * Performs validations for starting a workflow
     *
     * @throws IllegalArgumentException if the validation fails.
     */
    private void validateWorkflow(
            WorkflowDef workflowDef,
            Map<String, Object> workflowInput,
            String externalStoragePath) {
        try {
            // Check if the input to the workflow is not null
            if (workflowInput == null && StringUtils.isBlank(externalStoragePath)) {
                LOGGER.error(
                        "The input for the workflow '{}' cannot be NULL", workflowDef.getName());
                throw new IllegalArgumentException("NULL input passed when starting workflow");
            }
        } catch (Exception e) {
            Monitors.recordWorkflowStartError(
                    workflowDef.getName(), WorkflowContext.get().getClientApp());
            throw e;
        }
=======
        this.eventPublisher = eventPublisher;
>>>>>>> c650223d
    }

    /**
     * @param workflowId the id of the workflow for which task callbacks are to be reset
     * @throws ConflictException if the workflow is in terminal state
     */
    public void resetCallbacksForWorkflow(String workflowId) {
        WorkflowModel workflow = executionDAOFacade.getWorkflowModel(workflowId, true);
        if (workflow.getStatus().isTerminal()) {
            throw new ConflictException(
                    "Workflow is in terminal state. Status = %s", workflow.getStatus());
        }

        // Get SIMPLE tasks in SCHEDULED state that have callbackAfterSeconds > 0 and set the
        // callbackAfterSeconds to 0
        workflow.getTasks().stream()
                .filter(
                        task ->
                                !systemTaskRegistry.isSystemTask(task.getTaskType())
                                        && SCHEDULED == task.getStatus()
                                        && task.getCallbackAfterSeconds() > 0)
                .forEach(
                        task -> {
                            if (queueDAO.resetOffsetTime(
                                    QueueUtils.getQueueName(task), task.getTaskId())) {
                                task.setCallbackAfterSeconds(0);
                                executionDAOFacade.updateTask(task);
                            }
                        });
    }

    public String rerun(RerunWorkflowRequest request) {
        Utils.checkNotNull(request.getReRunFromWorkflowId(), "reRunFromWorkflowId is missing");
        if (!rerunWF(
                request.getReRunFromWorkflowId(),
                request.getReRunFromTaskId(),
                request.getTaskInput(),
                request.getWorkflowInput(),
                request.getCorrelationId())) {
            throw new IllegalArgumentException(
                    "Task " + request.getReRunFromTaskId() + " not found");
        }
        return request.getReRunFromWorkflowId();
    }

    /**
     * @param workflowId the id of the workflow to be restarted
     * @param useLatestDefinitions if true, use the latest workflow and task definitions upon
     *     restart
     * @throws ConflictException Workflow is not in a terminal state.
     * @throws NotFoundException Workflow definition is not found or Workflow is deemed
     *     non-restartable as per workflow definition.
     */
    public void restart(String workflowId, boolean useLatestDefinitions) {
        final WorkflowModel workflow = executionDAOFacade.getWorkflowModel(workflowId, true);

        if (!workflow.getStatus().isTerminal()) {
            String errorMsg =
                    String.format(
                            "Workflow: %s is not in terminal state, unable to restart.", workflow);
            LOGGER.error(errorMsg);
            throw new ConflictException(errorMsg);
        }

        WorkflowDef workflowDef;
        if (useLatestDefinitions) {
            workflowDef =
                    metadataDAO
                            .getLatestWorkflowDef(workflow.getWorkflowName())
                            .orElseThrow(
                                    () ->
                                            new NotFoundException(
                                                    "Unable to find latest definition for %s",
                                                    workflowId));
            workflow.setWorkflowDefinition(workflowDef);
            workflowDef = metadataMapperService.populateTaskDefinitions(workflowDef);
        } else {
            workflowDef =
                    Optional.ofNullable(workflow.getWorkflowDefinition())
                            .orElseGet(
                                    () ->
                                            metadataDAO
                                                    .getWorkflowDef(
                                                            workflow.getWorkflowName(),
                                                            workflow.getWorkflowVersion())
                                                    .orElseThrow(
                                                            () ->
                                                                    new NotFoundException(
                                                                            "Unable to find definition for %s",
                                                                            workflowId)));
        }

        if (!workflowDef.isRestartable()
                && workflow.getStatus()
                        .equals(
                                WorkflowModel.Status
                                        .COMPLETED)) { // Can only restart non-completed workflows
            // when the configuration is set to false
            throw new NotFoundException("Workflow: %s is non-restartable", workflow);
        }

        // Reset the workflow in the primary datastore and remove from indexer; then re-create it
        executionDAOFacade.resetWorkflow(workflowId);

        workflow.getTasks().clear();
        workflow.setReasonForIncompletion(null);
        workflow.setFailedTaskId(null);
        workflow.setCreateTime(System.currentTimeMillis());
        workflow.setEndTime(0);
        workflow.setLastRetriedTime(0);
        // Change the status to running
        workflow.setStatus(WorkflowModel.Status.RUNNING);
        workflow.setOutput(null);
        workflow.setExternalOutputPayloadStoragePath(null);

        try {
            executionDAOFacade.createWorkflow(workflow);
        } catch (Exception e) {
            Monitors.recordWorkflowStartError(
                    workflowDef.getName(), WorkflowContext.get().getClientApp());
            LOGGER.error("Unable to restart workflow: {}", workflowDef.getName(), e);
            terminateWorkflow(workflowId, "Error when restarting the workflow");
            throw e;
        }

        metadataMapperService.populateWorkflowWithDefinitions(workflow);
        decide(workflowId);

        updateAndPushParents(workflow, "restarted");
    }

    /**
     * Gets the last instance of each failed task and reschedule each Gets all cancelled tasks and
     * schedule all of them except JOIN (join should change status to INPROGRESS) Switch workflow
     * back to RUNNING status and call decider.
     *
     * @param workflowId the id of the workflow to be retried
     */
    public void retry(String workflowId, boolean resumeSubworkflowTasks) {
        WorkflowModel workflow = executionDAOFacade.getWorkflowModel(workflowId, true);
        if (!workflow.getStatus().isTerminal()) {
            throw new NotFoundException(
                    "Workflow is still running.  status=%s", workflow.getStatus());
        }
        if (workflow.getTasks().isEmpty()) {
            throw new ConflictException("Workflow has not started yet");
        }

        if (resumeSubworkflowTasks) {
            Optional<TaskModel> taskToRetry =
                    workflow.getTasks().stream().filter(UNSUCCESSFUL_TERMINAL_TASK).findFirst();
            if (taskToRetry.isPresent()) {
                workflow = findLastFailedSubWorkflowIfAny(taskToRetry.get(), workflow);
                retry(workflow);
                updateAndPushParents(workflow, "retried");
            }
        } else {
            retry(workflow);
            updateAndPushParents(workflow, "retried");
        }
    }

    private void updateAndPushParents(WorkflowModel workflow, String operation) {
        String workflowIdentifier = "";
        while (workflow.hasParent()) {
            // update parent's sub workflow task
            TaskModel subWorkflowTask =
                    executionDAOFacade.getTaskModel(workflow.getParentWorkflowTaskId());
            if (subWorkflowTask.getWorkflowTask().isOptional()) {
                // break out
                LOGGER.info(
                        "Sub workflow task {} is optional, skip updating parents", subWorkflowTask);
                break;
            }
            subWorkflowTask.setSubworkflowChanged(true);
            subWorkflowTask.setStatus(IN_PROGRESS);
            executionDAOFacade.updateTask(subWorkflowTask);

            // add an execution log
            String currentWorkflowIdentifier = workflow.toShortString();
            workflowIdentifier =
                    !workflowIdentifier.equals("")
                            ? String.format(
                                    "%s -> %s", currentWorkflowIdentifier, workflowIdentifier)
                            : currentWorkflowIdentifier;
            TaskExecLog log =
                    new TaskExecLog(
                            String.format("Sub workflow %s %s.", workflowIdentifier, operation));
            log.setTaskId(subWorkflowTask.getTaskId());
            executionDAOFacade.addTaskExecLog(Collections.singletonList(log));
            LOGGER.info("Task {} updated. {}", log.getTaskId(), log.getLog());

            // push the parent workflow to decider queue for asynchronous 'decide'
            String parentWorkflowId = workflow.getParentWorkflowId();
            WorkflowModel parentWorkflow =
                    executionDAOFacade.getWorkflowModel(parentWorkflowId, true);
            parentWorkflow.setStatus(WorkflowModel.Status.RUNNING);
            parentWorkflow.setLastRetriedTime(System.currentTimeMillis());
            executionDAOFacade.updateWorkflow(parentWorkflow);
            expediteLazyWorkflowEvaluation(parentWorkflowId);

            workflow = parentWorkflow;
        }
    }

    private void retry(WorkflowModel workflow) {
        // Get all FAILED or CANCELED tasks that are not COMPLETED (or reach other terminal states)
        // on further executions.
        // // Eg: for Seq of tasks task1.CANCELED, task1.COMPLETED, task1 shouldn't be retried.
        // Throw an exception if there are no FAILED tasks.
        // Handle JOIN task CANCELED status as special case.
        Map<String, TaskModel> retriableMap = new HashMap<>();
        for (TaskModel task : workflow.getTasks()) {
            switch (task.getStatus()) {
                case FAILED:
                case FAILED_WITH_TERMINAL_ERROR:
                case TIMED_OUT:
                    retriableMap.put(task.getReferenceTaskName(), task);
                    break;
                case CANCELED:
                    if (task.getTaskType().equalsIgnoreCase(TaskType.JOIN.toString())
                            || task.getTaskType().equalsIgnoreCase(TaskType.DO_WHILE.toString())) {
                        task.setStatus(IN_PROGRESS);
                        addTaskToQueue(task);
                        // Task doesn't have to be updated yet. Will be updated along with other
                        // Workflow tasks downstream.
                    } else {
                        retriableMap.put(task.getReferenceTaskName(), task);
                    }
                    break;
                default:
                    retriableMap.remove(task.getReferenceTaskName());
                    break;
            }
        }

        // if workflow TIMED_OUT due to timeoutSeconds configured in the workflow definition,
        // it may not have any unsuccessful tasks that can be retried
        if (retriableMap.values().size() == 0
                && workflow.getStatus() != WorkflowModel.Status.TIMED_OUT) {
            throw new ConflictException(
                    "There are no retryable tasks! Use restart if you want to attempt entire workflow execution again.");
        }

        // Update Workflow with new status.
        // This should load Workflow from archive, if archived.
        workflow.setStatus(WorkflowModel.Status.RUNNING);
        workflow.setLastRetriedTime(System.currentTimeMillis());
        String lastReasonForIncompletion = workflow.getReasonForIncompletion();
        workflow.setReasonForIncompletion(null);
        // Add to decider queue
        queueDAO.push(
                DECIDER_QUEUE,
                workflow.getWorkflowId(),
                workflow.getPriority(),
                properties.getWorkflowOffsetTimeout().getSeconds());
        executionDAOFacade.updateWorkflow(workflow);
        LOGGER.info(
                "Workflow {} that failed due to '{}' was retried",
                workflow.toShortString(),
                lastReasonForIncompletion);

        // taskToBeRescheduled would set task `retried` to true, and hence it's important to
        // updateTasks after obtaining task copy from taskToBeRescheduled.
        final WorkflowModel finalWorkflow = workflow;
        List<TaskModel> retriableTasks =
                retriableMap.values().stream()
                        .sorted(Comparator.comparingInt(TaskModel::getSeq))
                        .map(task -> taskToBeRescheduled(finalWorkflow, task))
                        .collect(Collectors.toList());

        dedupAndAddTasks(workflow, retriableTasks);
        // Note: updateTasks before updateWorkflow might fail when Workflow is archived and doesn't
        // exist in primary store.
        executionDAOFacade.updateTasks(workflow.getTasks());
        scheduleTask(workflow, retriableTasks);
    }

    private WorkflowModel findLastFailedSubWorkflowIfAny(
            TaskModel task, WorkflowModel parentWorkflow) {
        if (TaskType.TASK_TYPE_SUB_WORKFLOW.equals(task.getTaskType())
                && UNSUCCESSFUL_TERMINAL_TASK.test(task)) {
            WorkflowModel subWorkflow =
                    executionDAOFacade.getWorkflowModel(task.getSubWorkflowId(), true);
            Optional<TaskModel> taskToRetry =
                    subWorkflow.getTasks().stream().filter(UNSUCCESSFUL_TERMINAL_TASK).findFirst();
            if (taskToRetry.isPresent()) {
                return findLastFailedSubWorkflowIfAny(taskToRetry.get(), subWorkflow);
            }
        }
        return parentWorkflow;
    }

    /**
     * Reschedule a task
     *
     * @param task failed or cancelled task
     * @return new instance of a task with "SCHEDULED" status
     */
    private TaskModel taskToBeRescheduled(WorkflowModel workflow, TaskModel task) {
        TaskModel taskToBeRetried = task.copy();
        taskToBeRetried.setTaskId(idGenerator.generate());
        taskToBeRetried.setRetriedTaskId(task.getTaskId());
        taskToBeRetried.setStatus(SCHEDULED);
        taskToBeRetried.setRetryCount(task.getRetryCount() + 1);
        taskToBeRetried.setRetried(false);
        taskToBeRetried.setPollCount(0);
        taskToBeRetried.setCallbackAfterSeconds(0);
        taskToBeRetried.setSubWorkflowId(null);
        taskToBeRetried.setScheduledTime(0);
        taskToBeRetried.setStartTime(0);
        taskToBeRetried.setEndTime(0);
        taskToBeRetried.setWorkerId(null);
        taskToBeRetried.setReasonForIncompletion(null);
        taskToBeRetried.setSeq(0);

        // perform parameter replacement for retried task
        Map<String, Object> taskInput =
                parametersUtils.getTaskInput(
                        taskToBeRetried.getWorkflowTask().getInputParameters(),
                        workflow,
                        taskToBeRetried.getWorkflowTask().getTaskDefinition(),
                        taskToBeRetried.getTaskId());
        taskToBeRetried.getInputData().putAll(taskInput);

        task.setRetried(true);
        // since this task is being retried and a retry has been computed, task lifecycle is
        // complete
        task.setExecuted(true);
        return taskToBeRetried;
    }

    private void endExecution(WorkflowModel workflow, TaskModel terminateTask) {
        if (terminateTask != null) {
            String terminationStatus =
                    (String)
                            terminateTask
                                    .getWorkflowTask()
                                    .getInputParameters()
                                    .get(Terminate.getTerminationStatusParameter());
            String reason =
                    (String)
                            terminateTask
                                    .getWorkflowTask()
                                    .getInputParameters()
                                    .get(Terminate.getTerminationReasonParameter());
            if (StringUtils.isBlank(reason)) {
                reason =
                        String.format(
                                "Workflow is %s by TERMINATE task: %s",
                                terminationStatus, terminateTask.getTaskId());
            }
            if (WorkflowModel.Status.FAILED.name().equals(terminationStatus)) {
                workflow.setStatus(WorkflowModel.Status.FAILED);
                workflow =
                        terminate(
                                workflow,
                                new TerminateWorkflowException(
                                        reason, workflow.getStatus(), terminateTask));
            } else {
                workflow.setReasonForIncompletion(reason);
                workflow = completeWorkflow(workflow);
            }
        } else {
            workflow = completeWorkflow(workflow);
        }
        cancelNonTerminalTasks(workflow);
    }

    /**
     * @param workflow the workflow to be completed
     * @throws ConflictException if workflow is already in terminal state.
     */
    @VisibleForTesting
    WorkflowModel completeWorkflow(WorkflowModel workflow) {
        LOGGER.debug("Completing workflow execution for {}", workflow.getWorkflowId());

        if (workflow.getStatus().equals(WorkflowModel.Status.COMPLETED)) {
            queueDAO.remove(DECIDER_QUEUE, workflow.getWorkflowId()); // remove from the sweep queue
            executionDAOFacade.removeFromPendingWorkflow(
                    workflow.getWorkflowName(), workflow.getWorkflowId());
            LOGGER.debug("Workflow: {} has already been completed.", workflow.getWorkflowId());
            return workflow;
        }

        if (workflow.getStatus().isTerminal()) {
            String msg =
                    "Workflow is already in terminal state. Current status: "
                            + workflow.getStatus();
            throw new ConflictException(msg);
        }

        deciderService.updateWorkflowOutput(workflow, null);

        workflow.setStatus(WorkflowModel.Status.COMPLETED);

        // update the failed reference task names
        List<TaskModel> failedTasks =
                workflow.getTasks().stream()
                        .filter(
                                t ->
                                        FAILED.equals(t.getStatus())
                                                || FAILED_WITH_TERMINAL_ERROR.equals(t.getStatus()))
                        .collect(Collectors.toList());

        workflow.getFailedReferenceTaskNames()
                .addAll(
                        failedTasks.stream()
                                .map(TaskModel::getReferenceTaskName)
                                .collect(Collectors.toSet()));

        workflow.getFailedTaskNames()
                .addAll(
                        failedTasks.stream()
                                .map(TaskModel::getTaskDefName)
                                .collect(Collectors.toSet()));

        executionDAOFacade.updateWorkflow(workflow);
        LOGGER.debug("Completed workflow execution for {}", workflow.getWorkflowId());
        workflowStatusListener.onWorkflowCompletedIfEnabled(workflow);
        Monitors.recordWorkflowCompletion(
                workflow.getWorkflowName(),
                workflow.getEndTime() - workflow.getCreateTime(),
                workflow.getOwnerApp());

        if (workflow.hasParent()) {
            updateParentWorkflowTask(workflow);
            LOGGER.info(
                    "{} updated parent {} task {}",
                    workflow.toShortString(),
                    workflow.getParentWorkflowId(),
                    workflow.getParentWorkflowTaskId());
            expediteLazyWorkflowEvaluation(workflow.getParentWorkflowId());
        }

        executionLockService.releaseLock(workflow.getWorkflowId());
        executionLockService.deleteLock(workflow.getWorkflowId());
        return workflow;
    }

    public void terminateWorkflow(String workflowId, String reason) {
        WorkflowModel workflow = executionDAOFacade.getWorkflowModel(workflowId, true);
        if (WorkflowModel.Status.COMPLETED.equals(workflow.getStatus())) {
            throw new ConflictException("Cannot terminate a COMPLETED workflow.");
        }
        workflow.setStatus(WorkflowModel.Status.TERMINATED);
        terminateWorkflow(workflow, reason, null);
    }

    /**
     * @param workflow the workflow to be terminated
     * @param reason the reason for termination
     * @param failureWorkflow the failure workflow (if any) to be triggered as a result of this
     *     termination
     */
    public WorkflowModel terminateWorkflow(
            WorkflowModel workflow, String reason, String failureWorkflow) {
        try {
            executionLockService.acquireLock(workflow.getWorkflowId(), 60000);

            if (!workflow.getStatus().isTerminal()) {
                workflow.setStatus(WorkflowModel.Status.TERMINATED);
            }

            try {
                deciderService.updateWorkflowOutput(workflow, null);
            } catch (Exception e) {
                // catch any failure in this step and continue the execution of terminating workflow
                LOGGER.error(
                        "Failed to update output data for workflow: {}",
                        workflow.getWorkflowId(),
                        e);
                Monitors.error(CLASS_NAME, "terminateWorkflow");
            }

            // update the failed reference task names
            List<TaskModel> failedTasks =
                    workflow.getTasks().stream()
                            .filter(
                                    t ->
                                            FAILED.equals(t.getStatus())
                                                    || FAILED_WITH_TERMINAL_ERROR.equals(
                                                            t.getStatus()))
                            .collect(Collectors.toList());

            workflow.getFailedReferenceTaskNames()
                    .addAll(
                            failedTasks.stream()
                                    .map(TaskModel::getReferenceTaskName)
                                    .collect(Collectors.toSet()));

            workflow.getFailedTaskNames()
                    .addAll(
                            failedTasks.stream()
                                    .map(TaskModel::getTaskDefName)
                                    .collect(Collectors.toSet()));

            String workflowId = workflow.getWorkflowId();
            workflow.setReasonForIncompletion(reason);
            executionDAOFacade.updateWorkflow(workflow);
            workflowStatusListener.onWorkflowTerminatedIfEnabled(workflow);
            Monitors.recordWorkflowTermination(
                    workflow.getWorkflowName(), workflow.getStatus(), workflow.getOwnerApp());
            LOGGER.info("Workflow {} is terminated because of {}", workflowId, reason);
            List<TaskModel> tasks = workflow.getTasks();
            try {
                // Remove from the task queue if they were there
                tasks.forEach(
                        task -> queueDAO.remove(QueueUtils.getQueueName(task), task.getTaskId()));
            } catch (Exception e) {
                LOGGER.warn(
                        "Error removing task(s) from queue during workflow termination : {}",
                        workflowId,
                        e);
            }

            if (workflow.hasParent()) {
                updateParentWorkflowTask(workflow);
                LOGGER.info(
                        "{} updated parent {} task {}",
                        workflow.toShortString(),
                        workflow.getParentWorkflowId(),
                        workflow.getParentWorkflowTaskId());
                expediteLazyWorkflowEvaluation(workflow.getParentWorkflowId());
            }

            if (!StringUtils.isBlank(failureWorkflow)) {
                Map<String, Object> input = new HashMap<>(workflow.getInput());
                input.put("workflowId", workflowId);
                input.put("reason", reason);
                input.put("failureStatus", workflow.getStatus().toString());
                if (workflow.getFailedTaskId() != null) {
                    input.put("failureTaskId", workflow.getFailedTaskId());
                }

                try {
                    String failureWFId = idGenerator.generate();
                    StartWorkflowInput startWorkflowInput = new StartWorkflowInput();
                    startWorkflowInput.setName(failureWorkflow);
                    startWorkflowInput.setWorkflowInput(input);
                    startWorkflowInput.setCorrelationId(workflow.getCorrelationId());
                    startWorkflowInput.setTaskToDomain(workflow.getTaskToDomain());
                    startWorkflowInput.setWorkflowId(failureWFId);
                    startWorkflowInput.setTriggeringWorkflowId(workflowId);

                    eventPublisher.publishEvent(new WorkflowCreationEvent(startWorkflowInput));

                    workflow.addOutput("conductor.failure_workflow", failureWFId);
                } catch (Exception e) {
                    LOGGER.error("Failed to start error workflow", e);
                    workflow.getOutput()
                            .put(
                                    "conductor.failure_workflow",
                                    "Error workflow "
                                            + failureWorkflow
                                            + " failed to start.  reason: "
                                            + e.getMessage());
                    Monitors.recordWorkflowStartError(
                            failureWorkflow, WorkflowContext.get().getClientApp());
                }
                executionDAOFacade.updateWorkflow(workflow);
            }
            executionDAOFacade.removeFromPendingWorkflow(
                    workflow.getWorkflowName(), workflow.getWorkflowId());

            List<String> erroredTasks = cancelNonTerminalTasks(workflow);
            if (!erroredTasks.isEmpty()) {
                throw new NonTransientException(
                        String.format(
                                "Error canceling system tasks: %s",
                                String.join(",", erroredTasks)));
            }
            return workflow;
        } finally {
            executionLockService.releaseLock(workflow.getWorkflowId());
            executionLockService.deleteLock(workflow.getWorkflowId());
        }
    }

    /**
     * @param taskResult the task result to be updated.
     * @throws IllegalArgumentException if the {@link TaskResult} is null.
     * @throws NotFoundException if the Task is not found.
     */
    public void updateTask(TaskResult taskResult) {
        if (taskResult == null) {
            throw new IllegalArgumentException("Task object is null");
        } else if (taskResult.isExtendLease()) {
            extendLease(taskResult);
            return;
        }

        String workflowId = taskResult.getWorkflowInstanceId();
        WorkflowModel workflowInstance = executionDAOFacade.getWorkflowModel(workflowId, false);

        TaskModel task =
                Optional.ofNullable(executionDAOFacade.getTaskModel(taskResult.getTaskId()))
                        .orElseThrow(
                                () ->
                                        new NotFoundException(
                                                "No such task found by id: %s",
                                                taskResult.getTaskId()));

        LOGGER.debug("Task: {} belonging to Workflow {} being updated", task, workflowInstance);

        String taskQueueName = QueueUtils.getQueueName(task);

        if (task.getStatus().isTerminal()) {
            // Task was already updated....
            queueDAO.remove(taskQueueName, taskResult.getTaskId());
            LOGGER.info(
                    "Task: {} has already finished execution with status: {} within workflow: {}. Removed task from queue: {}",
                    task.getTaskId(),
                    task.getStatus(),
                    task.getWorkflowInstanceId(),
                    taskQueueName);
            Monitors.recordUpdateConflict(
                    task.getTaskType(), workflowInstance.getWorkflowName(), task.getStatus());
            return;
        }

        if (workflowInstance.getStatus().isTerminal()) {
            // Workflow is in terminal state
            queueDAO.remove(taskQueueName, taskResult.getTaskId());
            LOGGER.info(
                    "Workflow: {} has already finished execution. Task update for: {} ignored and removed from Queue: {}.",
                    workflowInstance,
                    taskResult.getTaskId(),
                    taskQueueName);
            Monitors.recordUpdateConflict(
                    task.getTaskType(),
                    workflowInstance.getWorkflowName(),
                    workflowInstance.getStatus());
            return;
        }

        // for system tasks, setting to SCHEDULED would mean restarting the task which is
        // undesirable
        // for worker tasks, set status to SCHEDULED and push to the queue
        if (!systemTaskRegistry.isSystemTask(task.getTaskType())
                && taskResult.getStatus() == TaskResult.Status.IN_PROGRESS) {
            task.setStatus(SCHEDULED);
        } else {
            task.setStatus(TaskModel.Status.valueOf(taskResult.getStatus().name()));
        }
        task.setOutputMessage(taskResult.getOutputMessage());
        task.setReasonForIncompletion(taskResult.getReasonForIncompletion());
        task.setWorkerId(taskResult.getWorkerId());
        task.setCallbackAfterSeconds(taskResult.getCallbackAfterSeconds());
        task.setOutputData(taskResult.getOutputData());
        task.setSubWorkflowId(taskResult.getSubWorkflowId());

        if (StringUtils.isNotBlank(taskResult.getExternalOutputPayloadStoragePath())) {
            task.setExternalOutputPayloadStoragePath(
                    taskResult.getExternalOutputPayloadStoragePath());
        }

        if (task.getStatus().isTerminal()) {
            task.setEndTime(System.currentTimeMillis());
        }

        // Update message in Task queue based on Task status
        switch (task.getStatus()) {
            case COMPLETED:
            case CANCELED:
            case FAILED:
            case FAILED_WITH_TERMINAL_ERROR:
            case TIMED_OUT:
                try {
                    queueDAO.remove(taskQueueName, taskResult.getTaskId());
                    LOGGER.debug(
                            "Task: {} removed from taskQueue: {} since the task status is {}",
                            task,
                            taskQueueName,
                            task.getStatus().name());
                } catch (Exception e) {
                    // Ignore exceptions on queue remove as it wouldn't impact task and workflow
                    // execution, and will be cleaned up eventually
                    String errorMsg =
                            String.format(
                                    "Error removing the message in queue for task: %s for workflow: %s",
                                    task.getTaskId(), workflowId);
                    LOGGER.warn(errorMsg, e);
                    Monitors.recordTaskQueueOpError(
                            task.getTaskType(), workflowInstance.getWorkflowName());
                }
                break;
            case IN_PROGRESS:
            case SCHEDULED:
                try {
                    long callBack = taskResult.getCallbackAfterSeconds();
                    queueDAO.postpone(
                            taskQueueName, task.getTaskId(), task.getWorkflowPriority(), callBack);
                    LOGGER.debug(
                            "Task: {} postponed in taskQueue: {} since the task status is {} with callbackAfterSeconds: {}",
                            task,
                            taskQueueName,
                            task.getStatus().name(),
                            callBack);
                } catch (Exception e) {
                    // Throw exceptions on queue postpone, this would impact task execution
                    String errorMsg =
                            String.format(
                                    "Error postponing the message in queue for task: %s for workflow: %s",
                                    task.getTaskId(), workflowId);
                    LOGGER.error(errorMsg, e);
                    Monitors.recordTaskQueueOpError(
                            task.getTaskType(), workflowInstance.getWorkflowName());
                    throw new TransientException(errorMsg, e);
                }
                break;
            default:
                break;
        }

        // Throw a TransientException if below operations fail to avoid workflow inconsistencies.
        try {
            executionDAOFacade.updateTask(task);
        } catch (Exception e) {
            String errorMsg =
                    String.format(
                            "Error updating task: %s for workflow: %s",
                            task.getTaskId(), workflowId);
            LOGGER.error(errorMsg, e);
            Monitors.recordTaskUpdateError(task.getTaskType(), workflowInstance.getWorkflowName());
            throw new TransientException(errorMsg, e);
        }

        taskResult.getLogs().forEach(taskExecLog -> taskExecLog.setTaskId(task.getTaskId()));
        executionDAOFacade.addTaskExecLog(taskResult.getLogs());

        if (task.getStatus().isTerminal()) {
            long duration = getTaskDuration(0, task);
            long lastDuration = task.getEndTime() - task.getStartTime();
            Monitors.recordTaskExecutionTime(
                    task.getTaskDefName(), duration, true, task.getStatus());
            Monitors.recordTaskExecutionTime(
                    task.getTaskDefName(), lastDuration, false, task.getStatus());
        }

        if (!isLazyEvaluateWorkflow(workflowInstance.getWorkflowDefinition(), task)) {
            decide(workflowId);
        }
    }

    private void extendLease(TaskResult taskResult) {
        TaskModel task =
                Optional.ofNullable(executionDAOFacade.getTaskModel(taskResult.getTaskId()))
                        .orElseThrow(
                                () ->
                                        new NotFoundException(
                                                "No such task found by id: %s",
                                                taskResult.getTaskId()));

        LOGGER.debug(
                "Extend lease for Task: {} belonging to Workflow: {}",
                task,
                task.getWorkflowInstanceId());
        if (!task.getStatus().isTerminal()) {
            try {
                executionDAOFacade.extendLease(task);
            } catch (Exception e) {
                String errorMsg =
                        String.format(
                                "Error extend lease for Task: %s belonging to Workflow: %s",
                                task.getTaskId(), task.getWorkflowInstanceId());
                LOGGER.error(errorMsg, e);
                Monitors.recordTaskExtendLeaseError(task.getTaskType(), task.getWorkflowType());
                throw new TransientException(errorMsg, e);
            }
        }
    }

    /**
     * Determines if a workflow can be lazily evaluated, if it meets any of these criteria
     *
     * <ul>
     *   <li>The task is NOT a loop task within DO_WHILE
     *   <li>The task is one of the intermediate tasks in a branch within a FORK_JOIN
     *   <li>The task is forked from a FORK_JOIN_DYNAMIC
     * </ul>
     *
     * @param workflowDef The workflow definition of the workflow for which evaluation decision is
     *     to be made
     * @param task The task which is attempting to trigger the evaluation
     * @return true if workflow can be lazily evaluated, false otherwise
     */
    @VisibleForTesting
    boolean isLazyEvaluateWorkflow(WorkflowDef workflowDef, TaskModel task) {
        if (task.isLoopOverTask()) {
            return false;
        }

        String taskRefName = task.getReferenceTaskName();
        List<WorkflowTask> workflowTasks = workflowDef.collectTasks();

        List<WorkflowTask> forkTasks =
                workflowTasks.stream()
                        .filter(t -> t.getType().equals(TaskType.FORK_JOIN.name()))
                        .collect(Collectors.toList());

        List<WorkflowTask> joinTasks =
                workflowTasks.stream()
                        .filter(t -> t.getType().equals(TaskType.JOIN.name()))
                        .collect(Collectors.toList());

        if (forkTasks.stream().anyMatch(fork -> fork.has(taskRefName))) {
            return joinTasks.stream().anyMatch(join -> join.getJoinOn().contains(taskRefName));
        }

        return workflowTasks.stream().noneMatch(t -> t.getTaskReferenceName().equals(taskRefName));
    }

    public TaskModel getTask(String taskId) {
        return Optional.ofNullable(executionDAOFacade.getTaskModel(taskId))
                .map(
                        task -> {
                            if (task.getWorkflowTask() != null) {
                                return metadataMapperService.populateTaskWithDefinition(task);
                            }
                            return task;
                        })
                .orElse(null);
    }

    public List<Workflow> getRunningWorkflows(String workflowName, int version) {
        return executionDAOFacade.getPendingWorkflowsByName(workflowName, version);
    }

    public List<String> getWorkflows(String name, Integer version, Long startTime, Long endTime) {
        return executionDAOFacade.getWorkflowsByName(name, startTime, endTime).stream()
                .filter(workflow -> workflow.getWorkflowVersion() == version)
                .map(Workflow::getWorkflowId)
                .collect(Collectors.toList());
    }

    public List<String> getRunningWorkflowIds(String workflowName, int version) {
        return executionDAOFacade.getRunningWorkflowIds(workflowName, version);
    }

    @EventListener(WorkflowEvaluationEvent.class)
    public void handleWorkflowEvaluationEvent(WorkflowEvaluationEvent wee) {
        decide(wee.getWorkflowModel());
    }

    /** Records a metric for the "decide" process. */
    public WorkflowModel decide(String workflowId) {
        StopWatch watch = new StopWatch();
        watch.start();
        if (!executionLockService.acquireLock(workflowId)) {
            return null;
        }
        try {

            WorkflowModel workflow = executionDAOFacade.getWorkflowModel(workflowId, true);
            if (workflow == null) {
                // This can happen if the workflowId is incorrect
                return null;
            }
            return decide(workflow);

        } finally {
            executionLockService.releaseLock(workflowId);
            watch.stop();
            Monitors.recordWorkflowDecisionTime(watch.getTime());
        }
    }

    /**
     * @param workflow the workflow to evaluate the state for
     * @return true if the workflow has completed (success or failed), false otherwise. Note: This
     *     method does not acquire the lock on the workflow and should ony be called / overridden if
     *     No locking is required or lock is acquired externally
     */
    public WorkflowModel decide(WorkflowModel workflow) {
        if (workflow.getStatus().isTerminal()) {
            if (!workflow.getStatus().isSuccessful()) {
                cancelNonTerminalTasks(workflow);
            }
            return workflow;
        }

        // we find any sub workflow tasks that have changed
        // and change the workflow/task state accordingly
        adjustStateIfSubWorkflowChanged(workflow);

        try {
            DeciderService.DeciderOutcome outcome = deciderService.decide(workflow);
            if (outcome.isComplete) {
                endExecution(workflow, outcome.terminateTask);
                return workflow;
            }

            List<TaskModel> tasksToBeScheduled = outcome.tasksToBeScheduled;
            setTaskDomains(tasksToBeScheduled, workflow);
            List<TaskModel> tasksToBeUpdated = outcome.tasksToBeUpdated;

            tasksToBeScheduled = dedupAndAddTasks(workflow, tasksToBeScheduled);

            boolean stateChanged = scheduleTask(workflow, tasksToBeScheduled); // start

            for (TaskModel task : outcome.tasksToBeScheduled) {
                executionDAOFacade.populateTaskData(task);
                if (systemTaskRegistry.isSystemTask(task.getTaskType())
                        && NON_TERMINAL_TASK.test(task)) {
                    WorkflowSystemTask workflowSystemTask =
                            systemTaskRegistry.get(task.getTaskType());
                    if (!workflowSystemTask.isAsync()
                            && workflowSystemTask.execute(workflow, task, this)) {
                        tasksToBeUpdated.add(task);
                        stateChanged = true;
                    }
                }
            }

            if (!outcome.tasksToBeUpdated.isEmpty() || !tasksToBeScheduled.isEmpty()) {
                executionDAOFacade.updateTasks(tasksToBeUpdated);
            }

            if (stateChanged) {
                return decide(workflow);
            }

            if (!outcome.tasksToBeUpdated.isEmpty() || !tasksToBeScheduled.isEmpty()) {
                executionDAOFacade.updateWorkflow(workflow);
            }

            return workflow;

        } catch (TerminateWorkflowException twe) {
            LOGGER.info("Execution terminated of workflow: {}", workflow, twe);
            terminate(workflow, twe);
            return workflow;
        } catch (RuntimeException e) {
            LOGGER.error("Error deciding workflow: {}", workflow.getWorkflowId(), e);
            throw e;
        }
    }

    private void adjustStateIfSubWorkflowChanged(WorkflowModel workflow) {
        Optional<TaskModel> changedSubWorkflowTask = findChangedSubWorkflowTask(workflow);
        if (changedSubWorkflowTask.isPresent()) {
            // reset the flag
            TaskModel subWorkflowTask = changedSubWorkflowTask.get();
            subWorkflowTask.setSubworkflowChanged(false);
            executionDAOFacade.updateTask(subWorkflowTask);

            LOGGER.info(
                    "{} reset subworkflowChanged flag for {}",
                    workflow.toShortString(),
                    subWorkflowTask.getTaskId());

            // find all terminal and unsuccessful JOIN tasks and set them to IN_PROGRESS
            if (workflow.getWorkflowDefinition().containsType(TaskType.TASK_TYPE_JOIN)
                    || workflow.getWorkflowDefinition()
                            .containsType(TaskType.TASK_TYPE_FORK_JOIN_DYNAMIC)) {
                // if we are here, then the SUB_WORKFLOW task could be part of a FORK_JOIN or
                // FORK_JOIN_DYNAMIC
                // and the JOIN task(s) needs to be evaluated again, set them to IN_PROGRESS
                workflow.getTasks().stream()
                        .filter(UNSUCCESSFUL_JOIN_TASK)
                        .peek(
                                task -> {
                                    task.setStatus(TaskModel.Status.IN_PROGRESS);
                                    addTaskToQueue(task);
                                })
                        .forEach(executionDAOFacade::updateTask);
            }
        }
    }

    private Optional<TaskModel> findChangedSubWorkflowTask(WorkflowModel workflow) {
        WorkflowDef workflowDef =
                Optional.ofNullable(workflow.getWorkflowDefinition())
                        .orElseGet(
                                () ->
                                        metadataDAO
                                                .getWorkflowDef(
                                                        workflow.getWorkflowName(),
                                                        workflow.getWorkflowVersion())
                                                .orElseThrow(
                                                        () ->
                                                                new TransientException(
                                                                        "Workflow Definition is not found")));
        if (workflowDef.containsType(TaskType.TASK_TYPE_SUB_WORKFLOW)
                || workflow.getWorkflowDefinition()
                        .containsType(TaskType.TASK_TYPE_FORK_JOIN_DYNAMIC)) {
            return workflow.getTasks().stream()
                    .filter(
                            t ->
                                    t.getTaskType().equals(TaskType.TASK_TYPE_SUB_WORKFLOW)
                                            && t.isSubworkflowChanged()
                                            && !t.isRetried())
                    .findFirst();
        }
        return Optional.empty();
    }

    @VisibleForTesting
    List<String> cancelNonTerminalTasks(WorkflowModel workflow) {
        List<String> erroredTasks = new ArrayList<>();
        // Update non-terminal tasks' status to CANCELED
        for (TaskModel task : workflow.getTasks()) {
            if (!task.getStatus().isTerminal()) {
                // Cancel the ones which are not completed yet....
                task.setStatus(CANCELED);
                if (systemTaskRegistry.isSystemTask(task.getTaskType())) {
                    WorkflowSystemTask workflowSystemTask =
                            systemTaskRegistry.get(task.getTaskType());
                    try {
                        workflowSystemTask.cancel(workflow, task, this);
                    } catch (Exception e) {
                        erroredTasks.add(task.getReferenceTaskName());
                        LOGGER.error(
                                "Error canceling system task:{}/{} in workflow: {}",
                                workflowSystemTask.getTaskType(),
                                task.getTaskId(),
                                workflow.getWorkflowId(),
                                e);
                    }
                }
                executionDAOFacade.updateTask(task);
            }
        }
        if (erroredTasks.isEmpty()) {
            try {
                workflowStatusListener.onWorkflowFinalizedIfEnabled(workflow);
                queueDAO.remove(DECIDER_QUEUE, workflow.getWorkflowId());
            } catch (Exception e) {
                LOGGER.error(
                        "Error removing workflow: {} from decider queue",
                        workflow.getWorkflowId(),
                        e);
            }
        }
        return erroredTasks;
    }

    @VisibleForTesting
    List<TaskModel> dedupAndAddTasks(WorkflowModel workflow, List<TaskModel> tasks) {
        Set<String> tasksInWorkflow =
                workflow.getTasks().stream()
                        .map(task -> task.getReferenceTaskName() + "_" + task.getRetryCount())
                        .collect(Collectors.toSet());

        List<TaskModel> dedupedTasks =
                tasks.stream()
                        .filter(
                                task ->
                                        !tasksInWorkflow.contains(
                                                task.getReferenceTaskName()
                                                        + "_"
                                                        + task.getRetryCount()))
                        .collect(Collectors.toList());

        workflow.getTasks().addAll(dedupedTasks);
        return dedupedTasks;
    }

    /**
     * @throws ConflictException if the workflow is in terminal state.
     */
    public void pauseWorkflow(String workflowId) {
        try {
            executionLockService.acquireLock(workflowId, 60000);
            WorkflowModel.Status status = WorkflowModel.Status.PAUSED;
            WorkflowModel workflow = executionDAOFacade.getWorkflowModel(workflowId, false);
            if (workflow.getStatus().isTerminal()) {
                throw new ConflictException(
                        "Workflow %s has ended, status cannot be updated.",
                        workflow.toShortString());
            }
            if (workflow.getStatus().equals(status)) {
                return; // Already paused!
            }
            workflow.setStatus(status);
            executionDAOFacade.updateWorkflow(workflow);
        } finally {
            executionLockService.releaseLock(workflowId);
        }

        // remove from the sweep queue
        // any exceptions can be ignored, as this is not critical to the pause operation
        try {
            queueDAO.remove(DECIDER_QUEUE, workflowId);
        } catch (Exception e) {
            LOGGER.info(
                    "[pauseWorkflow] Error removing workflow: {} from decider queue",
                    workflowId,
                    e);
        }
    }

    /**
     * @param workflowId the workflow to be resumed
     * @throws IllegalStateException if the workflow is not in PAUSED state
     */
    public void resumeWorkflow(String workflowId) {
        WorkflowModel workflow = executionDAOFacade.getWorkflowModel(workflowId, false);
        if (!workflow.getStatus().equals(WorkflowModel.Status.PAUSED)) {
            throw new IllegalStateException(
                    "The workflow "
                            + workflowId
                            + " is not PAUSED so cannot resume. "
                            + "Current status is "
                            + workflow.getStatus().name());
        }
        workflow.setStatus(WorkflowModel.Status.RUNNING);
        workflow.setLastRetriedTime(System.currentTimeMillis());
        // Add to decider queue
        queueDAO.push(
                DECIDER_QUEUE,
                workflow.getWorkflowId(),
                workflow.getPriority(),
                properties.getWorkflowOffsetTimeout().getSeconds());
        executionDAOFacade.updateWorkflow(workflow);
        decide(workflowId);
    }

    /**
     * @param workflowId the id of the workflow
     * @param taskReferenceName the referenceName of the task to be skipped
     * @param skipTaskRequest the {@link SkipTaskRequest} object
     * @throws IllegalStateException
     */
    public void skipTaskFromWorkflow(
            String workflowId, String taskReferenceName, SkipTaskRequest skipTaskRequest) {

        WorkflowModel workflow = executionDAOFacade.getWorkflowModel(workflowId, true);

        // If the workflow is not running then cannot skip any task
        if (!workflow.getStatus().equals(WorkflowModel.Status.RUNNING)) {
            String errorMsg =
                    String.format(
                            "The workflow %s is not running so the task referenced by %s cannot be skipped",
                            workflowId, taskReferenceName);
            throw new IllegalStateException(errorMsg);
        }

        // Check if the reference name is as per the workflowdef
        WorkflowTask workflowTask =
                workflow.getWorkflowDefinition().getTaskByRefName(taskReferenceName);
        if (workflowTask == null) {
            String errorMsg =
                    String.format(
                            "The task referenced by %s does not exist in the WorkflowDefinition %s",
                            taskReferenceName, workflow.getWorkflowName());
            throw new IllegalStateException(errorMsg);
        }

        // If the task is already started the again it cannot be skipped
        workflow.getTasks()
                .forEach(
                        task -> {
                            if (task.getReferenceTaskName().equals(taskReferenceName)) {
                                String errorMsg =
                                        String.format(
                                                "The task referenced %s has already been processed, cannot be skipped",
                                                taskReferenceName);
                                throw new IllegalStateException(errorMsg);
                            }
                        });

        // Now create a "SKIPPED" task for this workflow
        TaskModel taskToBeSkipped = new TaskModel();
        taskToBeSkipped.setTaskId(idGenerator.generate());
        taskToBeSkipped.setReferenceTaskName(taskReferenceName);
        taskToBeSkipped.setWorkflowInstanceId(workflowId);
        taskToBeSkipped.setWorkflowPriority(workflow.getPriority());
        taskToBeSkipped.setStatus(SKIPPED);
        taskToBeSkipped.setEndTime(System.currentTimeMillis());
        taskToBeSkipped.setTaskType(workflowTask.getName());
        taskToBeSkipped.setCorrelationId(workflow.getCorrelationId());
        if (skipTaskRequest != null) {
            taskToBeSkipped.setInputData(skipTaskRequest.getTaskInput());
            taskToBeSkipped.setOutputData(skipTaskRequest.getTaskOutput());
            taskToBeSkipped.setInputMessage(skipTaskRequest.getTaskInputMessage());
            taskToBeSkipped.setOutputMessage(skipTaskRequest.getTaskOutputMessage());
        }
        executionDAOFacade.createTasks(Collections.singletonList(taskToBeSkipped));
        decide(workflow.getWorkflowId());
    }

    public WorkflowModel getWorkflow(String workflowId, boolean includeTasks) {
        return executionDAOFacade.getWorkflowModel(workflowId, includeTasks);
    }

    public void addTaskToQueue(TaskModel task) {
        // put in queue
        String taskQueueName = QueueUtils.getQueueName(task);
        if (task.getCallbackAfterSeconds() > 0) {
            queueDAO.push(
                    taskQueueName,
                    task.getTaskId(),
                    task.getWorkflowPriority(),
                    task.getCallbackAfterSeconds());
        } else {
            queueDAO.push(taskQueueName, task.getTaskId(), task.getWorkflowPriority(), 0);
        }
        LOGGER.debug(
                "Added task {} with priority {} to queue {} with call back seconds {}",
                task,
                task.getWorkflowPriority(),
                taskQueueName,
                task.getCallbackAfterSeconds());
    }

    @VisibleForTesting
    void setTaskDomains(List<TaskModel> tasks, WorkflowModel workflow) {
        Map<String, String> taskToDomain = workflow.getTaskToDomain();
        if (taskToDomain != null) {
            // Step 1: Apply * mapping to all tasks, if present.
            String domainstr = taskToDomain.get("*");
            if (StringUtils.isNotBlank(domainstr)) {
                String[] domains = domainstr.split(",");
                tasks.forEach(
                        task -> {
                            // Filter out SystemTask
                            if (!systemTaskRegistry.isSystemTask(task.getTaskType())) {
                                // Check which domain worker is polling
                                // Set the task domain
                                task.setDomain(getActiveDomain(task.getTaskType(), domains));
                            }
                        });
            }
            // Step 2: Override additional mappings.
            tasks.forEach(
                    task -> {
                        if (!systemTaskRegistry.isSystemTask(task.getTaskType())) {
                            String taskDomainstr = taskToDomain.get(task.getTaskType());
                            if (taskDomainstr != null) {
                                task.setDomain(
                                        getActiveDomain(
                                                task.getTaskType(), taskDomainstr.split(",")));
                            }
                        }
                    });
        }
    }

    /**
     * Gets the active domain from the list of domains where the task is to be queued. The domain
     * list must be ordered. In sequence, check if any worker has polled for last
     * `activeWorkerLastPollMs`, if so that is the Active domain. When no active domains are found:
     * <li>If NO_DOMAIN token is provided, return null.
     * <li>Else, return last domain from list.
     *
     * @param taskType the taskType of the task for which active domain is to be found
     * @param domains the array of domains for the task. (Must contain atleast one element).
     * @return the active domain where the task will be queued
     */
    @VisibleForTesting
    String getActiveDomain(String taskType, String[] domains) {
        if (domains == null || domains.length == 0) {
            return null;
        }

        return Arrays.stream(domains)
                .filter(domain -> !domain.equalsIgnoreCase("NO_DOMAIN"))
                .map(domain -> executionDAOFacade.getTaskPollDataByDomain(taskType, domain.trim()))
                .filter(Objects::nonNull)
                .filter(validateLastPolledTime)
                .findFirst()
                .map(PollData::getDomain)
                .orElse(
                        domains[domains.length - 1].trim().equalsIgnoreCase("NO_DOMAIN")
                                ? null
                                : domains[domains.length - 1].trim());
    }

    private long getTaskDuration(long s, TaskModel task) {
        long duration = task.getEndTime() - task.getStartTime();
        s += duration;
        if (task.getRetriedTaskId() == null) {
            return s;
        }
        return s + getTaskDuration(s, executionDAOFacade.getTaskModel(task.getRetriedTaskId()));
    }

    @VisibleForTesting
    boolean scheduleTask(WorkflowModel workflow, List<TaskModel> tasks) {
        List<TaskModel> tasksToBeQueued;
        boolean startedSystemTasks = false;

        try {
            if (tasks == null || tasks.isEmpty()) {
                return false;
            }

            // Get the highest seq number
            int count = workflow.getTasks().stream().mapToInt(TaskModel::getSeq).max().orElse(0);

            for (TaskModel task : tasks) {
                if (task.getSeq() == 0) { // Set only if the seq was not set
                    task.setSeq(++count);
                }
            }

            // metric to track the distribution of number of tasks within a workflow
            Monitors.recordNumTasksInWorkflow(
                    workflow.getTasks().size() + tasks.size(),
                    workflow.getWorkflowName(),
                    String.valueOf(workflow.getWorkflowVersion()));

            // Save the tasks in the DAO
            executionDAOFacade.createTasks(tasks);

            List<TaskModel> systemTasks =
                    tasks.stream()
                            .filter(task -> systemTaskRegistry.isSystemTask(task.getTaskType()))
                            .collect(Collectors.toList());

            tasksToBeQueued =
                    tasks.stream()
                            .filter(task -> !systemTaskRegistry.isSystemTask(task.getTaskType()))
                            .collect(Collectors.toList());

            // Traverse through all the system tasks, start the sync tasks, in case of async queue
            // the tasks
            for (TaskModel task : systemTasks) {
                WorkflowSystemTask workflowSystemTask = systemTaskRegistry.get(task.getTaskType());
                if (workflowSystemTask == null) {
                    throw new NotFoundException(
                            "No system task found by name %s", task.getTaskType());
                }
                if (task.getStatus() != null
                        && !task.getStatus().isTerminal()
                        && task.getStartTime() == 0) {
                    task.setStartTime(System.currentTimeMillis());
                }
                if (!workflowSystemTask.isAsync()) {
                    try {
                        // start execution of synchronous system tasks
                        workflowSystemTask.start(workflow, task, this);
                    } catch (Exception e) {
                        String errorMsg =
                                String.format(
                                        "Unable to start system task: %s, {id: %s, name: %s}",
                                        task.getTaskType(),
                                        task.getTaskId(),
                                        task.getTaskDefName());
                        throw new NonTransientException(errorMsg, e);
                    }
                    startedSystemTasks = true;
                    executionDAOFacade.updateTask(task);
                } else {
                    tasksToBeQueued.add(task);
                }
            }

        } catch (Exception e) {
            List<String> taskIds =
                    tasks.stream().map(TaskModel::getTaskId).collect(Collectors.toList());
            String errorMsg =
                    String.format(
                            "Error scheduling tasks: %s, for workflow: %s",
                            taskIds, workflow.getWorkflowId());
            LOGGER.error(errorMsg, e);
            Monitors.error(CLASS_NAME, "scheduleTask");
            throw new TerminateWorkflowException(errorMsg);
        }

        // On addTaskToQueue failures, ignore the exceptions and let WorkflowRepairService take care
        // of republishing the messages to the queue.
        try {
            addTaskToQueue(tasksToBeQueued);
        } catch (Exception e) {
            List<String> taskIds =
                    tasksToBeQueued.stream().map(TaskModel::getTaskId).collect(Collectors.toList());
            String errorMsg =
                    String.format(
                            "Error pushing tasks to the queue: %s, for workflow: %s",
                            taskIds, workflow.getWorkflowId());
            LOGGER.warn(errorMsg, e);
            Monitors.error(CLASS_NAME, "scheduleTask");
        }
        return startedSystemTasks;
    }

    private void addTaskToQueue(final List<TaskModel> tasks) {
        for (TaskModel task : tasks) {
            addTaskToQueue(task);
        }
    }

    private WorkflowModel terminate(
            final WorkflowModel workflow, TerminateWorkflowException terminateWorkflowException) {
        if (!workflow.getStatus().isTerminal()) {
            workflow.setStatus(terminateWorkflowException.getWorkflowStatus());
        }

        if (terminateWorkflowException.getTask() != null && workflow.getFailedTaskId() == null) {
            workflow.setFailedTaskId(terminateWorkflowException.getTask().getTaskId());
        }

        String failureWorkflow = workflow.getWorkflowDefinition().getFailureWorkflow();
        if (failureWorkflow != null) {
            if (failureWorkflow.startsWith("$")) {
                String[] paramPathComponents = failureWorkflow.split("\\.");
                String name = paramPathComponents[2]; // name of the input parameter
                failureWorkflow = (String) workflow.getInput().get(name);
            }
        }
        if (terminateWorkflowException.getTask() != null) {
            executionDAOFacade.updateTask(terminateWorkflowException.getTask());
        }
        return terminateWorkflow(
                workflow, terminateWorkflowException.getMessage(), failureWorkflow);
    }

    private boolean rerunWF(
            String workflowId,
            String taskId,
            Map<String, Object> taskInput,
            Map<String, Object> workflowInput,
            String correlationId) {

        // Get the workflow
        WorkflowModel workflow = executionDAOFacade.getWorkflowModel(workflowId, true);
        if (!workflow.getStatus().isTerminal()) {
            String errorMsg =
                    String.format(
                            "Workflow: %s is not in terminal state, unable to rerun.", workflow);
            LOGGER.error(errorMsg);
            throw new ConflictException(errorMsg);
        }
        updateAndPushParents(workflow, "reran");

        // If the task Id is null it implies that the entire workflow has to be rerun
        if (taskId == null) {
            // remove all tasks
            workflow.getTasks().forEach(task -> executionDAOFacade.removeTask(task.getTaskId()));
            workflow.setTasks(new ArrayList<>());
            // Set workflow as RUNNING
            workflow.setStatus(WorkflowModel.Status.RUNNING);
            // Reset failure reason from previous run to default
            workflow.setReasonForIncompletion(null);
            workflow.setFailedTaskId(null);
            workflow.setFailedReferenceTaskNames(new HashSet<>());
            workflow.setFailedTaskNames(new HashSet<>());

            if (correlationId != null) {
                workflow.setCorrelationId(correlationId);
            }
            if (workflowInput != null) {
                workflow.setInput(workflowInput);
            }

            queueDAO.push(
                    DECIDER_QUEUE,
                    workflow.getWorkflowId(),
                    workflow.getPriority(),
                    properties.getWorkflowOffsetTimeout().getSeconds());
            executionDAOFacade.updateWorkflow(workflow);

            decide(workflowId);
            return true;
        }

        // Now iterate through the tasks and find the "specific" task
        TaskModel rerunFromTask = null;
        for (TaskModel task : workflow.getTasks()) {
            if (task.getTaskId().equals(taskId)) {
                rerunFromTask = task;
                break;
            }
        }

        // If not found look into sub workflows
        if (rerunFromTask == null) {
            for (TaskModel task : workflow.getTasks()) {
                if (task.getTaskType().equalsIgnoreCase(TaskType.TASK_TYPE_SUB_WORKFLOW)) {
                    String subWorkflowId = task.getSubWorkflowId();
                    if (rerunWF(subWorkflowId, taskId, taskInput, null, null)) {
                        rerunFromTask = task;
                        break;
                    }
                }
            }
        }

        if (rerunFromTask != null) {
            // set workflow as RUNNING
            workflow.setStatus(WorkflowModel.Status.RUNNING);
            // Reset failure reason from previous run to default
            workflow.setReasonForIncompletion(null);
            workflow.setFailedTaskId(null);
            workflow.setFailedReferenceTaskNames(new HashSet<>());
            workflow.setFailedTaskNames(new HashSet<>());

            if (correlationId != null) {
                workflow.setCorrelationId(correlationId);
            }
            if (workflowInput != null) {
                workflow.setInput(workflowInput);
            }
            // Add to decider queue
            queueDAO.push(
                    DECIDER_QUEUE,
                    workflow.getWorkflowId(),
                    workflow.getPriority(),
                    properties.getWorkflowOffsetTimeout().getSeconds());
            executionDAOFacade.updateWorkflow(workflow);
            // update tasks in datastore to update workflow-tasks relationship for archived
            // workflows
            executionDAOFacade.updateTasks(workflow.getTasks());
            // Remove all tasks after the "rerunFromTask"
            List<TaskModel> filteredTasks = new ArrayList<>();
            for (TaskModel task : workflow.getTasks()) {
                if (task.getSeq() > rerunFromTask.getSeq()) {
                    executionDAOFacade.removeTask(task.getTaskId());
                } else {
                    filteredTasks.add(task);
                }
            }
            workflow.setTasks(filteredTasks);
            // reset fields before restarting the task
            rerunFromTask.setScheduledTime(System.currentTimeMillis());
            rerunFromTask.setStartTime(0);
            rerunFromTask.setUpdateTime(0);
            rerunFromTask.setEndTime(0);
            rerunFromTask.clearOutput();
            rerunFromTask.setRetried(false);
            rerunFromTask.setExecuted(false);
            if (rerunFromTask.getTaskType().equalsIgnoreCase(TaskType.TASK_TYPE_SUB_WORKFLOW)) {
                // if task is sub workflow set task as IN_PROGRESS and reset start time
                rerunFromTask.setStatus(IN_PROGRESS);
                rerunFromTask.setStartTime(System.currentTimeMillis());
            } else {
                if (taskInput != null) {
                    rerunFromTask.setInputData(taskInput);
                }
                if (systemTaskRegistry.isSystemTask(rerunFromTask.getTaskType())
                        && !systemTaskRegistry.get(rerunFromTask.getTaskType()).isAsync()) {
                    // Start the synchronous system task directly
                    systemTaskRegistry
                            .get(rerunFromTask.getTaskType())
                            .start(workflow, rerunFromTask, this);
                } else {
                    // Set the task to rerun as SCHEDULED
                    rerunFromTask.setStatus(SCHEDULED);
                    addTaskToQueue(rerunFromTask);
                }
            }
            executionDAOFacade.updateTask(rerunFromTask);
            decide(workflow.getWorkflowId());
            return true;
        }
        return false;
    }

    public void scheduleNextIteration(TaskModel loopTask, WorkflowModel workflow) {
        // Schedule only first loop over task. Rest will be taken care in Decider Service when this
        // task will get completed.
        List<TaskModel> scheduledLoopOverTasks =
                deciderService.getTasksToBeScheduled(
                        workflow,
                        loopTask.getWorkflowTask().getLoopOver().get(0),
                        loopTask.getRetryCount(),
                        null);
        setTaskDomains(scheduledLoopOverTasks, workflow);
        scheduledLoopOverTasks.forEach(
                t -> {
                    t.setReferenceTaskName(
                            TaskUtils.appendIteration(
                                    t.getReferenceTaskName(), loopTask.getIteration()));
                    t.setIteration(loopTask.getIteration());
                });
        scheduleTask(workflow, scheduledLoopOverTasks);
        workflow.getTasks().addAll(scheduledLoopOverTasks);
    }

    public TaskDef getTaskDefinition(TaskModel task) {
        return task.getTaskDefinition()
                .orElseGet(
                        () ->
                                Optional.ofNullable(
                                                metadataDAO.getTaskDef(
                                                        task.getWorkflowTask().getName()))
                                        .orElseThrow(
                                                () -> {
                                                    String reason =
                                                            String.format(
                                                                    "Invalid task specified. Cannot find task by name %s in the task definitions",
                                                                    task.getWorkflowTask()
                                                                            .getName());
                                                    return new TerminateWorkflowException(reason);
                                                }));
    }

    @VisibleForTesting
    void updateParentWorkflowTask(WorkflowModel subWorkflow) {
        TaskModel subWorkflowTask =
                executionDAOFacade.getTaskModel(subWorkflow.getParentWorkflowTaskId());
        executeSubworkflowTaskAndSyncData(subWorkflow, subWorkflowTask);
        executionDAOFacade.updateTask(subWorkflowTask);
    }

    private void executeSubworkflowTaskAndSyncData(
            WorkflowModel subWorkflow, TaskModel subWorkflowTask) {
        WorkflowSystemTask subWorkflowSystemTask =
                systemTaskRegistry.get(TaskType.TASK_TYPE_SUB_WORKFLOW);
        subWorkflowSystemTask.execute(subWorkflow, subWorkflowTask, this);
    }

    /**
     * Pushes workflow id into the decider queue with a higher priority to expedite evaluation.
     *
     * @param workflowId The workflow to be evaluated at higher priority
     */
    private void expediteLazyWorkflowEvaluation(String workflowId) {
        if (queueDAO.containsMessage(DECIDER_QUEUE, workflowId)) {
            queueDAO.postpone(DECIDER_QUEUE, workflowId, EXPEDITED_PRIORITY, 0);
        } else {
            queueDAO.push(DECIDER_QUEUE, workflowId, EXPEDITED_PRIORITY, 0);
        }

        LOGGER.info("Pushed workflow {} to {} for expedited evaluation", workflowId, DECIDER_QUEUE);
    }
}<|MERGE_RESOLUTION|>--- conflicted
+++ resolved
@@ -116,336 +116,7 @@
         this.parametersUtils = parametersUtils;
         this.idGenerator = idGenerator;
         this.systemTaskRegistry = systemTaskRegistry;
-<<<<<<< HEAD
-    }
-
-    public String startWorkflow(
-            String name,
-            Integer version,
-            String correlationId,
-            Map<String, Object> input,
-            String externalInputPayloadStoragePath) {
-        return startWorkflow(
-                name, version, correlationId, input, externalInputPayloadStoragePath, null);
-    }
-
-    public String startWorkflow(
-            String name,
-            Integer version,
-            String correlationId,
-            Integer priority,
-            Map<String, Object> input,
-            String externalInputPayloadStoragePath) {
-        return startWorkflow(
-                name,
-                version,
-                correlationId,
-                priority,
-                input,
-                externalInputPayloadStoragePath,
-                null);
-    }
-
-    public String startWorkflow(
-            String name,
-            Integer version,
-            String correlationId,
-            Map<String, Object> input,
-            String externalInputPayloadStoragePath,
-            String event) {
-        return startWorkflow(
-                name,
-                version,
-                input,
-                externalInputPayloadStoragePath,
-                correlationId,
-                null,
-                null,
-                event);
-    }
-
-    public String startWorkflow(
-            String name,
-            Integer version,
-            String correlationId,
-            Integer priority,
-            Map<String, Object> input,
-            String externalInputPayloadStoragePath,
-            String event) {
-        return startWorkflow(
-                name,
-                version,
-                input,
-                externalInputPayloadStoragePath,
-                correlationId,
-                priority,
-                null,
-                null,
-                event,
-                null);
-    }
-
-    public String startWorkflow(
-            String name,
-            Integer version,
-            String correlationId,
-            Map<String, Object> input,
-            String externalInputPayloadStoragePath,
-            String event,
-            Map<String, String> taskToDomain) {
-        return startWorkflow(
-                name,
-                version,
-                correlationId,
-                0,
-                input,
-                externalInputPayloadStoragePath,
-                event,
-                taskToDomain);
-    }
-
-    public String startWorkflow(
-            String name,
-            Integer version,
-            String correlationId,
-            Integer priority,
-            Map<String, Object> input,
-            String externalInputPayloadStoragePath,
-            String event,
-            Map<String, String> taskToDomain) {
-        return startWorkflow(
-                name,
-                version,
-                input,
-                externalInputPayloadStoragePath,
-                correlationId,
-                priority,
-                null,
-                null,
-                event,
-                taskToDomain);
-    }
-
-    public String startWorkflow(
-            String name,
-            Integer version,
-            Map<String, Object> input,
-            String externalInputPayloadStoragePath,
-            String correlationId,
-            String parentWorkflowId,
-            String parentWorkflowTaskId,
-            String event) {
-        return startWorkflow(
-                name,
-                version,
-                input,
-                externalInputPayloadStoragePath,
-                correlationId,
-                parentWorkflowId,
-                parentWorkflowTaskId,
-                event,
-                null);
-    }
-
-    public String startWorkflow(
-            WorkflowDef workflowDefinition,
-            Map<String, Object> workflowInput,
-            String externalInputPayloadStoragePath,
-            String correlationId,
-            String event,
-            Map<String, String> taskToDomain) {
-        return startWorkflow(
-                workflowDefinition,
-                workflowInput,
-                externalInputPayloadStoragePath,
-                correlationId,
-                0,
-                event,
-                taskToDomain);
-    }
-
-    public String startWorkflow(
-            WorkflowDef workflowDefinition,
-            Map<String, Object> workflowInput,
-            String externalInputPayloadStoragePath,
-            String correlationId,
-            Integer priority,
-            String event,
-            Map<String, String> taskToDomain) {
-        return startWorkflow(
-                workflowDefinition,
-                workflowInput,
-                externalInputPayloadStoragePath,
-                correlationId,
-                priority,
-                null,
-                null,
-                event,
-                taskToDomain);
-    }
-
-    public String startWorkflow(
-            String name,
-            Integer version,
-            Map<String, Object> workflowInput,
-            String externalInputPayloadStoragePath,
-            String correlationId,
-            String parentWorkflowId,
-            String parentWorkflowTaskId,
-            String event,
-            Map<String, String> taskToDomain) {
-        return startWorkflow(
-                name,
-                version,
-                workflowInput,
-                externalInputPayloadStoragePath,
-                correlationId,
-                0,
-                parentWorkflowId,
-                parentWorkflowTaskId,
-                event,
-                taskToDomain);
-    }
-
-    public String startWorkflow(
-            String name,
-            Integer version,
-            Map<String, Object> workflowInput,
-            String externalInputPayloadStoragePath,
-            String correlationId,
-            Integer priority,
-            String parentWorkflowId,
-            String parentWorkflowTaskId,
-            String event,
-            Map<String, String> taskToDomain) {
-        WorkflowDef workflowDefinition =
-                metadataMapperService.lookupForWorkflowDefinition(name, version);
-
-        return startWorkflow(
-                workflowDefinition,
-                workflowInput,
-                externalInputPayloadStoragePath,
-                correlationId,
-                priority,
-                parentWorkflowId,
-                parentWorkflowTaskId,
-                event,
-                taskToDomain);
-    }
-
-    public String startWorkflow(
-            WorkflowDef workflowDefinition,
-            Map<String, Object> workflowInput,
-            String externalInputPayloadStoragePath,
-            String correlationId,
-            Integer priority,
-            String parentWorkflowId,
-            String parentWorkflowTaskId,
-            String event,
-            Map<String, String> taskToDomain) {
-
-        workflowDefinition = metadataMapperService.populateTaskDefinitions(workflowDefinition);
-
-        // perform validations
-        validateWorkflow(workflowDefinition, workflowInput, externalInputPayloadStoragePath);
-
-        // A random UUID is assigned to the work flow instance
-        String workflowId = idGenerator.generate();
-
-        // Persist the Workflow
-        WorkflowModel workflow = new WorkflowModel();
-        workflow.setWorkflowId(workflowId);
-        workflow.setCorrelationId(correlationId);
-        workflow.setPriority(priority == null ? 0 : priority);
-        workflow.setWorkflowDefinition(workflowDefinition);
-        workflow.setStatus(WorkflowModel.Status.RUNNING);
-        workflow.setParentWorkflowId(parentWorkflowId);
-        workflow.setParentWorkflowTaskId(parentWorkflowTaskId);
-        workflow.setOwnerApp(WorkflowContext.get().getClientApp());
-        workflow.setCreateTime(System.currentTimeMillis());
-        workflow.setUpdatedBy(null);
-        workflow.setUpdatedTime(null);
-        workflow.setEvent(event);
-        workflow.setTaskToDomain(taskToDomain);
-        workflow.setVariables(workflowDefinition.getVariables());
-
-        if (workflowInput != null && !workflowInput.isEmpty()) {
-            Map<String, Object> parsedInput =
-                    parametersUtils.getWorkflowInput(workflowDefinition, workflowInput);
-            workflow.setInput(parsedInput);
-        } else {
-            workflow.setExternalInputPayloadStoragePath(externalInputPayloadStoragePath);
-        }
-
-        try {
-            createAndDecide(workflow);
-            Monitors.recordWorkflowStartSuccess(
-                    workflow.getWorkflowName(),
-                    String.valueOf(workflow.getWorkflowVersion()),
-                    workflow.getOwnerApp());
-            return workflowId;
-        } catch (Exception e) {
-            Monitors.recordWorkflowStartError(
-                    workflowDefinition.getName(), WorkflowContext.get().getClientApp());
-            LOGGER.error("Unable to start workflow: {}", workflowDefinition.getName(), e);
-
-            // It's possible the remove workflow call hits an exception as well, in that case we
-            // want to log both errors to help diagnosis.
-            // For now the tasks are not removed or archived.
-            try {
-                executionDAOFacade.removeWorkflow(workflowId, false, false);
-            } catch (Exception rwe) {
-                LOGGER.error("Could not remove the workflowId: " + workflowId, rwe);
-            }
-            throw e;
-        }
-    }
-
-    /*
-     * Acquire and hold the lock till the workflow creation action is completed (in primary and secondary datastores).
-     * This is to ensure that workflow creation action precedes any other action on a given workflow.
-     */
-    private void createAndDecide(WorkflowModel workflow) {
-        if (!executionLockService.acquireLock(workflow.getWorkflowId())) {
-            throw new TransientException("Error acquiring lock when creating workflow: {}");
-        }
-        try {
-            executionDAOFacade.createWorkflow(workflow);
-            LOGGER.debug(
-                    "A new instance of workflow: {} created with id: {}",
-                    workflow.getWorkflowName(),
-                    workflow.getWorkflowId());
-            executionDAOFacade.populateWorkflowAndTaskPayloadData(workflow);
-            decide(workflow);
-        } finally {
-            executionLockService.releaseLock(workflow.getWorkflowId());
-        }
-    }
-
-    /**
-     * Performs validations for starting a workflow
-     *
-     * @throws IllegalArgumentException if the validation fails.
-     */
-    private void validateWorkflow(
-            WorkflowDef workflowDef,
-            Map<String, Object> workflowInput,
-            String externalStoragePath) {
-        try {
-            // Check if the input to the workflow is not null
-            if (workflowInput == null && StringUtils.isBlank(externalStoragePath)) {
-                LOGGER.error(
-                        "The input for the workflow '{}' cannot be NULL", workflowDef.getName());
-                throw new IllegalArgumentException("NULL input passed when starting workflow");
-            }
-        } catch (Exception e) {
-            Monitors.recordWorkflowStartError(
-                    workflowDef.getName(), WorkflowContext.get().getClientApp());
-            throw e;
-        }
-=======
         this.eventPublisher = eventPublisher;
->>>>>>> c650223d
     }
 
     /**
