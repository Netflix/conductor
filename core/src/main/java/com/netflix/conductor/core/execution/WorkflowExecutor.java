/*
 * Copyright 2019 Netflix, Inc.
 * <p>
 * Licensed under the Apache License, Version 2.0 (the "License"); you may not use this file except in compliance with
 * the License. You may obtain a copy of the License at
 * <p>
 * http://www.apache.org/licenses/LICENSE-2.0
 * <p>
 * Unless required by applicable law or agreed to in writing, software distributed under the License is distributed on
 * an "AS IS" BASIS, WITHOUT WARRANTIES OR CONDITIONS OF ANY KIND, either express or implied. See the License for the
 * specific language governing permissions and limitations under the License.
 */
package com.netflix.conductor.core.execution;

import static com.netflix.conductor.common.metadata.tasks.Task.Status.CANCELED;
import static com.netflix.conductor.common.metadata.tasks.Task.Status.FAILED;
import static com.netflix.conductor.common.metadata.tasks.Task.Status.FAILED_WITH_TERMINAL_ERROR;
import static com.netflix.conductor.common.metadata.tasks.Task.Status.IN_PROGRESS;
import static com.netflix.conductor.common.metadata.tasks.Task.Status.SCHEDULED;
import static com.netflix.conductor.common.metadata.tasks.Task.Status.SKIPPED;
import static com.netflix.conductor.common.metadata.tasks.Task.Status.valueOf;
import static com.netflix.conductor.common.metadata.workflow.TaskType.SUB_WORKFLOW;
import static com.netflix.conductor.common.metadata.workflow.TaskType.TERMINATE;
import static com.netflix.conductor.core.execution.ApplicationException.Code.CONFLICT;
import static com.netflix.conductor.core.execution.ApplicationException.Code.INVALID_INPUT;
import static com.netflix.conductor.core.execution.ApplicationException.Code.NOT_FOUND;

import com.google.common.annotations.VisibleForTesting;
import com.google.common.base.Preconditions;
import com.netflix.conductor.annotations.Trace;
import com.netflix.conductor.common.metadata.tasks.PollData;
import com.netflix.conductor.common.metadata.tasks.Task;
import com.netflix.conductor.common.metadata.tasks.TaskDef;
import com.netflix.conductor.common.metadata.tasks.TaskResult;
import com.netflix.conductor.common.metadata.tasks.TaskResult.Status;
import com.netflix.conductor.common.metadata.workflow.RerunWorkflowRequest;
import com.netflix.conductor.common.metadata.workflow.SkipTaskRequest;
import com.netflix.conductor.common.metadata.workflow.TaskType;
import com.netflix.conductor.common.metadata.workflow.WorkflowDef;
import com.netflix.conductor.common.metadata.workflow.WorkflowTask;
import com.netflix.conductor.common.run.Workflow;
import com.netflix.conductor.common.run.Workflow.WorkflowStatus;
import com.netflix.conductor.common.utils.RetryUtil;
import com.netflix.conductor.common.utils.TaskUtils;
import com.netflix.conductor.core.WorkflowContext;
import com.netflix.conductor.core.config.Configuration;
import com.netflix.conductor.core.execution.ApplicationException.Code;
import com.netflix.conductor.core.execution.tasks.SubWorkflow;
import com.netflix.conductor.core.execution.tasks.WorkflowSystemTask;
import com.netflix.conductor.core.metadata.MetadataMapperService;
import com.netflix.conductor.core.orchestration.ExecutionDAOFacade;
import com.netflix.conductor.core.utils.IDGenerator;
import com.netflix.conductor.core.utils.QueueUtils;
import com.netflix.conductor.dao.MetadataDAO;
import com.netflix.conductor.dao.QueueDAO;
import com.netflix.conductor.metrics.Monitors;
import com.netflix.conductor.service.ExecutionLockService;

import java.util.ArrayList;
import java.util.Arrays;
import java.util.Collections;
import java.util.Comparator;
import java.util.HashMap;
import java.util.List;
import java.util.Map;
import java.util.Objects;
import java.util.Optional;
import java.util.function.Predicate;
import java.util.stream.Collectors;
import javax.inject.Inject;
import org.apache.commons.lang3.StringUtils;
import org.slf4j.Logger;
import org.slf4j.LoggerFactory;

/**
 * @author Viren Workflow services provider interface
 */
@Trace
public class WorkflowExecutor {

    private static final Logger LOGGER = LoggerFactory.getLogger(WorkflowExecutor.class);

    private final MetadataDAO metadataDAO;
    private final QueueDAO queueDAO;
    private final DeciderService deciderService;
    private final Configuration config;
    private final MetadataMapperService metadataMapperService;
    private final ExecutionDAOFacade executionDAOFacade;

    private WorkflowStatusListener workflowStatusListener;

    private int activeWorkerLastPollInSecs;
    private int queueTaskMessagePostponeSeconds;
    public static final String DECIDER_QUEUE = "_deciderQueue";
    private static final String className = WorkflowExecutor.class.getSimpleName();
    private final ExecutionLockService executionLockService;

    @Inject
    public WorkflowExecutor(
            DeciderService deciderService,
            MetadataDAO metadataDAO,
            QueueDAO queueDAO,
            MetadataMapperService metadataMapperService,
            WorkflowStatusListener workflowStatusListener,
            ExecutionDAOFacade executionDAOFacade,
            Configuration config,
            ExecutionLockService executionLockService
    ) {
        this.deciderService = deciderService;
        this.metadataDAO = metadataDAO;
        this.queueDAO = queueDAO;
        this.config = config;
        this.metadataMapperService = metadataMapperService;
        this.executionDAOFacade = executionDAOFacade;
        this.activeWorkerLastPollInSecs = config.getIntProperty("tasks.active.worker.lastpoll", 10);
        this.queueTaskMessagePostponeSeconds = config.getIntProperty("task.queue.message.postponeSeconds", 60);
        this.workflowStatusListener = workflowStatusListener;
        this.executionLockService = executionLockService;
    }

    /**
     * @throws ApplicationException
     */
    public String startWorkflow(String name, Integer version, String correlationId, Map<String, Object> input, String externalInputPayloadStoragePath) {
        return startWorkflow(name, version, correlationId, input, externalInputPayloadStoragePath, null);
    }

    /**
     * @throws ApplicationException
     */
    public String startWorkflow(String name, Integer version, String correlationId, Integer priority, Map<String, Object> input, String externalInputPayloadStoragePath) {
        return startWorkflow(name, version, correlationId, priority, input, externalInputPayloadStoragePath, null);
    }

    /**
     * @throws ApplicationException
     */
    public String startWorkflow(String name, Integer version, String correlationId, Map<String, Object> input, String externalInputPayloadStoragePath, String event) {
        return startWorkflow(
                name,
                version,
                input,
                externalInputPayloadStoragePath,
                correlationId,
                null,
                null,
                event
        );
    }

    /**
     * @throws ApplicationException
     */
    public String startWorkflow(String name, Integer version, String correlationId, Integer priority, Map<String, Object> input, String externalInputPayloadStoragePath, String event) {
        return startWorkflow(
                name,
                version,
                input,
                externalInputPayloadStoragePath,
                correlationId,
                priority,
                null,
                null,
                event,
                null
        );
    }

    /**
     * @throws ApplicationException
     */
    public String startWorkflow(
            String name,
            Integer version,
            String correlationId,
            Map<String, Object> input,
            String externalInputPayloadStoragePath,
            String event,
            Map<String, String> taskToDomain
    ) {
        return startWorkflow(name, version, correlationId, 0, input, externalInputPayloadStoragePath,
                event, taskToDomain);
    }

    /**
     * @throws ApplicationException
     */
    public String startWorkflow(
            String name,
            Integer version,
            String correlationId,
            Integer priority,
            Map<String, Object> input,
            String externalInputPayloadStoragePath,
            String event,
            Map<String, String> taskToDomain
    ) {
        return startWorkflow(
                name,
                version,
                input,
                externalInputPayloadStoragePath,
                correlationId,
                priority,
                null,
                null,
                event,
                taskToDomain
        );
    }

    /**
     * @throws ApplicationException
     */
    public String startWorkflow(
            String name,
            Integer version,
            Map<String, Object> input,
            String externalInputPayloadStoragePath,
            String correlationId,
            String parentWorkflowId,
            String parentWorkflowTaskId,
            String event
    ) {
        return startWorkflow(
                name,
                version,
                input,
                externalInputPayloadStoragePath,
                correlationId,
                parentWorkflowId,
                parentWorkflowTaskId,
                event,
                null
        );
    }

    /**
     * @throws ApplicationException
     */
    public String startWorkflow(
            WorkflowDef workflowDefinition,
            Map<String, Object> workflowInput,
            String externalInputPayloadStoragePath,
            String correlationId,
            String event,
            Map<String, String> taskToDomain
    ) {
        return startWorkflow(
                workflowDefinition,
                workflowInput,
                externalInputPayloadStoragePath,
                correlationId,
                0,
                event,
                taskToDomain
        );
    }

    /**
     * @throws ApplicationException
     */
    public String startWorkflow(
            WorkflowDef workflowDefinition,
            Map<String, Object> workflowInput,
            String externalInputPayloadStoragePath,
            String correlationId,
            Integer priority,
            String event,
            Map<String, String> taskToDomain
    ) {
        return startWorkflow(
                workflowDefinition,
                workflowInput,
                externalInputPayloadStoragePath,
                correlationId,
                priority,
                null,
                null,
                event,
                taskToDomain
        );
    }

    /**
     * @throws ApplicationException
     */
    public String startWorkflow(
            String name,
            Integer version,
            Map<String, Object> workflowInput,
            String externalInputPayloadStoragePath,
            String correlationId,
            String parentWorkflowId,
            String parentWorkflowTaskId,
            String event,
            Map<String, String> taskToDomain
    ) {
        return startWorkflow(
                name,
                version,
                workflowInput,
                externalInputPayloadStoragePath,
                correlationId,
                0,
                parentWorkflowId,
                parentWorkflowTaskId,
                event,
                taskToDomain
        );
    }

    /**
     * @throws ApplicationException
     */
    public String startWorkflow(
            String name,
            Integer version,
            Map<String, Object> workflowInput,
            String externalInputPayloadStoragePath,
            String correlationId,
            Integer priority,
            String parentWorkflowId,
            String parentWorkflowTaskId,
            String event,
            Map<String, String> taskToDomain
    ) {
        WorkflowDef workflowDefinition = metadataMapperService.lookupForWorkflowDefinition(name, version);

        return startWorkflow(
                workflowDefinition,
                workflowInput,
                externalInputPayloadStoragePath,
                correlationId,
                priority,
                parentWorkflowId,
                parentWorkflowTaskId,
                event,
                taskToDomain
        );
    }

    private final Predicate<PollData> validateLastPolledTime = pd -> pd.getLastPollTime() > System.currentTimeMillis() - (activeWorkerLastPollInSecs * 1000);

    private final Predicate<Task> isSystemTask = task -> SystemTaskType.is(task.getTaskType());

    private final Predicate<Task> isNonTerminalTask = task -> !task.getStatus().isTerminal();

    /**
     * @throws ApplicationException if validation fails
     */
    public String startWorkflow(
            WorkflowDef workflowDefinition,
            Map<String, Object> workflowInput,
            String externalInputPayloadStoragePath,
            String correlationId,
            Integer priority,
            String parentWorkflowId,
            String parentWorkflowTaskId,
            String event,
            Map<String, String> taskToDomain
    ) {

        workflowDefinition = metadataMapperService.populateTaskDefinitions(workflowDefinition);

        // perform validations
        validateWorkflow(workflowDefinition, workflowInput, externalInputPayloadStoragePath);

        //A random UUID is assigned to the work flow instance
        String workflowId = IDGenerator.generate();

        // Persist the Workflow
        Workflow workflow = new Workflow();
        workflow.setWorkflowId(workflowId);
        workflow.setCorrelationId(correlationId);
        workflow.setPriority(priority);
        workflow.setWorkflowDefinition(workflowDefinition);
        workflow.setStatus(WorkflowStatus.RUNNING);
        workflow.setParentWorkflowId(parentWorkflowId);
        workflow.setParentWorkflowTaskId(parentWorkflowTaskId);
        workflow.setOwnerApp(WorkflowContext.get().getClientApp());
        workflow.setCreateTime(System.currentTimeMillis());
        workflow.setUpdatedBy(null);
        workflow.setUpdateTime(null);
        workflow.setEvent(event);
        workflow.setTaskToDomain(taskToDomain);

        workflow.setInput(workflowInput);
        if (workflow.getInput() != null) {
            deciderService.externalizeWorkflowData(workflow);
        } else {
            workflow.setInput(null);
            workflow.setExternalInputPayloadStoragePath(externalInputPayloadStoragePath);
        }

        try {
            executionDAOFacade.createWorkflow(workflow);
            LOGGER.debug("A new instance of workflow: {} created with id: {}", workflow.getWorkflowName(), workflowId);
            //then decide to see if anything needs to be done as part of the workflow
            decide(workflowId);
            return workflowId;
        } catch (Exception e) {
            executionDAOFacade.removeWorkflow(workflowId, false);
            Monitors.recordWorkflowStartError(workflowDefinition.getName(), WorkflowContext.get().getClientApp());
            LOGGER.error("Unable to start workflow: {}", workflowDefinition.getName(), e);
            throw e;
        }
    }

    /**
     * Performs validations for starting a workflow
     *
     * @throws ApplicationException if the validation fails
     */
    private void validateWorkflow(WorkflowDef workflowDef, Map<String, Object> workflowInput, String externalStoragePath) {
        try {
            //Check if the input to the workflow is not null
            if (workflowInput == null && StringUtils.isBlank(externalStoragePath)) {
                LOGGER.error("The input for the workflow '{}' cannot be NULL", workflowDef.getName());
                throw new ApplicationException(INVALID_INPUT, "NULL input passed when starting workflow");
            }
        } catch (Exception e) {
            Monitors.recordWorkflowStartError(workflowDef.getName(), WorkflowContext.get().getClientApp());
            throw e;
        }
    }


    /**
     * @param workflowId the id of the workflow for which callbacks are to be reset
     * @throws ApplicationException if the workflow is in terminal state
     */
    public void resetCallbacksForInProgressTasks(String workflowId) {
        Workflow workflow = executionDAOFacade.getWorkflowById(workflowId, true);
        if (workflow.getStatus().isTerminal()) {
            throw new ApplicationException(CONFLICT, "Workflow is in terminal state. Status =" + workflow.getStatus());
        }

        // Get tasks that have callbackAfterSeconds > 0 and set the callbackAfterSeconds to 0
        for (Task task : workflow.getTasks()) {
            if (task.getCallbackAfterSeconds() > 0) {
                if (queueDAO.resetOffsetTime(QueueUtils.getQueueName(task), task.getTaskId())) {
                    task.setCallbackAfterSeconds(0);
                    executionDAOFacade.updateTask(task);
                }
            }
        }
    }

    public String rerun(RerunWorkflowRequest request) {
        Preconditions.checkNotNull(request.getReRunFromWorkflowId(), "reRunFromWorkflowId is missing");
        if (!rerunWF(request.getReRunFromWorkflowId(), request.getReRunFromTaskId(), request.getTaskInput(),
                request.getWorkflowInput(), request.getCorrelationId())) {
            throw new ApplicationException(INVALID_INPUT, "Task " + request.getReRunFromTaskId() + " not found");
        }
        return request.getReRunFromWorkflowId();
    }

    /**
     * @param workflowId           the id of the workflow to be restarted
     * @param useLatestDefinitions if true, use the latest workflow and task definitions upon restart
     * @throws ApplicationException in the following cases:
     *                              <ul>
     *                              <li>Workflow is not in a terminal state</li>
     *                              <li>Workflow definition is not found</li>
     *                              <li>Workflow is deemed non-restartable as per workflow definition</li>
     *                              </ul>
     */
    public void rewind(String workflowId, boolean useLatestDefinitions) {
        Workflow workflow = executionDAOFacade.getWorkflowById(workflowId, true);
        if (!workflow.getStatus().isTerminal()) {
            String errorMsg = String.format("Workflow: %s is not in terminal state, unable to restart.", workflow);
            LOGGER.error(errorMsg);
            throw new ApplicationException(CONFLICT, errorMsg);
        }

        WorkflowDef workflowDef;
        if (useLatestDefinitions) {
            workflowDef = metadataDAO.getLatestWorkflowDef(workflow.getWorkflowName())
                    .orElseThrow(() -> new ApplicationException(NOT_FOUND, String.format("Unable to find latest definition for %s", workflowId)));
            workflow.setVersion(workflowDef.getVersion()); // setting this here to ensure backward compatibility and consistency for workflows without the embedded workflow definition
            workflow.setWorkflowDefinition(workflowDef);
        } else {
            workflowDef = Optional.ofNullable(workflow.getWorkflowDefinition())
                    .orElseGet(() -> metadataDAO.getWorkflowDef(workflow.getWorkflowName(), workflow.getWorkflowVersion())
                            .orElseThrow(() -> new ApplicationException(NOT_FOUND, String.format("Unable to find definition for %s", workflowId)))
                    );
        }

        if (!workflowDef.isRestartable() && workflow.getStatus().equals(WorkflowStatus.COMPLETED)) { // Can only restart non-completed workflows when the configuration is set to false
            throw new ApplicationException(CONFLICT, String.format("Workflow: %s is non-restartable", workflow));
        }

        // Reset the workflow in the primary datastore and remove from indexer; then re-create it
        executionDAOFacade.resetWorkflow(workflowId);

        workflow.getTasks().clear();
        workflow.setReasonForIncompletion(null);
        workflow.setStartTime(System.currentTimeMillis());
        workflow.setEndTime(0);
        // Change the status to running
        workflow.setStatus(WorkflowStatus.RUNNING);
        workflow.setOutput(null);
        workflow.setExternalOutputPayloadStoragePath(null);
        executionDAOFacade.createWorkflow(workflow);
        decide(workflowId);

        if (StringUtils.isNotEmpty(workflow.getParentWorkflowId())) {
            updateParentWorkflow(workflow);
            decide(workflow.getParentWorkflowId());
        }
    }

    /**
     * Gets the last instance of each failed task and reschedule each
     * Gets all cancelled tasks and schedule all of them except JOIN (join should change status to INPROGRESS)
     * Switch workflow back to RUNNING status and call decider.
     *
     * @param workflowId the id of the workflow to be retried
     */
    public void retry(String workflowId) {
        Workflow workflow = executionDAOFacade.getWorkflowById(workflowId, true);
        if (!workflow.getStatus().isTerminal()) {
            throw new ApplicationException(CONFLICT, "Workflow is still running.  status=" + workflow.getStatus());
        }
        if (workflow.getTasks().isEmpty()) {
            throw new ApplicationException(CONFLICT, "Workflow has not started yet");
        }

        // Get all FAILED or CANCELED tasks that are not COMPLETED (or reach other terminal states) on further executions.
        // // Eg: for Seq of tasks task1.CANCELED, task1.COMPLETED, task1 shouldn't be retried.
        // Throw an exception if there are no FAILED tasks.
        // Handle JOIN task CANCELED status as special case.
        Map<String, Task> retriableMap = new HashMap<>();
        for (Task task : workflow.getTasks()) {
            switch (task.getStatus()) {
                case FAILED:
                case FAILED_WITH_TERMINAL_ERROR:
                    retriableMap.put(task.getReferenceTaskName(), task);
                    break;
                case CANCELED:
                    if (task.getTaskType().equalsIgnoreCase(TaskType.JOIN.toString())) {
                        task.setStatus(IN_PROGRESS);
                        // Task doesn't have to be updated yet. Will be updated along with other Workflow tasks downstream.
                    } else {
                        retriableMap.put(task.getReferenceTaskName(), task);
                    }
                    break;
                default:
                    retriableMap.remove(task.getReferenceTaskName());
                    break;
            }
        }

        if (retriableMap.values().size() == 0) {
            throw new ApplicationException(CONFLICT,
                    "There are no retriable tasks! Use restart if you want to attempt entire workflow execution again.");
        }

        // Update Workflow with new status.
        // This should load Workflow from archive, if archived.
        workflow.setStatus(WorkflowStatus.RUNNING);
        // Add to decider queue
        queueDAO.push(DECIDER_QUEUE, workflow.getWorkflowId(), workflow.getPriority(), config.getSweepFrequency());
        executionDAOFacade.updateWorkflow(workflow);

        // taskToBeRescheduled would set task `retried` to true, and hence it's important to updateTasks after obtaining task copy from taskToBeRescheduled.
        List<Task> retriableTasks = retriableMap.values().stream()
                .sorted(Comparator.comparingInt(Task::getSeq))
                .map(this::taskToBeRescheduled)
                .collect(Collectors.toList());

        dedupAndAddTasks(workflow, retriableTasks);
        // Note: updateTasks before updateWorkflow might fail when Workflow is archived and doesn't exist in primary store.
        executionDAOFacade.updateTasks(workflow.getTasks());
        scheduleTask(workflow, retriableTasks);

        decide(workflowId);

        if (StringUtils.isNotEmpty(workflow.getParentWorkflowId())) {
            updateParentWorkflow(workflow);
            decide(workflow.getParentWorkflowId());
        }
    }

    /**
     * Reschedule a task
     *
     * @param task failed or cancelled task
     * @return new instance of a task with "SCHEDULED" status
     */
    private Task taskToBeRescheduled(Task task) {
        Task taskToBeRetried = task.copy();
        taskToBeRetried.setTaskId(IDGenerator.generate());
        taskToBeRetried.setRetriedTaskId(task.getTaskId());
        taskToBeRetried.setStatus(SCHEDULED);
        taskToBeRetried.setRetryCount(task.getRetryCount() + 1);
        taskToBeRetried.setRetried(false);
        taskToBeRetried.setPollCount(0);
        taskToBeRetried.setCallbackAfterSeconds(0);
        taskToBeRetried.setSubWorkflowId(null);
        taskToBeRetried.setReasonForIncompletion(null);
        task.setRetried(true);
        task.setExecuted(true); // since this task is being retried and a retry has been computed, task lifecycle is complete
        return taskToBeRetried;
    }

    public Task getPendingTaskByWorkflow(String taskReferenceName, String workflowId) {
        return executionDAOFacade.getTasksForWorkflow(workflowId).stream()
                .filter(isNonTerminalTask)
                .filter(task -> task.getReferenceTaskName().equals(taskReferenceName))
                .findFirst() // There can only be one task by a given reference name running at a time.
                .orElse(null);
    }

    /**
     * @param wf the workflow to be completed
     * @throws ApplicationException if workflow is not in terminal state
     */
    @VisibleForTesting
    void completeWorkflow(Workflow wf) {
        LOGGER.debug("Completing workflow execution for {}", wf.getWorkflowId());
        Workflow workflow = executionDAOFacade.getWorkflowById(wf.getWorkflowId(), false);

        if (workflow.getStatus().equals(WorkflowStatus.COMPLETED)) {
            queueDAO.remove(DECIDER_QUEUE, workflow.getWorkflowId());    //remove from the sweep queue
            executionDAOFacade.removeFromPendingWorkflow(workflow.getWorkflowName(), workflow.getWorkflowId());
            LOGGER.debug("Workflow: {} has already been completed.", wf.getWorkflowId());
            return;
        }

        if (workflow.getStatus().isTerminal()) {
            String msg = "Workflow is already in terminal state. Current status: " + workflow.getStatus();
            throw new ApplicationException(CONFLICT, msg);
        }

        // FIXME Backwards compatibility for legacy workflows already running.
        // This code will be removed in a future version.
        if (workflow.getWorkflowDefinition() == null) {
            workflow = metadataMapperService.populateWorkflowWithDefinitions(workflow);
        }
        deciderService.updateWorkflowOutput(wf, null);

        workflow.setStatus(WorkflowStatus.COMPLETED);
        workflow.setTasks(wf.getTasks());
        workflow.setOutput(wf.getOutput());
        workflow.setExternalOutputPayloadStoragePath(wf.getExternalOutputPayloadStoragePath());
        executionDAOFacade.updateWorkflow(workflow);
        executionDAOFacade.updateTasks(workflow.getTasks());
        LOGGER.debug("Completed workflow execution for {}", workflow.getWorkflowId());

        // If the following task, for some reason fails, the sweep will take care of this again!
        if (StringUtils.isNotEmpty(workflow.getParentWorkflowId())) {
            decide(workflow.getParentWorkflowId());
        }
        Monitors.recordWorkflowCompletion(workflow.getWorkflowName(), workflow.getEndTime() - workflow.getStartTime(), workflow.getOwnerApp());
        queueDAO.remove(DECIDER_QUEUE, workflow.getWorkflowId());    //remove from the sweep queue

        if (workflow.getWorkflowDefinition().isWorkflowStatusListenerEnabled()) {
            workflowStatusListener.onWorkflowCompleted(workflow);
        }

        executionLockService.releaseLock(workflow.getWorkflowId());
        executionLockService.deleteLock(workflow.getWorkflowId());
    }

    public void terminateWorkflow(String workflowId, String reason) {
        Workflow workflow = executionDAOFacade.getWorkflowById(workflowId, true);
        if (WorkflowStatus.COMPLETED.equals(workflow.getStatus())) {
            throw new ApplicationException(CONFLICT, "Cannot terminate a COMPLETED workflow.");
        }
        workflow.setStatus(WorkflowStatus.TERMINATED);
        terminateWorkflow(workflow, reason, null);
    }

    /**
     * @param workflow        the workflow to be terminated
     * @param reason          the reason for termination
     * @param failureWorkflow the failure workflow (if any) to be triggered as a result of this termination
     */
    public void terminateWorkflow(Workflow workflow, String reason, String failureWorkflow) {
        try {
            executionLockService.acquireLock(workflow.getWorkflowId(), 60000);

            if (!workflow.getStatus().isTerminal()) {
                workflow.setStatus(WorkflowStatus.TERMINATED);
            }

            // FIXME Backwards compatibility for legacy workflows already running.
            // This code will be removed in a future version.
            if (workflow.getWorkflowDefinition() == null) {
                workflow = metadataMapperService.populateWorkflowWithDefinitions(workflow);
            }
            deciderService.updateWorkflowOutput(workflow, null);

            String workflowId = workflow.getWorkflowId();
            workflow.setReasonForIncompletion(reason);
            executionDAOFacade.updateWorkflow(workflow);

            List<Task> tasks = workflow.getTasks();
            for (Task task : tasks) {
                if (!task.getStatus().isTerminal()) {
                    // Cancel the ones which are not completed yet....
                    task.setStatus(CANCELED);
                    if (isSystemTask.test(task)) {
                        WorkflowSystemTask stt = WorkflowSystemTask.get(task.getTaskType());
                        try {
                            stt.cancel(workflow, task, this);
                        } catch (Exception e) {
                            throw new ApplicationException(
                                    Code.INTERNAL_ERROR,
                                    String.format("Error canceling systems task: %s", stt.getName()),
                                    e
                            );
                        }
                    }
                    executionDAOFacade.updateTask(task);
                }
                // And remove from the task queue if they were there
                queueDAO.remove(QueueUtils.getQueueName(task), task.getTaskId());
            }

            // If the following lines, for some reason fails, the sweep will take
            // care of this again!
            if (workflow.getParentWorkflowId() != null) {
                decide(workflow.getParentWorkflowId());
            }

            if (!StringUtils.isBlank(failureWorkflow)) {
                Map<String, Object> input = new HashMap<>(workflow.getInput());
                input.put("workflowId", workflowId);
                input.put("reason", reason);
                input.put("failureStatus", workflow.getStatus().toString());

                try {
                    WorkflowDef latestFailureWorkflow = metadataDAO.getLatestWorkflowDef(failureWorkflow)
                            .orElseThrow(() ->
                                    new RuntimeException("Failure Workflow Definition not found for: " + failureWorkflow)
                            );

                    String failureWFId = startWorkflow(
                            latestFailureWorkflow,
                            input,
                            null,
                            workflowId,
                            null,
                            workflow.getTaskToDomain()
                    );

                    workflow.getOutput().put("conductor.failure_workflow", failureWFId);
                } catch (Exception e) {
                    LOGGER.error("Failed to start error workflow", e);
                    workflow.getOutput().put("conductor.failure_workflow", "Error workflow " + failureWorkflow + " failed to start.  reason: " + e.getMessage());
                    Monitors.recordWorkflowStartError(failureWorkflow, WorkflowContext.get().getClientApp());
                }
            }

            queueDAO.remove(DECIDER_QUEUE, workflow.getWorkflowId());    //remove from the sweep queue
            executionDAOFacade.removeFromPendingWorkflow(workflow.getWorkflowName(), workflow.getWorkflowId());

            // Send to atlas
            Monitors.recordWorkflowTermination(workflow.getWorkflowName(), workflow.getStatus(), workflow.getOwnerApp());

            if (workflow.getWorkflowDefinition().isWorkflowStatusListenerEnabled()) {
                workflowStatusListener.onWorkflowTerminated(workflow);
            }
        } finally {
            executionLockService.releaseLock(workflow.getWorkflowId());
            executionLockService.deleteLock(workflow.getWorkflowId());
        }
    }

    /**
     * @param taskResult the task result to be updated
     * @throws ApplicationException
     */
    public void updateTask(TaskResult taskResult) {
        if (taskResult == null) {
            throw new ApplicationException(Code.INVALID_INPUT, "Task object is null");
        }

        String workflowId = taskResult.getWorkflowInstanceId();
        Workflow workflowInstance = executionDAOFacade.getWorkflowById(workflowId, true);

        // FIXME Backwards compatibility for legacy workflows already running.
        // This code will be removed in a future version.
        if (workflowInstance.getWorkflowDefinition() == null) {
            workflowInstance = metadataMapperService.populateWorkflowWithDefinitions(workflowInstance);
        }

        Task task = Optional.ofNullable(executionDAOFacade.getTaskById(taskResult.getTaskId()))
                .orElseThrow(() -> new ApplicationException(Code.NOT_FOUND, "No such task found by id: " + taskResult.getTaskId()));

        LOGGER.debug("Task: {} belonging to Workflow {} being updated", task, workflowInstance);

        String taskQueueName = QueueUtils.getQueueName(task);

        if (task.getStatus().isTerminal()) {
            // Task was already updated....
            queueDAO.remove(taskQueueName, taskResult.getTaskId());
            LOGGER.info("Task: {} has already finished execution with status: {} within workflow: {}. Removed task from queue: {}", task.getTaskId(), task.getStatus(), task.getWorkflowInstanceId(), taskQueueName);
            Monitors.recordUpdateConflict(task.getTaskType(), workflowInstance.getWorkflowName(), task.getStatus());
            return;
        }

        if (workflowInstance.getStatus().isTerminal()) {
            // Workflow is in terminal state
            queueDAO.remove(taskQueueName, taskResult.getTaskId());
            LOGGER.info("Workflow: {} has already finished execution. Task update for: {} ignored and removed from Queue: {}.", workflowInstance, taskResult.getTaskId(), taskQueueName);
            Monitors.recordUpdateConflict(task.getTaskType(), workflowInstance.getWorkflowName(), workflowInstance.getStatus());
            return;
        }

        // for system tasks, setting to SCHEDULED would mean restarting the task which is undesirable
        // for worker tasks, set status to SCHEDULED and push to the queue
        if (!isSystemTask.test(task) && taskResult.getStatus() == Status.IN_PROGRESS) {
            task.setStatus(SCHEDULED);
        } else {
            task.setStatus(valueOf(taskResult.getStatus().name()));
        }
        task.setOutputMessage(taskResult.getOutputMessage());
        task.setReasonForIncompletion(taskResult.getReasonForIncompletion());
        task.setWorkerId(taskResult.getWorkerId());
        task.setCallbackAfterSeconds(taskResult.getCallbackAfterSeconds());
        task.setOutputData(taskResult.getOutputData());
        task.setSubWorkflowId(taskResult.getSubWorkflowId());

        if (task.getOutputData() != null && !task.getOutputData().isEmpty()) {
            deciderService.externalizeTaskData(task);
        } else {
            task.setExternalOutputPayloadStoragePath(taskResult.getExternalOutputPayloadStoragePath());
        }

        if (task.getStatus().isTerminal()) {
            task.setEndTime(System.currentTimeMillis());
        }

        // Fails the workflow if any of the below operations fail.
        // This helps avoid workflow inconsistencies. For example, for the taskResult with status:COMPLETED,
        // if update task to primary data store is successful, but remove from queue fails,
        // The decide wouldn't run and next task will not be scheduled.
        // TODO Try to recover the workflow.
        try {
            String updateTaskQueueDesc = "Updating Task queues for taskId: " + task.getTaskId();
            String taskQueueOperation = "updateTaskQueues";
            String updateTaskDesc = "Updating Task with taskId: " + task.getTaskId();
            String updateTaskOperation = "updateTask";

            // Retry each operation twice before failing workflow.
            new RetryUtil<>().retryOnException(() -> {
                switch (task.getStatus()) {
                    case COMPLETED:
                    case CANCELED:
                    case FAILED:
                    case FAILED_WITH_TERMINAL_ERROR:
                    case TIMED_OUT:
                        queueDAO.remove(taskQueueName, taskResult.getTaskId());
                        LOGGER.debug("Task: {} removed from taskQueue: {} since the task status is {}", task, taskQueueName, task.getStatus().name());
                        break;
                    case IN_PROGRESS:
                    case SCHEDULED:
                        // postpone based on callbackAfterSeconds
                        long callBack = taskResult.getCallbackAfterSeconds();
                        queueDAO.postpone(taskQueueName, task.getTaskId(), task.getWorkflowPriority(), callBack);
                        LOGGER.debug("Task: {} postponed in taskQueue: {} since the task status is {} with callbackAfterSeconds: {}", task, taskQueueName, task.getStatus().name(), callBack);
                        break;
                    default:
                        break;
                };
                return null;
            }, null, null, 2, updateTaskQueueDesc, taskQueueOperation);

            new RetryUtil<>().retryOnException(() -> {
                executionDAOFacade.updateTask(task);
                return null;
            }, null, null, 2, updateTaskDesc, updateTaskOperation);

            //If the task has failed update the failed task reference name in the workflow.
            //This gives the ability to look at workflow and see what tasks have failed at a high level.
            if (FAILED.equals(task.getStatus()) || FAILED_WITH_TERMINAL_ERROR.equals(task.getStatus())) {
                workflowInstance.getFailedReferenceTaskNames().add(task.getReferenceTaskName());
                executionDAOFacade.updateWorkflow(workflowInstance);
                LOGGER.debug("Task: {} has a {} status and the Workflow has been updated with failed task reference", task, task.getStatus());
            }
        } catch (Exception e) {
            String errorMsg = String.format("Error updating task: %s for workflow: %s", task.getTaskId(), workflowId);
            LOGGER.error(errorMsg, e);
            Monitors.recordTaskUpdateError(task.getTaskType(), workflowInstance.getWorkflowName());
            throw new ApplicationException(Code.BACKEND_ERROR, e);
        }

        taskResult.getLogs().forEach(taskExecLog -> taskExecLog.setTaskId(task.getTaskId()));
        executionDAOFacade.addTaskExecLog(taskResult.getLogs());

        decide(workflowId);

        if (task.getStatus().isTerminal()) {
            long duration = getTaskDuration(0, task);
            long lastDuration = task.getEndTime() - task.getStartTime();
            Monitors.recordTaskExecutionTime(task.getTaskDefName(), duration, true, task.getStatus());
            Monitors.recordTaskExecutionTime(task.getTaskDefName(), lastDuration, false, task.getStatus());
        }
    }

    public Task getTask(String taskId) {
        return Optional.ofNullable(executionDAOFacade.getTaskById(taskId))
                .map(task -> {
                    if (task.getWorkflowTask() != null) {
                        return metadataMapperService.populateTaskWithDefinition(task);
                    }
                    return task;
                })
                .orElse(null);
    }

    public List<Task> getTasks(String taskType, String startKey, int count) {
        return executionDAOFacade.getTasksByName(taskType, startKey, count);
    }

    public List<Workflow> getRunningWorkflows(String workflowName, int version) {
        return executionDAOFacade.getPendingWorkflowsByName(workflowName, version);

    }

    public List<String> getWorkflows(String name, Integer version, Long startTime, Long endTime) {
        List<Workflow> workflowsByType = executionDAOFacade.getWorkflowsByName(name, startTime, endTime);
        return workflowsByType.stream()
                .filter(workflow -> workflow.getWorkflowVersion() == version)
                .map(Workflow::getWorkflowId)
                .collect(Collectors.toList());

    }

    public List<String> getRunningWorkflowIds(String workflowName, int version) {
        return executionDAOFacade.getRunningWorkflowIds(workflowName, version);
    }

    /**
     * @param workflowId ID of the workflow to evaluate the state for
     * @return true if the workflow has completed (success or failed), false otherwise.
     * @throws ApplicationException If there was an error - caller should retry in this case.
     */
    public boolean decide(String workflowId) {
        if (!executionLockService.acquireLock(workflowId)) {
            return false;
        }

        // If it is a new workflow, the tasks will be still empty even though include tasks is true
        Workflow workflow = executionDAOFacade.getWorkflowById(workflowId, true);

        // FIXME Backwards compatibility for legacy workflows already running.
        // This code will be removed in a future version.
        workflow = metadataMapperService.populateWorkflowWithDefinitions(workflow);

        if (workflow.getStatus().isTerminal()) {
            return true;
        }

        try {
            DeciderService.DeciderOutcome outcome = deciderService.decide(workflow);
            if (outcome.isComplete) {
                completeWorkflow(workflow);
                return true;
            }

            List<Task> tasksToBeScheduled = outcome.tasksToBeScheduled;
            setTaskDomains(tasksToBeScheduled, workflow);
            List<Task> tasksToBeUpdated = outcome.tasksToBeUpdated;
            boolean stateChanged = false;

            tasksToBeScheduled = dedupAndAddTasks(workflow, tasksToBeScheduled);

            for (Task task : outcome.tasksToBeScheduled) {
                if (isSystemTask.and(isNonTerminalTask).test(task)) {
                    WorkflowSystemTask workflowSystemTask = WorkflowSystemTask.get(task.getTaskType());
                    Workflow workflowInstance = deciderService.populateWorkflowAndTaskData(workflow);
                    try {
                        if (!workflowSystemTask.isAsync() && workflowSystemTask.execute(workflowInstance, task, this)) {
                            // FIXME: temporary hack to workaround TERMINATE task
                            if (TERMINATE.name().equals(task.getTaskType())) {
<<<<<<< HEAD
                                deciderService.externalizeWorkflowData(workflow);
                                executionDAOFacade.updateTask(task);
                                workflow.setOutput(workflowInstance.getOutput());
                                List<Task> terminateTasksToBeUpdated = new ArrayList<Task>();
                                /*
                                 * The TERMINATE task completes the workflow but does not do anything with SCHEDULED or IN_PROGRESS tasks to complete them
                                 */
                                for(Task workflowTask : workflow.getTasks()) {
                                	if(workflowTask != task && !workflowTask.getStatus().isTerminal()) {
                                		workflowTask.setStatus(SKIPPED);
                                		terminateTasksToBeUpdated.add(workflowTask);
                                	}
                                }
                                /*
                                 * Now find nested subworkflows that also need to have their tasks skipped
                                 */
                                for(Task workflowTask : workflow.getTasks()) {
                                	if(TaskType.SUB_WORKFLOW.name().equals(workflowTask.getTaskType()) && StringUtils.isNotBlank(workflowTask.getSubWorkflowId())) {
                                   		Workflow subWorkflow = executionDAOFacade.getWorkflowById(workflowTask.getSubWorkflowId(), true);
                                		if(subWorkflow != null) {
                                			skipTasksAffectedByTerminateTask(subWorkflow);                                		
                                		}
                                	}
                                }
                                executionDAOFacade.updateTasks(terminateTasksToBeUpdated);
                                if(workflowInstance.getStatus().equals(WorkflowStatus.COMPLETED)) {
                                	completeWorkflow(workflow);
                                } else {
                                    workflow.setStatus(workflowInstance.getStatus());
                                	terminateWorkflow(workflow, "Workflow is FAILED by TERMINATE task: " + task.getTaskId(), null);
=======
                                deciderService.externalizeTaskData(task);
                                executionDAOFacade.updateTask(task);
                                if (workflowInstance.getStatus().equals(WorkflowStatus.COMPLETED)) {
                                    completeWorkflow(workflow);
                                } else {
                                    workflow.setStatus(workflowInstance.getStatus());
                                    terminateWorkflow(workflow, "Workflow is FAILED by TERMINATE task: " + task.getTaskId(), null);
>>>>>>> 232eddd0
                                }
                                return true;
                            }
                            deciderService.externalizeTaskData(task);
                            tasksToBeUpdated.add(task);
                            stateChanged = true;
                        } else if (SUB_WORKFLOW.name().equals(task.getTaskType()) && task.getStatus().equals(IN_PROGRESS)) {
                            // Verifies and updates the task inplace, based on the Subworkflow and parent Workflow state,
                            // and continues with the current decide.
                            if (updateParentWorkflow(task, workflow)) {
                                tasksToBeUpdated.add(task);
                                stateChanged = true;
                            }
                        }
                    } catch (Exception e) {
                        throw new ApplicationException(Code.INTERNAL_ERROR, String.format("Unable to start system task: %s", workflowSystemTask.getName()), e);
                    }
                }
            }

            if (!outcome.tasksToBeUpdated.isEmpty()) {
                for (Task task : tasksToBeUpdated) {
                    if (task.getStatus() != null && (!task.getStatus().equals(Task.Status.IN_PROGRESS)
                            || !task.getStatus().equals(Task.Status.SCHEDULED))) {
                        queueDAO.remove(QueueUtils.getQueueName(task), task.getTaskId());
                    }
                }
            }

            if (!outcome.tasksToBeUpdated.isEmpty() || !tasksToBeScheduled.isEmpty()) {
                executionDAOFacade.updateTasks(tasksToBeUpdated);
                executionDAOFacade.updateWorkflow(workflow);
            }

            stateChanged = scheduleTask(workflow, tasksToBeScheduled) || stateChanged;

            if (stateChanged) {
                decide(workflowId);
            }

        } catch (TerminateWorkflowException twe) {
            LOGGER.info("Execution terminated of workflow: {}", workflowId, twe);
            terminate(workflow, twe);
            return true;
        } catch (RuntimeException e) {
            LOGGER.error("Error deciding workflow: {}", workflowId, e);
            throw e;
        } finally {
            executionLockService.releaseLock(workflowId);
        }
        return false;
    }

    /**
     * When a TERMINATE task runs, it only affects the workflow in which it runs; it does not do anything with 
     * in-progress tasks and subworkflows that are still running. This recursive method will ensure that all tasks within
     * all subworkflows are set to SKIPPED status so they can complete.
     * @param workflow a subworkflow within the hierarchy of the original workflow containing the TERMINATE task
     */
    private void skipTasksAffectedByTerminateTask(Workflow workflow) {
    	if(!workflow.getStatus().isTerminal()) {
	        List<Task> tasksToBeUpdated = new ArrayList<Task>();
	        for(Task workflowTask : workflow.getTasks()) {
            	if(!workflowTask.getStatus().isTerminal()) {
            		workflowTask.setStatus(SKIPPED);
            		tasksToBeUpdated.add(workflowTask);
            	}
	        	if(TaskType.SUB_WORKFLOW.name().equals(workflowTask.getTaskType()) && StringUtils.isNotBlank(workflowTask.getSubWorkflowId())) {
	           		Workflow subWorkflow = executionDAOFacade.getWorkflowById(workflowTask.getSubWorkflowId(), true);
	           		if(subWorkflow != null) {
	           			skipTasksAffectedByTerminateTask(subWorkflow);
	           		}
	        	}
	        }
	        if (!tasksToBeUpdated.isEmpty()) {
	            executionDAOFacade.updateTasks(tasksToBeUpdated);
	            workflow.setStatus(Workflow.WorkflowStatus.TERMINATED);
	            workflow.setReasonForIncompletion("Parent workflow was terminated with a TERMINATE task");
	            executionDAOFacade.updateWorkflow(workflow);
	        }
    	}
    }

    @VisibleForTesting
    List<Task> dedupAndAddTasks(Workflow workflow, List<Task> tasks) {
        List<String> tasksInWorkflow = workflow.getTasks().stream()
                .map(task -> task.getReferenceTaskName() + "_" + task.getRetryCount())
                .collect(Collectors.toList());

        List<Task> dedupedTasks = tasks.stream()
                .filter(task -> !tasksInWorkflow.contains(task.getReferenceTaskName() + "_" + task.getRetryCount()))
                .collect(Collectors.toList());

        workflow.getTasks().addAll(dedupedTasks);
        return dedupedTasks;
    }

    /**
     * @throws ApplicationException if the workflow cannot be paused
     */
    public void pauseWorkflow(String workflowId) {
        try {
            executionLockService.acquireLock(workflowId, 60000);
            WorkflowStatus status = WorkflowStatus.PAUSED;
            Workflow workflow = executionDAOFacade.getWorkflowById(workflowId, false);
            if (workflow.getStatus().isTerminal()) {
                throw new ApplicationException(CONFLICT, "Workflow id " + workflowId + " has ended, status cannot be updated.");
            }
            if (workflow.getStatus().equals(status)) {
                return;        //Already paused!
            }
            workflow.setStatus(status);
            executionDAOFacade.updateWorkflow(workflow);
        } finally {
            executionLockService.releaseLock(workflowId);
        }
    }

    /**
     * @param workflowId
     * @throws IllegalStateException
     */
    public void resumeWorkflow(String workflowId) {
        Workflow workflow = executionDAOFacade.getWorkflowById(workflowId, false);
        if (!workflow.getStatus().equals(WorkflowStatus.PAUSED)) {
            throw new IllegalStateException("The workflow " + workflowId + " is not PAUSED so cannot resume. " +
                    "Current status is " + workflow.getStatus().name());
        }
        workflow.setStatus(WorkflowStatus.RUNNING);
        executionDAOFacade.updateWorkflow(workflow);
        decide(workflowId);
    }

    /**
     * @param workflowId
     * @param taskReferenceName
     * @param skipTaskRequest
     * @throws IllegalStateException
     */
    public void skipTaskFromWorkflow(String workflowId, String taskReferenceName, SkipTaskRequest skipTaskRequest) {

        Workflow wf = executionDAOFacade.getWorkflowById(workflowId, true);

        // FIXME Backwards compatibility for legacy workflows already running.
        // This code will be removed in a future version.
        wf = metadataMapperService.populateWorkflowWithDefinitions(wf);

        // If the wf is not running then cannot skip any task
        if (!wf.getStatus().equals(WorkflowStatus.RUNNING)) {
            String errorMsg = String.format("The workflow %s is not running so the task referenced by %s cannot be skipped", workflowId, taskReferenceName);
            throw new IllegalStateException(errorMsg);
        }
        // Check if the reference name is as per the workflowdef
        WorkflowTask wft = wf.getWorkflowDefinition().getTaskByRefName(taskReferenceName);
        if (wft == null) {
            String errorMsg = String.format("The task referenced by %s does not exist in the WorkflowDefinition %s", taskReferenceName, wf.getWorkflowName());
            throw new IllegalStateException(errorMsg);
        }
        // If the task is already started the again it cannot be skipped
        wf.getTasks().forEach(task -> {
            if (task.getReferenceTaskName().equals(taskReferenceName)) {
                String errorMsg = String.format("The task referenced %s has already been processed, cannot be skipped", taskReferenceName);
                throw new IllegalStateException(errorMsg);
            }
        });
        // Now create a "SKIPPED" task for this workflow
        Task theTask = new Task();
        theTask.setTaskId(IDGenerator.generate());
        theTask.setReferenceTaskName(taskReferenceName);
        theTask.setWorkflowInstanceId(workflowId);
        theTask.setWorkflowPriority(wf.getPriority());
        theTask.setStatus(SKIPPED);
        theTask.setTaskType(wft.getName());
        theTask.setCorrelationId(wf.getCorrelationId());
        if (skipTaskRequest != null) {
            theTask.setInputData(skipTaskRequest.getTaskInput());
            theTask.setOutputData(skipTaskRequest.getTaskOutput());
            theTask.setInputMessage(skipTaskRequest.getTaskInputMessage());
            theTask.setOutputMessage(skipTaskRequest.getTaskOutputMessage());
        }
        executionDAOFacade.createTasks(Collections.singletonList(theTask));
        decide(workflowId);
    }

    public Workflow getWorkflow(String workflowId, boolean includeTasks) {
        return executionDAOFacade.getWorkflowById(workflowId, includeTasks);
    }

    public void addTaskToQueue(Task task) {
        // put in queue
        String taskQueueName = QueueUtils.getQueueName(task);
        if (task.getCallbackAfterSeconds() > 0) {
            queueDAO.push(taskQueueName, task.getTaskId(), task.getWorkflowPriority(), task.getCallbackAfterSeconds());
        } else {
            queueDAO.push(taskQueueName, task.getTaskId(), task.getWorkflowPriority(), 0);
        }
        LOGGER.debug("Added task {} with priority {} to queue {} with call back seconds {}", task, task.getWorkflowPriority(), taskQueueName, task.getCallbackAfterSeconds());
    }

    //Executes the async system task
    public void executeSystemTask(WorkflowSystemTask systemTask, String taskId, int callbackTime) {
        try {
            Task task = executionDAOFacade.getTaskById(taskId);
            if (task == null) {
                LOGGER.error("TaskId: {} could not be found while executing SystemTask", taskId);
                return;
            }
            LOGGER.debug("Task: {} fetched from execution DAO for taskId: {}", task, taskId);
            String queueName = QueueUtils.getQueueName(task);
            if (task.getStatus().isTerminal()) {
                //Tune the SystemTaskWorkerCoordinator's queues - if the queue size is very big this can happen!
                LOGGER.info("Task {}/{} was already completed.", task.getTaskType(), task.getTaskId());
                queueDAO.remove(queueName, task.getTaskId());
                return;
            }

            String workflowId = task.getWorkflowInstanceId();
            Workflow workflow = executionDAOFacade.getWorkflowById(workflowId, true);

            if (task.getStartTime() == 0) {
                task.setStartTime(System.currentTimeMillis());
                Monitors.recordQueueWaitTime(task.getTaskDefName(), task.getQueueWaitTime());
            }

            if (workflow.getStatus().isTerminal()) {
                LOGGER.info("Workflow {} has been completed for {}/{}", workflow.getWorkflowId(), systemTask.getName(), task.getTaskId());
                if (!task.getStatus().isTerminal()) {
                    task.setStatus(CANCELED);
                }
                executionDAOFacade.updateTask(task);
                queueDAO.remove(queueName, task.getTaskId());
                return;
            }

            if (task.getStatus().equals(SCHEDULED)) {
                if (executionDAOFacade.exceedsInProgressLimit(task)) {
                    //to do add a metric to record this
                    LOGGER.warn("Concurrent Execution limited for {}:{}", taskId, task.getTaskDefName());
                    // Postpone a message, so that it would be available for poll again.
                    queueDAO.postpone(queueName, taskId, task.getWorkflowPriority(), queueTaskMessagePostponeSeconds);
                    return;
                }
                if (task.getRateLimitPerFrequency() > 0 && executionDAOFacade.exceedsRateLimitPerFrequency(task, metadataDAO.getTaskDef(task.getTaskDefName()))) {
                    LOGGER.warn("RateLimit Execution limited for {}:{}, limit:{}", taskId, task.getTaskDefName(), task.getRateLimitPerFrequency());
                    // Postpone a message, so that it would be available for poll again.
                    queueDAO.postpone(queueName, taskId, task.getWorkflowPriority(), queueTaskMessagePostponeSeconds);
                    return;
                }
            }

            LOGGER.debug("Executing {}/{}-{}", task.getTaskType(), task.getTaskId(), task.getStatus());
            if (task.getStatus() == SCHEDULED || !systemTask.isAsyncComplete(task)) {
                task.setPollCount(task.getPollCount() + 1);
                executionDAOFacade.updateTask(task);
            }

            deciderService.populateTaskData(task);

            // Stop polling for asyncComplete system tasks that are not in SCHEDULED state
            if (systemTask.isAsyncComplete(task) && task.getStatus() != SCHEDULED) {
                queueDAO.remove(QueueUtils.getQueueName(task), task.getTaskId());
                return;
            }

            switch (task.getStatus()) {
                case SCHEDULED:
                    systemTask.start(workflow, task, this);
                    break;

                case IN_PROGRESS:
                    systemTask.execute(workflow, task, this);
                    break;
                default:
                    break;
            }

            if (!task.getStatus().isTerminal()) {
                task.setCallbackAfterSeconds(callbackTime);
            }

            updateTask(new TaskResult(task));
            LOGGER.debug("Done Executing {}/{}-{} output={}", task.getTaskType(), task.getTaskId(), task.getStatus(),
                task.getOutputData().toString());

        } catch (Exception e) {
            Monitors.error(className, "executeSystemTask");
            LOGGER.error("Error executing system task - {}, with id: {}", systemTask, taskId, e);
        }
    }

    @VisibleForTesting
    void setTaskDomains(List<Task> tasks, Workflow wf) {
        Map<String, String> taskToDomain = wf.getTaskToDomain();
        if (taskToDomain != null) {
            // Step 1: Apply * mapping to all tasks, if present.
            String domainstr = taskToDomain.get("*");
            if (domainstr != null) {
                String[] domains = domainstr.split(",");
                tasks.forEach(task -> {
                    // Filter out SystemTask
                    if (!TaskType.isSystemTask(task.getTaskType())) {
                        // Check which domain worker is polling
                        // Set the task domain
                        task.setDomain(getActiveDomain(task.getTaskType(), domains));
                    }
                });

            }
            // Step 2: Override additional mappings.
            tasks.forEach(task -> {
                if (!TaskType.isSystemTask(task.getTaskType())) {
                    String taskDomainstr = taskToDomain.get(task.getTaskType());
                    if (taskDomainstr != null) {
                        task.setDomain(getActiveDomain(task.getTaskType(), taskDomainstr.split(",")));
                    }
                }
            });
        }
    }

    /**
     * Gets the active domain from the list of domains where the task is to be queued.
     * The domain list must be ordered.
     * In sequence, check if any worker has polled for last `activeWorkerLastPollInSecs` seconds, if so that is the Active domain.
     * When no active domains are found:
     *   <li> If NO_DOMAIN token is provided, return null.
     *   <li> Else, return last domain from list.
     *
     * @param taskType the taskType of the task for which active domain is to be found
     * @param domains  the array of domains for the task. (Must contain atleast one element).
     * @return the active domain where the task will be queued
     */
    @VisibleForTesting
    String getActiveDomain(String taskType, String[] domains) {
        if (domains == null || domains.length == 0) {
            return null;
        }

        return Arrays.stream(domains)
                .filter(domain -> !domain.equalsIgnoreCase("NO_DOMAIN"))
                .map(domain -> executionDAOFacade.getTaskPollDataByDomain(taskType, domain.trim()))
                .filter(Objects::nonNull)
                .filter(validateLastPolledTime)
                .findFirst()
                .map(PollData::getDomain)
                .orElse(domains[domains.length - 1].trim().equalsIgnoreCase("NO_DOMAIN") ? null : domains[domains.length - 1].trim());
    }

    private long getTaskDuration(long s, Task task) {
        long duration = task.getEndTime() - task.getStartTime();
        s += duration;
        if (task.getRetriedTaskId() == null) {
            return s;
        }
        return s + getTaskDuration(s, executionDAOFacade.getTaskById(task.getRetriedTaskId()));
    }

    @VisibleForTesting
    boolean scheduleTask(Workflow workflow, List<Task> tasks) {
        List<Task> createdTasks;

        try {
            if (tasks == null || tasks.isEmpty()) {
                return false;
            }

            // Get the highest seq number
            int count = workflow.getTasks().stream()
                    .mapToInt(Task::getSeq)
                    .max()
                    .orElse(0);

            for (Task task : tasks) {
                if (task.getSeq() == 0) { // Set only if the seq was not set
                    task.setSeq(++count);
                }
            }

            // Save the tasks in the DAO
            createdTasks = executionDAOFacade.createTasks(tasks);

            List<Task> systemTasks = createdTasks.stream()
                    .filter(isSystemTask)
                    .collect(Collectors.toList());

            List<Task> tasksToBeQueued = createdTasks.stream()
                    .filter(isSystemTask.negate())
                    .collect(Collectors.toList());

            boolean startedSystemTasks = false;

            // Traverse through all the system tasks, start the sync tasks, in case of async queue the tasks
            for (Task task : systemTasks) {
                WorkflowSystemTask workflowSystemTask = WorkflowSystemTask.get(task.getTaskType());
                if (workflowSystemTask == null) {
                    throw new ApplicationException(NOT_FOUND, "No system task found by name " + task.getTaskType());
                }
                if (task.getStatus() != null && !task.getStatus().isTerminal() && task.getStartTime() == 0) {
                    task.setStartTime(System.currentTimeMillis());
                }
                if (!workflowSystemTask.isAsync()) {
                    try {
                        deciderService.populateTaskData(task);
                        workflowSystemTask.start(workflow, task, this);
                    } catch (Exception e) {
                        String errorMsg = String.format("Unable to start system task: %s, {id: %s, name: %s}", task.getTaskType(), task.getTaskId(), task.getTaskDefName());
                        throw new ApplicationException(Code.INTERNAL_ERROR, errorMsg, e);
                    }
                    startedSystemTasks = true;
                    deciderService.externalizeTaskData(task);
                    executionDAOFacade.updateTask(task);
                } else {
                    tasksToBeQueued.add(task);
                }
            }

            addTaskToQueue(tasksToBeQueued);
            return startedSystemTasks;
        } catch (Exception e) {
            List<String> taskIds = tasks.stream()
                    .map(Task::getTaskId)
                    .collect(Collectors.toList());
            String errorMsg = String.format("Error scheduling tasks: %s, for workflow: %s", taskIds, workflow.getWorkflowId());
            LOGGER.error(errorMsg, e);
            Monitors.error(className, "scheduleTask");
            // TODO Provide a better implementation of rollbackTasks considering all the edge cases.
            // Throwing exception to avoid workflow ending up in irrecoverable state.
            // rollbackTasks(workflow.getWorkflowId(), createdTasks);
            throw new TerminateWorkflowException(errorMsg);
        }
    }

    /**
     * Rolls back all newly created tasks in a workflow, essentially resetting the workflow state, in case of an exception during task creation or task enqueuing.
     *
     * @param createdTasks a {@link List} of newly created tasks in the workflow which are to be rolled back
     */
    @VisibleForTesting
    void rollbackTasks(String workflowId, List<Task> createdTasks) {
        String description = "rolling back task from DAO for " + workflowId;
        String operation = "rollbackTasks";

        try {
            // rollback all newly created tasks in the workflow
            createdTasks.forEach(task -> new RetryUtil<>().retryOnException(() ->
            {
                if (task.getTaskType().equals(SUB_WORKFLOW.name())) {
                    executionDAOFacade.removeWorkflow(task.getSubWorkflowId(), false);
                }
                executionDAOFacade.removeTask(task.getTaskId());
                return null;
            }, null, null, 3, description, operation));
        } catch (Exception e) {
            String errorMsg = String.format("Error scheduling/rolling back tasks for workflow: %s", workflowId);
            LOGGER.error(errorMsg, e);
            throw new TerminateWorkflowException(errorMsg);
        }
    }

    private void addTaskToQueue(final List<Task> tasks) {
        for (Task task : tasks) {
            addTaskToQueue(task);
        }
    }

    private void terminate(final Workflow workflow, TerminateWorkflowException tw) {
        if (!workflow.getStatus().isTerminal()) {
            workflow.setStatus(tw.workflowStatus);
        }

        String failureWorkflow = workflow.getWorkflowDefinition().getFailureWorkflow();
        if (failureWorkflow != null) {
            if (failureWorkflow.startsWith("$")) {
                String[] paramPathComponents = failureWorkflow.split("\\.");
                String name = paramPathComponents[2]; // name of the input parameter
                failureWorkflow = (String) workflow.getInput().get(name);
            }
        }
        if (tw.task != null) {
            executionDAOFacade.updateTask(tw.task);
        }
        terminateWorkflow(workflow, tw.getMessage(), failureWorkflow);
    }

    private boolean rerunWF(String workflowId, String taskId, Map<String, Object> taskInput,
                            Map<String, Object> workflowInput, String correlationId) {

        // Get the workflow
        Workflow workflow = executionDAOFacade.getWorkflowById(workflowId, true);

        // If the task Id is null it implies that the entire workflow has to be rerun
        if (taskId == null) {
            // remove all tasks
            workflow.getTasks().forEach(task -> executionDAOFacade.removeTask(task.getTaskId()));
            // Set workflow as RUNNING
            workflow.setStatus(WorkflowStatus.RUNNING);
            if (correlationId != null) {
                workflow.setCorrelationId(correlationId);
            }
            if (workflowInput != null) {
                workflow.setInput(workflowInput);
            }

            executionDAOFacade.updateWorkflow(workflow);

            decide(workflowId);
            return true;
        }

        // Now iterate through the tasks and find the "specific" task
        Task rerunFromTask = null;
        for (Task task : workflow.getTasks()) {
            if (task.getTaskId().equals(taskId)) {
                rerunFromTask = task;
                break;
            } else {
                // If not found look into sub workflows
                if (task.getTaskType().equalsIgnoreCase(SubWorkflow.NAME)) {
                    String subWorkflowId = task.getSubWorkflowId();
                    if (rerunWF(subWorkflowId, taskId, taskInput, null, null)) {
                        rerunFromTask = task;
                        break;
                    }
                }
            }
        }

        if (rerunFromTask != null) {
            // set workflow as RUNNING
            workflow.setStatus(WorkflowStatus.RUNNING);
            if (correlationId != null) {
                workflow.setCorrelationId(correlationId);
            }
            if (workflowInput != null) {
                workflow.setInput(workflowInput);
            }
            // Add to decider queue
            queueDAO.push(DECIDER_QUEUE, workflow.getWorkflowId(), workflow.getPriority(), config.getSweepFrequency());
            executionDAOFacade.updateWorkflow(workflow);
            //update tasks in datastore to update workflow-tasks relationship for archived workflows
            executionDAOFacade.updateTasks(workflow.getTasks());
            // Remove all tasks after the "rerunFromTask"
            for (Task task : workflow.getTasks()) {
                if (task.getSeq() > rerunFromTask.getSeq()) {
                    executionDAOFacade.removeTask(task.getTaskId());
                }
            }
            //reset fields before restarting the task
            rerunFromTask.setScheduledTime(System.currentTimeMillis());
            rerunFromTask.setStartTime(0);
            rerunFromTask.setUpdateTime(0);
            rerunFromTask.setEndTime(0);
            rerunFromTask.setOutputData(null);
            rerunFromTask.setExternalOutputPayloadStoragePath(null);
            if (rerunFromTask.getTaskType().equalsIgnoreCase(SubWorkflow.NAME)) {
                // if task is sub workflow set task as IN_PROGRESS and reset start time
                rerunFromTask.setStatus(IN_PROGRESS);
                rerunFromTask.setStartTime(System.currentTimeMillis());
            } else {
                // Set the task to rerun as SCHEDULED
                rerunFromTask.setStatus(SCHEDULED);
                if (taskInput != null) {
                    rerunFromTask.setInputData(taskInput);
                }
                addTaskToQueue(rerunFromTask);
            }
            rerunFromTask.setExecuted(false);
            executionDAOFacade.updateTask(rerunFromTask);

            decide(workflowId);
            return true;
        }
        return false;
    }

    public void scheduleNextIteration(Task loopTask, Workflow workflow) {
        //Schedule only first loop over task. Rest will be taken care in Decider Service when this task will get completed.
        List<Task> scheduledLoopOverTasks = deciderService.getTasksToBeScheduled(workflow, loopTask.getWorkflowTask().getLoopOver().get(0), loopTask.getRetryCount(), null);
        scheduledLoopOverTasks.stream().forEach(t -> {
            t.setReferenceTaskName(TaskUtils.appendIteration(t.getReferenceTaskName(), loopTask.getIteration()));
            t.setIteration(loopTask.getIteration());
        });
        scheduleTask(workflow, scheduledLoopOverTasks);
    }

    public TaskDef getTaskDefinition(Task task) {
        return task.getTaskDefinition()
                .orElseGet(() -> Optional.ofNullable(metadataDAO.getTaskDef(task.getWorkflowTask().getName()))
                        .orElseThrow(() -> {
                            String reason = String.format("Invalid task specified. Cannot find task by name %s in the task definitions", task.getWorkflowTask().getName());
                            return new TerminateWorkflowException(reason);
                        }));
    }

    private boolean updateParentWorkflow(Workflow subWorkflow) {
        Task subWorkflowTask = executionDAOFacade.getTaskById(subWorkflow.getParentWorkflowTaskId());
        Workflow parentWorkflow = executionDAOFacade.getWorkflowById(subWorkflow.getParentWorkflowId(), false);
        return updateParentWorkflow(subWorkflowTask, subWorkflow, parentWorkflow);
    }

    private boolean updateParentWorkflow(Task subWorkflowTask, Workflow parentWorkflow) {
        Workflow subWorkflow = executionDAOFacade.getWorkflowById(subWorkflowTask.getSubWorkflowId(), false);
        return updateParentWorkflow(subWorkflowTask, subWorkflow, parentWorkflow);
    }

    /**
     * Update parent Workflow based on Subworkflow state.
     * Updates the provided subWorkflowTask and/or parentWorkflow inplace, where applicable.
     * @param subWorkflowTask
     * @param subWorkflow
     * @param parentWorkflow
     * @return
     */
    @VisibleForTesting
    protected boolean updateParentWorkflow(Task subWorkflowTask, Workflow subWorkflow, Workflow parentWorkflow) {
        WorkflowDef parentDef = Optional.ofNullable(parentWorkflow.getWorkflowDefinition())
                .orElseGet(() -> metadataDAO.getWorkflowDef(parentWorkflow.getWorkflowName(), parentWorkflow.getWorkflowVersion())
                        .orElseThrow(() -> new ApplicationException(NOT_FOUND, String.format("Unable to find parent workflow definition for %s", parentWorkflow.getWorkflowId())))
                );
        LOGGER.debug("Evaluating parent workflow: {} for sub-workflow: {}", subWorkflow.getParentWorkflowId(), subWorkflow.getWorkflowId());

        // On Subworkflow complete or terminate..
        if (subWorkflow.getStatus().isTerminal()) {
            if (parentWorkflow.getStatus().equals(WorkflowStatus.FAILED)) {
                String warningMsg = String.format("Not evaluating parent workflow: %s in FAILED state for subworkflow: %s in terminal state.",
                        parentWorkflow.getWorkflowId(), subWorkflow.getWorkflowId());
                LOGGER.warn(warningMsg);
                return false;
            } else if (subWorkflowTask.getStatus().equals(IN_PROGRESS)) {
                LOGGER.debug("Subworkflow: {} is {}, updating parent workflow: {}",
                        subWorkflow.getWorkflowId(), subWorkflow.getStatus().name(), parentWorkflow.getWorkflowId());
                SubWorkflow subWorkflowSystemTask = new SubWorkflow();
                subWorkflowSystemTask.execute(subWorkflow, subWorkflowTask, this);
                // Keep Subworkflow task's data consistent with Subworkflow's.
                if (subWorkflowTask.getStatus().isTerminal() && subWorkflowTask.getExternalOutputPayloadStoragePath() != null && !subWorkflowTask.getOutputData().isEmpty()) {
                    Map<String, Object> parentWorkflowTaskOutputData = subWorkflowTask.getOutputData();
                    deciderService.populateTaskData(subWorkflowTask);
                    subWorkflowTask.getOutputData().putAll(parentWorkflowTaskOutputData);
                    deciderService.externalizeTaskData(subWorkflowTask);
                }
                return true;
            } else {
                LOGGER.warn("Unable to evaluate parent workflow: {} in status: {}, and subworkflow: {} in status: {}",
                        parentWorkflow.getWorkflowId(), parentWorkflow.getStatus().name(),
                        subWorkflow.getWorkflowId(), subWorkflow.getStatus().name());
            }
        } else {
            // On workflow retry or restart..
            if (StringUtils.isBlank(parentDef.getFailureWorkflow()) && parentWorkflow.getStatus().isTerminal() && subWorkflowTask.getStatus().isTerminal()) {
                LOGGER.debug("Subworkflow: {} is {}, resetting failed parent workflow: {}, and Subworkflow task: {} status to IN_PROGRESS",
                        subWorkflow.getWorkflowId(), subWorkflow.getStatus().name(), parentWorkflow.getWorkflowId(), subWorkflow.getParentWorkflowTaskId());
                subWorkflowTask.setStatus(IN_PROGRESS);
                executionDAOFacade.updateTask(subWorkflowTask);
                parentWorkflow.setStatus(WorkflowStatus.RUNNING);
                executionDAOFacade.updateWorkflow(parentWorkflow);
                return true;
            } else if (parentWorkflow.getStatus().equals(WorkflowStatus.RUNNING)) {
                if (subWorkflowTask.getStatus().isTerminal()) {
                    String errorMsg = String.format("Subworkflow: %s is in RUNNING state, but Subworkflow task: %s in parent workflow: %s is in FAILED state.",
                            subWorkflow.getWorkflowId(),subWorkflowTask.getTaskId(), parentWorkflow.getWorkflowId());
                    LOGGER.warn(errorMsg);
                    throw new IllegalStateException(errorMsg);
                } else {
                    // parentWorkflow, subWorkflowTask and subWorkflow are in non-terminal state
                    return false;
                }
            } else {
                LOGGER.warn("Unable to evaluate parent workflow: {} in status: {}, and subworkflow: {} in status: {}",
                        parentWorkflow.getWorkflowId(), parentWorkflow.getStatus().name(),
                        subWorkflow.getWorkflowId(), subWorkflow.getStatus().name());
            }
        }
        return false;
    }
}<|MERGE_RESOLUTION|>--- conflicted
+++ resolved
@@ -978,7 +978,6 @@
                         if (!workflowSystemTask.isAsync() && workflowSystemTask.execute(workflowInstance, task, this)) {
                             // FIXME: temporary hack to workaround TERMINATE task
                             if (TERMINATE.name().equals(task.getTaskType())) {
-<<<<<<< HEAD
                                 deciderService.externalizeWorkflowData(workflow);
                                 executionDAOFacade.updateTask(task);
                                 workflow.setOutput(workflowInstance.getOutput());
@@ -1008,16 +1007,7 @@
                                 	completeWorkflow(workflow);
                                 } else {
                                     workflow.setStatus(workflowInstance.getStatus());
-                                	terminateWorkflow(workflow, "Workflow is FAILED by TERMINATE task: " + task.getTaskId(), null);
-=======
-                                deciderService.externalizeTaskData(task);
-                                executionDAOFacade.updateTask(task);
-                                if (workflowInstance.getStatus().equals(WorkflowStatus.COMPLETED)) {
-                                    completeWorkflow(workflow);
-                                } else {
-                                    workflow.setStatus(workflowInstance.getStatus());
-                                    terminateWorkflow(workflow, "Workflow is FAILED by TERMINATE task: " + task.getTaskId(), null);
->>>>>>> 232eddd0
+                                	  terminateWorkflow(workflow, "Workflow is FAILED by TERMINATE task: " + task.getTaskId(), null);
                                 }
                                 return true;
                             }
