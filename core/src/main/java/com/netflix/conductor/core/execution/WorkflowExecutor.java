/**
 * Copyright 2016 Netflix, Inc.
 *
 * Licensed under the Apache License, Version 2.0 (the "License");
 * you may not use this file except in compliance with the License.
 * You may obtain a copy of the License at
 *
 *     http://www.apache.org/licenses/LICENSE-2.0
 *
 * Unless required by applicable law or agreed to in writing, software
 * distributed under the License is distributed on an "AS IS" BASIS,
 * WITHOUT WARRANTIES OR CONDITIONS OF ANY KIND, either express or implied.
 * See the License for the specific language governing permissions and
 * limitations under the License.
 */
/**
 *
 */
package com.netflix.conductor.core.execution;

import com.fasterxml.jackson.core.type.TypeReference;
import com.fasterxml.jackson.databind.ObjectMapper;
import com.google.common.annotations.VisibleForTesting;
import com.google.common.base.Preconditions;
import com.google.common.util.concurrent.Uninterruptibles;
import com.netflix.conductor.annotations.Trace;
import com.netflix.conductor.auth.AuthManager;
import com.netflix.conductor.common.metadata.events.EventPublished;
import com.netflix.conductor.common.metadata.tasks.PollData;
import com.netflix.conductor.common.metadata.tasks.Task;
import com.netflix.conductor.common.metadata.tasks.Task.Status;
import com.netflix.conductor.common.metadata.tasks.TaskResult;
import com.netflix.conductor.common.metadata.workflow.RerunWorkflowRequest;
import com.netflix.conductor.common.metadata.workflow.SkipTaskRequest;
import com.netflix.conductor.common.metadata.workflow.WorkflowDef;
import com.netflix.conductor.common.metadata.workflow.WorkflowTask;
import com.netflix.conductor.common.run.Workflow;
import com.netflix.conductor.common.run.Workflow.WorkflowStatus;
import com.netflix.conductor.core.WorkflowContext;
import com.netflix.conductor.core.config.Configuration;
import com.netflix.conductor.core.events.ScriptEvaluator;
import com.netflix.conductor.core.events.queue.Message;
import com.netflix.conductor.core.events.queue.ObservableQueue;
import com.netflix.conductor.core.execution.ApplicationException.Code;
import com.netflix.conductor.core.execution.DeciderService.DeciderOutcome;
import com.netflix.conductor.core.execution.tasks.SubWorkflow;
import com.netflix.conductor.core.execution.tasks.WorkflowSystemTask;
import com.netflix.conductor.core.utils.IDGenerator;
import com.netflix.conductor.core.utils.QueueUtils;
import com.netflix.conductor.dao.ExecutionDAO;
import com.netflix.conductor.dao.MetadataDAO;
import com.netflix.conductor.dao.QueueDAO;
import com.netflix.conductor.metrics.Monitors;
import org.apache.commons.collections.CollectionUtils;
import org.apache.commons.collections.MapUtils;
import org.apache.commons.lang.StringUtils;
import org.apache.commons.lang3.BooleanUtils;
import org.slf4j.Logger;
import org.slf4j.LoggerFactory;

import javax.inject.Inject;
import javax.ws.rs.core.HttpHeaders;
import java.util.*;
import java.util.concurrent.TimeUnit;
import java.util.function.Function;
import java.util.stream.Collectors;

/**
 * @author Viren Workflow services provider interface
 */
@Trace
public class WorkflowExecutor {
	private static final String BEARER = "Bearer";

	private static Logger logger = LoggerFactory.getLogger(WorkflowExecutor.class);

	private MetadataDAO metadata;

	private ExecutionDAO edao;

	private QueueDAO queue;

	private DeciderService decider;

	private ObjectMapper om;
	private Configuration config;

	private AuthManager auth;

	public static final String deciderQueue = "_deciderQueue";
	public static final String sweeperQueue = "_sweeperQueue";

	private int activeWorkerLastPollnSecs;
	private TaskStatusListener taskStatusListener;
	private WorkflowStatusListener workflowStatusListener;

	private boolean validateAuth;
	private boolean traceIdEnabled;
	private boolean authContextEnabled;
	private boolean lazyDecider;

	private ParametersUtils pu = new ParametersUtils();

	@Inject
	public WorkflowExecutor(MetadataDAO metadata, ExecutionDAO edao, QueueDAO queue, ObjectMapper om,
							AuthManager auth, Configuration config,
							TaskStatusListener taskStatusListener,
							WorkflowStatusListener workflowStatusListener) {
		this.metadata = metadata;
		this.edao = edao;
		this.queue = queue;
		this.om = om;
		this.config = config;
		this.auth = auth;
		this.activeWorkerLastPollnSecs = config.getIntProperty("tasks.active.worker.lastpoll", 10);
		this.taskStatusListener = taskStatusListener;
		this.workflowStatusListener = workflowStatusListener;
		this.decider = new DeciderService(metadata, om, config);
		this.validateAuth = Boolean.parseBoolean(config.getProperty("workflow.auth.validate", "false"));
		this.traceIdEnabled = Boolean.parseBoolean(config.getProperty("workflow.traceid.enabled", "false"));
		this.authContextEnabled = Boolean.parseBoolean(config.getProperty("workflow.authcontext.enabled", "false"));
		this.lazyDecider = Boolean.parseBoolean(config.getProperty("workflow.lazy.decider", "false"));
	}

	public String startWorkflow(String name, int version, String correlationId, Map<String, Object> input) throws Exception {
		return startWorkflow(name, version, correlationId, input, null);
	}

	public String startWorkflow(String name, int version, String correlationId, Map<String, Object> input, String event) throws Exception {
		return startWorkflow(name, version, input, correlationId, null, null, event);
	}

	public String startWorkflow(String name, int version, String correlationId, Map<String, Object> input, String event, Map<String, String> taskToDomain) throws Exception {
		return startWorkflow(null, name, version, input, correlationId, null, null, event, taskToDomain, null, null, null, null, null, false);
	}

	public String startWorkflow(String workflowId, String name, int version, String correlationId, Map<String, Object> input, String event, Map<String, String> taskToDomain, Map<String, Object> authorization) throws Exception {
		return startWorkflow(workflowId, name, version, input, correlationId, null, null, event, taskToDomain, null, authorization, null, null, null, false);
	}
	public String startWorkflow(String workflowId, String name, int version, String correlationId, Map<String, Object> input, String event, Map<String, String> taskToDomain, Map<String, Object> authorization, String contextToken, String contextUser, String traceId) throws Exception {
		return startWorkflow(workflowId, name, version, input, correlationId, null, null, event, taskToDomain, null, authorization, contextToken, contextUser, traceId, false);
	}
	public String startWorkflow(String name, int version, Map<String, Object> input, String correlationId, String parentWorkflowId, String parentWorkflowTaskId, String event) throws Exception {
		return startWorkflow(null, name, version, input, correlationId, parentWorkflowId,  parentWorkflowTaskId, event, null, null, null, null, null, null, false);
	}

	public String startWorkflow(String name, int version, Map<String, Object> input, String correlationId, String parentWorkflowId, String parentWorkflowTaskId, String event, Map<String, String> taskToDomain, List<String> workflowIds, String traceId) throws Exception {
		return startWorkflow(null, name, version, input, correlationId, parentWorkflowId, parentWorkflowTaskId, event, taskToDomain, workflowIds, null, null, null, traceId, false);
	}

	public String startWorkflow(String name, int version, Map<String, Object> input, String correlationId, String parentWorkflowId, String parentWorkflowTaskId, String event, Map<String, String> taskToDomain, List<String> workflowIds, Map<String, Object> authorization, String contextToken, String contextUser, String traceId, boolean deciderInSweeper) throws Exception {
		return startWorkflow(null, name, version, input, correlationId, parentWorkflowId, parentWorkflowTaskId, event, taskToDomain, workflowIds, authorization, contextToken, contextUser, traceId, deciderInSweeper);
	}

	public String startWorkflow(String workflowId, String name, int version, Map<String, Object> input,
								String correlationId, String parentWorkflowId, String parentWorkflowTaskId,
								String event, Map<String, String> taskToDomain, List<String> workflowIds,
								Map<String, Object> authorization, String contextToken, String contextUser,
								String traceId, boolean deciderInSweeper) throws Exception {
		// If no predefined workflowId - generate one
		if (StringUtils.isEmpty(workflowId)) {
			workflowId = IDGenerator.generate();
		}

		try {
			if(input == null){
				throw new ApplicationException(Code.INVALID_INPUT, "NULL input passed when starting workflow");
			}

			WorkflowDef exists = metadata.get(name, version);
			if (exists == null) {
				throw new ApplicationException(Code.NOT_FOUND, "No such workflow defined. name=" + name + ", version=" + version);
			}

			// Input validation required
			if (exists.getInputValidation() != null && !exists.getInputValidation().isEmpty()) {
				validateWorkflowInput(exists, input);
			}

			Set<String> missingTaskDefs = exists.all().stream()
					.filter(wft -> wft.getType().equals(WorkflowTask.Type.SIMPLE.name()))
					.map(wft2 -> wft2.getName()).filter(task -> metadata.getTaskDef(task) == null)
					.collect(Collectors.toSet());
			if(!missingTaskDefs.isEmpty()) {
				throw new ApplicationException(Code.INVALID_INPUT, "Cannot find the task definitions for the following tasks used in workflow: " + missingTaskDefs);
			}

			// Persist the Workflow
			Workflow wf = new Workflow();
			wf.setWorkflowId(workflowId);
			wf.setCorrelationId(correlationId);
			wf.setWorkflowType(name);
			wf.setVersion(version);
			wf.setInput(input);
			wf.setStatus(WorkflowStatus.RUNNING);
			wf.setParentWorkflowId(parentWorkflowId);
			wf.setContextToken(contextToken);
			wf.setAuthorization(authorization);
            if(authorization!=null && !authorization.isEmpty())
			{
				wf.setClientId((String)authorization.get("clientId"));
			}
			wf.setContextUser(contextUser);
			if (traceIdEnabled) {
				wf.setTraceId(traceId);
			}
			// Add other ids if passed
			if (CollectionUtils.isNotEmpty(workflowIds)) {
				workflowIds.forEach(id -> {
					if (!wf.getWorkflowIds().contains(id)) {
						wf.getWorkflowIds().add(id);
					}
				});
			}

			// Add parent workflow id
			if (StringUtils.isNotEmpty(parentWorkflowId)) {
				if (!wf.getWorkflowIds().contains(parentWorkflowId)) {
					wf.getWorkflowIds().add(parentWorkflowId);
				}
			}

			// Add current id
			if (!wf.getWorkflowIds().contains(workflowId)) {
				wf.getWorkflowIds().add(workflowId);
			}

			wf.setParentWorkflowTaskId(parentWorkflowTaskId);
			wf.setOwnerApp(WorkflowContext.get().getClientApp());
			wf.setCreateTime(System.currentTimeMillis());
			wf.setUpdatedBy(null);
			wf.setUpdateTime(null);
			wf.setEvent(event);
			wf.setTaskToDomain(taskToDomain);

			if (StringUtils.isNotEmpty(exists.getTags())) {
				Map<String, Map<String, Object>> inputMap = pu.getInputMap(null, wf, null, null);
				List<Object> candidates = ScriptEvaluator.evalJqAsList(exists.getTags(), inputMap);
				Set<String> tags = candidates.stream().filter(Objects::nonNull).map(String::valueOf).collect(Collectors.toSet());
				wf.setTags(tags);
			}
			edao.createWorkflow(wf);

			// metrics
			Monitors.recordWorkflowStart(wf);

			// send wf start message
			workflowStatusListener.onWorkflowStarted(wf);

			// Who calls decider ? Sweeper or current thread?
			if (deciderInSweeper) {
				wakeUpSweeper(workflowId);
			} else {
				decide(workflowId);
			}
			logger.debug("Workflow has started. Current status=" + wf.getStatus() + ",workflowId=" + wf.getWorkflowId()
				+ ",correlationId=" + wf.getCorrelationId() + ",contextUser=" + wf.getContextUser()
				+ ",clientId=" + wf.getClientId() + ",traceId=" + wf.getTraceId());
			return workflowId;

		}catch (Exception e) {
			removeQuietly(workflowId);
			Monitors.recordWorkflowStartError(name);
			throw e;
		}
	}

	public String rerun(RerunWorkflowRequest request) throws Exception {
		Preconditions.checkNotNull(request.getReRunFromWorkflowId(), "reRunFromWorkflowId is missing");
		if(!rerunWF(request.getReRunFromWorkflowId(), request.getReRunFromTaskId(), request.getTaskInput(),
				request.getWorkflowInput(), request.getCorrelationId(), request.getResumeParents(), request.getTaskOutput())){
			throw new ApplicationException(Code.INVALID_INPUT, "Task " + request.getReRunFromTaskId() + " not found");
		}
		return request.getReRunFromWorkflowId();
	}

	private boolean rerunWF(String workflowId, String taskId, Map<String, Object> taskInput,
							Map<String, Object> workflowInput, String correlationId,
							Boolean resumeParents, Map<String, Object> taskOutput) throws Exception{

		// Get the workflow
		Workflow workflow = edao.getWorkflow(workflowId);
		if (workflow == null)
			throw new ApplicationException(Code.NOT_FOUND, "No workflow found with id " + workflowId);

		// If the task Id is null it implies that the entire workflow has to be rerun
		if( taskId == null) {
			// remove all tasks
			workflow.getTasks().forEach(t -> edao.removeTask(t.getTaskId()));
			// Set workflow as RUNNING
			workflow.incRerunCount();
			workflow.setStatus(WorkflowStatus.RUNNING);
			workflow.setReasonForIncompletion(null);
			if(StringUtils.isNotEmpty(correlationId)){
				workflow.setCorrelationId(correlationId);
			}
			if(workflowInput != null){
				workflow.setInput(workflowInput);
			}

			edao.updateWorkflow(workflow);

			// metrics
			Monitors.recordWorkflowRerun(workflow);

			// send wf start message
			workflowStatusListener.onWorkflowStarted(workflow);

			decide(workflowId);
			return true;
		}

		// Now iterate thru the tasks and find the "specific" task
		Task theTask = null;
		for (Task t: workflow.getTasks()) {
			if (t.getTaskId().equals(taskId)) {
				theTask = t;
				break;
			} else {
				// If not found look into sub workflows
				if (t.getTaskType().equalsIgnoreCase("SUB_WORKFLOW")) {
					String subWorkflowId = t.getInputData().get("subWorkflowId").toString();
					if(rerunWF(subWorkflowId, taskId, taskInput, null, null, false, null)){
						theTask = t;
						break;
					}
				}
			}
		}

		if (theTask != null) {
			// Remove all later tasks from the "theTask"
			for (Task t : workflow.getTasks()) {
				if (t.getSeq() > theTask.getSeq()) {
					edao.removeTask(t.getTaskId());
				}
			}

			// and workflow as RUNNING
			workflow.incRerunCount();
			workflow.setStatus(WorkflowStatus.RUNNING);
			workflow.setReasonForIncompletion(null);
			if (StringUtils.isNotEmpty(correlationId)) {
				workflow.setCorrelationId(correlationId);
			}
			if (workflowInput != null) {
				workflow.setInput(workflowInput);
			}

			edao.updateWorkflow(workflow);

			// metrics
			Monitors.recordWorkflowRerun(workflow);

			// send wf start message
			workflowStatusListener.onWorkflowStarted(workflow);

			// resume parent workflow and the sub_workflow task (if any at all)
			if (BooleanUtils.isTrue(resumeParents)) {
				resumeParent(workflow.getParentWorkflowId(), workflowId);
			}

			// If task output provided - consider it as completed
			if (taskOutput != null) {
				theTask.setStartTime(System.currentTimeMillis());
				theTask.setEndTime(System.currentTimeMillis());
				theTask.setScheduledTime(System.currentTimeMillis());
				theTask.setStatus(Status.COMPLETED);
				if (taskInput != null) {
					theTask.setInputData(taskInput);
				}
				theTask.setOutputData(taskOutput);
				theTask.setRetried(false);
				theTask.setReasonForIncompletion(null);
				edao.updateTask(theTask);

				taskStatusListener.onTaskFinished(theTask);
			} else {
				// Start/schedule the task
				if (theTask.getTaskType().equalsIgnoreCase("SUB_WORKFLOW")) {
					// if task is sub workflow set task as IN_PROGRESS
					theTask.setStatus(Status.IN_PROGRESS);
					theTask.setStartTime(System.currentTimeMillis());
					theTask.setEndTime(0);
					theTask.setReasonForIncompletion(null);
					edao.updateTask(theTask);
				} else {
					WorkflowSystemTask stt = WorkflowSystemTask.get(theTask.getTaskType());
					if (stt.isAsync()) {
						// Set the task to rerun
						theTask.setStartTime(0);
						theTask.setEndTime(0);
						theTask.setScheduledTime(System.currentTimeMillis());
						theTask.setStatus(Status.SCHEDULED);
						if (taskInput != null) {
							theTask.setInputData(taskInput);
						}
						theTask.setRetried(false);
						theTask.setReasonForIncompletion(null);
						edao.updateTask(theTask);

						addTaskToQueue(theTask);
					} else {
						theTask.setScheduledTime(System.currentTimeMillis());
						theTask.setStartTime(System.currentTimeMillis());
						theTask.setEndTime(0);
						theTask.setStatus(Status.SCHEDULED);
						theTask.setRetried(false);
						theTask.setReasonForIncompletion(null);
						edao.updateTask(theTask);

						taskStatusListener.onTaskStarted(theTask);
						stt.start(workflow, theTask, this);

						edao.updateTask(theTask);
						if (theTask.getStatus().isTerminal()) {
							taskStatusListener.onTaskFinished(theTask);
						}
					}
				}
			}

			decide(workflowId);
			return true;
		}
		logger.debug("Workflow rerun. Current status=" + workflow.getStatus() + ",workflowId=" + workflow.getWorkflowId()
			+ ",correlationId=" + workflow.getCorrelationId() + ",traceId=" + workflow.getTraceId()
			+ ",contextUser=" + workflow.getContextUser() + ",clientId=" + workflow.getClientId());
		return false;
	}

	public void rewind(String workflowId, String correlationId) throws Exception {
		Workflow workflow = edao.getWorkflow(workflowId, true);
		if (workflow == null)
			throw new ApplicationException(Code.NOT_FOUND, "No workflow found with id " + workflowId);

		if (!workflow.getStatus().isTerminal()) {
			logger.debug("Workflow is still running. status=" + workflow.getStatus()+",workflowId="+workflow.getWorkflowId()+",correlationId="+workflow.getCorrelationId()+ ",contextUser=" + workflow.getContextUser()+",clientId=" + workflow.getClientId());
			throw new ApplicationException(Code.CONFLICT, "Workflow is still running. status=" + workflow.getStatus());
		}

		// Remove all the tasks...
		workflow.getTasks().forEach(t -> edao.removeTask(t.getTaskId()));
		workflow.getTasks().clear();
		workflow.setReasonForIncompletion(null);
		workflow.setStartTime(System.currentTimeMillis());
		workflow.setEndTime(0);
		workflow.incRestartCount();
		// Change the status to running
		workflow.setStatus(WorkflowStatus.RUNNING);
		if(StringUtils.isNotEmpty(correlationId)) {
			workflow.setCorrelationId(correlationId);
		}
		edao.updateWorkflow(workflow);

		// metrics
		Monitors.recordWorkflowRestart(workflow);

		// send wf start message
		workflowStatusListener.onWorkflowStarted(workflow);

		decide(workflowId);
		logger.debug("Workflow rewind. Current status=" + workflow.getStatus() + ",workflowId=" + workflow.getWorkflowId()
			+ ",correlationId=" + workflow.getCorrelationId() + ",traceId=" + workflow.getTraceId()
			+ ",contextUser=" + workflow.getContextUser() + ",clientId=" + workflow.getClientId());
	}

	public void retry(String workflowId, String correlationId) throws Exception {
		Workflow workflow = edao.getWorkflow(workflowId, true);
		if (workflow == null)
			throw new ApplicationException(Code.NOT_FOUND, "No workflow found with id " + workflowId);

		if (!workflow.getStatus().isTerminal()) {
			logger.debug("Workflow is still running. status=" + workflow.getStatus() + ",workflowId=" + workflow.getWorkflowId()
				+ ",correlationId="+workflow.getCorrelationId() + ",traceId=" + workflow.getTraceId()
				+ ",contextUser=" + workflow.getContextUser()+",clientId=" + workflow.getClientId());
			throw new ApplicationException(Code.CONFLICT, "Workflow is still running.  status=" + workflow.getStatus());
		}
		if (workflow.getTasks().isEmpty()) {
			logger.debug("Workflow has not started yet. status=" + workflow.getStatus()+",workflowId="+workflow.getWorkflowId()
				+ ",correlationId="+workflow.getCorrelationId()+ ",traceId=" + workflow.getTraceId()
				+ ",contextUser=" + workflow.getContextUser()+",clientId=" + workflow.getClientId());
			throw new ApplicationException(Code.CONFLICT, "Workflow has not started yet");
		}

		// First get the failed tasks and the cancelled task
		Map<String, Task> failedMap = new HashMap<>();
		Map<String, Task> cancelledMap = new HashMap<>();
		for (Task t : workflow.getTasks()) {
			if (t.getStatus().equals(Status.FAILED)) {
				// The failed join cannot be retried (that causes immediate workflow termination),
				// hence we move it to cancelled list, eventually it gets IN_PROGRESS status back
				if (t.getTaskType().equalsIgnoreCase(WorkflowTask.Type.JOIN.toString())) {
					cancelledMap.put(t.getReferenceTaskName(), t);
				} else {
					failedMap.put(t.getReferenceTaskName(), t);
				}
			} else if (t.getStatus().equals(Status.CANCELED)) {
				cancelledMap.put(t.getReferenceTaskName(), t);
			}
		}
		List<Task> failedTasks  = new ArrayList<Task>(failedMap.values());
		List<Task> cancelledTasks = new ArrayList<Task>(cancelledMap.values());

		WorkflowDef workflowDef = metadata.get(workflow.getWorkflowType(), workflow.getVersion());
		List<String> forbiddenTypes = workflowDef.getRetryForbidden();

		// Additional checking
		for (Task failedTask : failedTasks) {
			if (!failedTask.getStatus().isTerminal()) {
				throw new ApplicationException(Code.CONFLICT,
						"The last task is still not completed!  I can only retry the last failed task.  Use restart if you want to attempt entire workflow execution again.");
			}
			if (failedTask.getStatus().isSuccessful()) {
				throw new ApplicationException(Code.CONFLICT,
						"The last task has not failed!  I can only retry the last failed task.  Use restart if you want to attempt entire workflow execution again.");
			}

			if (forbiddenTypes.contains(failedTask.getTaskType())) {
				String message = String.format("The last task is %s! Retry is not allowed for such type of the task %s",
						failedTask.getReferenceTaskName(), failedTask.getTaskType());
				throw new ApplicationException(Code.CONFLICT, "Unable to retry from this point.  Please restart.");
			}
		}

		// Below is the situation where currently when the task failure causes
		// workflow to fail, the task's retried flag is not updated. This is to
		// update for these old tasks.
		List<Task> update = workflow.getTasks().stream().filter(task -> !task.isRetried()).collect(Collectors.toList());
		update.forEach(task -> task.setRetried(true));
		edao.updateTasks(update);

		// Just helper function to avoid duplicate code for failed/cancelled lists
		final Function<Task, Task> cloneFunc = input -> {
			Task retried = input.copy();
			retried.setTaskId(IDGenerator.generate());
			retried.setRetriedTaskId(input.getTaskId());
			retried.setStatus(Status.SCHEDULED);
			retried.setRetryCount(input.getRetryCount() + 1);
			retried.setOutputData(new HashMap<>());
			retried.setPollCount(0);
			retried.setWorkerId(null);
			retried.setStartDelayInSeconds(0);
			retried.setCallbackAfterSeconds(0);
			return retried;
		};

		// Now reschedule the failed task
		List<Task> rescheduledTasks = new ArrayList<>();
		for (Task failedTask : failedTasks) {
			Task retried = cloneFunc.apply(failedTask);
			rescheduledTasks.add(retried);
		}

		// Reschedule the cancelled task but if the join is cancelled set that to in progress
		cancelledTasks.forEach(t -> {
			if(t.getTaskType().equalsIgnoreCase(WorkflowTask.Type.JOIN.toString())){
				t.setStatus(Status.IN_PROGRESS);
				t.setRetried(false);
				edao.updateTask(t);
			} else {
				Task copy = cloneFunc.apply(t);
				rescheduledTasks.add(copy);
			}
		});

		scheduleTask(workflow, rescheduledTasks);

		workflow.setStatus(WorkflowStatus.RUNNING);
		if(StringUtils.isNotEmpty(correlationId)) {
			workflow.setCorrelationId(correlationId);
		}
		edao.updateWorkflow(workflow);

		// metrics
		Monitors.recordWorkflowRetry(workflow);

		decide(workflowId);
		logger.debug("Workflow retry. Current status=" + workflow.getStatus() + ",workflowId=" + workflow.getWorkflowId()
			+ ",correlationId=" + workflow.getCorrelationId() + ",traceId=" + workflow.getTraceId()
			+ ",contextUser=" + workflow.getContextUser() + ",clientId=" + workflow.getClientId());
	}

	public List<Workflow> getStatusByCorrelationId(String workflowName, String correlationId, boolean includeClosed) throws Exception {
		Preconditions.checkNotNull(correlationId, "correlation id is missing");
		Preconditions.checkNotNull(workflowName, "workflow name is missing");
		List<Workflow> workflows = edao.getWorkflowsByCorrelationId(correlationId);
		List<Workflow> result = new LinkedList<>();
		for (Workflow wf : workflows) {
			if (wf.getWorkflowType().equals(workflowName) && (includeClosed || wf.getStatus().equals(WorkflowStatus.RUNNING))) {
				result.add(wf);
			}
		}

		return result;
	}

	public Task getPendingTaskByWorkflow(String taskReferenceName, String workflowId) {
		List<Task> tasks = edao.getTasksForWorkflow(workflowId).stream()
				.filter(task -> !task.getStatus().isTerminal() && task.getReferenceTaskName().equals(taskReferenceName)).collect(Collectors.toList());
		if (!tasks.isEmpty()) {
			return tasks.get(0); // There can only be one task by a given
			// reference name running at a time.
		}
		return null;
	}

	public void completeWorkflow(Workflow wf) throws Exception {
		Workflow workflow = edao.getWorkflow(wf.getWorkflowId(), false);

		if (workflow.getStatus().equals(WorkflowStatus.COMPLETED)) {
			logger.debug("Workflow has already been completed. Current status=" + workflow.getStatus()
				+ ", workflowId=" + wf.getWorkflowId() + ",correlationId=" + wf.getCorrelationId()
				+ ",traceId=" + workflow.getTraceId()+ ",contextUser=" + workflow.getContextUser()
				+ ",clientId=" + workflow.getClientId());
			return;
		}

		if (workflow.getStatus().isTerminal()) {
			String msg = "Workflow has already been completed. Current status " + workflow.getStatus();
			logger.debug("Workflow has already been completed. status=" + workflow.getStatus()
				+ ",workflowId=" + workflow.getWorkflowId() + ",correlationId=" + workflow.getCorrelationId()
				+ ",traceId=" + workflow.getTraceId() + ",contextUser=" + workflow.getContextUser()
				+ ",clientId=" + workflow.getClientId());
			throw new ApplicationException(Code.CONFLICT, msg);
		}

		workflow.setStatus(WorkflowStatus.COMPLETED);
		workflow.setOutput(wf.getOutput());
		edao.updateWorkflow(workflow);
		queue.remove(deciderQueue, workflow.getWorkflowId());	//remove from the sweep queue

		// If the following task, for some reason fails, the sweep will take
		// care of this again!
		if (workflow.getParentWorkflowId() != null) {
			wakeUpSweeper(workflow.getParentWorkflowId());
		}
		Monitors.recordWorkflowCompletion(workflow);

		// send wf end message
		workflowStatusListener.onWorkflowCompleted(workflow);

		logger.debug("Workflow has completed, workflowId=" + wf.getWorkflowId()
			+ ",correlationId=" + wf.getCorrelationId() + ",traceId=" + wf.getTraceId()
			+ ",contextUser=" + workflow.getContextUser() + ",clientId=" + workflow.getClientId());
	}

	public void forceCompleteWorkflow(String workflowId, String reason) throws Exception {
		Workflow workflow = edao.getWorkflow(workflowId, true);
		if (workflow == null)
			throw new ApplicationException(Code.NOT_FOUND, "No workflow found with id " + workflowId);

		if (workflow.getStatus() == WorkflowStatus.COMPLETED) {
			throw new ApplicationException(Code.CONFLICT, "Workflow "+workflowId+" has already been completed");
		}

		workflow.setStatus(WorkflowStatus.COMPLETED);
		edao.updateWorkflow(workflow);
		logger.debug("Workflow is force completed. workflowId=" + workflowId + ",correlationId=" + workflow.getCorrelationId()
			+ ",traceId=" + workflow.getTraceId() + ",contextUser=" + workflow.getContextUser()
			+ ",clientId=" + workflow.getClientId());
		cancelTasks(workflow, workflow.getTasks(), reason);

		// If the following lines, for some reason fails, the sweep will take
		// care of this again!
		if (workflow.getParentWorkflowId() != null) {
			Workflow parent = edao.getWorkflow(workflow.getParentWorkflowId(), false);
			decide(parent.getWorkflowId());
		}

		//remove from the sweep queue
		queue.remove(deciderQueue, workflowId);

		// metrics
		Monitors.recordWorkflowCancel(workflow);

		// send wf end message
		workflowStatusListener.onWorkflowCompleted(workflow);

		logger.debug("Workflow has force completed, workflowId=" + workflow.getWorkflowId()
			+ ",correlationId=" + workflow.getCorrelationId() + ",traceId=" + workflow.getTraceId()
			+ ",contextUser=" + workflow.getContextUser() + ",clientId=" + workflow.getClientId());
	}

	public String cancelWorkflow(String workflowId , String reason) throws Exception {
		Workflow workflow = edao.getWorkflow(workflowId, true);
		if (workflow == null)
			throw new ApplicationException(Code.NOT_FOUND, "No workflow found with id " + workflowId);

		if (workflow.getStatus().isTerminal() || workflow.getStatus().equals(WorkflowStatus.CANCELLED) ) {
<<<<<<< HEAD
			String msg = "Workflow "+workflow.getWorkflowId()+" can not be cancelled because its already "+workflow.getStatus() ;
			logger.debug("Workflow can not be cancelled because its already " + workflow.getStatus()+",workflowId="+workflow.getWorkflowId()+",correlationId="+workflow.getCorrelationId()+",contextUser=" + workflow.getContextUser()+",clientId=" + workflow.getClientId());
=======
			String msg = "Workflow can not be cancelled because its already "+workflow.getStatus() ;
			logger.debug("Workflow can not be cancelled because its already " + workflow.getStatus()
				+ ",workflowId="+workflow.getWorkflowId() + ",correlationId=" + workflow.getCorrelationId()
				+ ",traceId=" + workflow.getTraceId() + ",contextUser=" + workflow.getContextUser()
				+ ",clientId=" + workflow.getClientId());
>>>>>>> dd099f85
			throw new ApplicationException(Code.CONFLICT, msg);
		}
		if (!workflow.getStatus().isTerminal()) {
			workflow.setStatus(WorkflowStatus.CANCELLED);
		}

		workflow.setCancelledBy("API");
		return cancelWorkflow(workflow, reason);
	}

	public String cancelWorkflow(Workflow workflow, String reason) throws Exception {
		String workflowId = workflow.getWorkflowId();

		if (!workflow.getStatus().isTerminal()) {
			workflow.setStatus(WorkflowStatus.CANCELLED);
		}

		if(StringUtils.isNotEmpty(reason)) {
			workflow.setReasonForIncompletion(reason);
		}

		edao.updateWorkflow(workflow);
		logger.debug("Workflow is cancelled. workflowId=" + workflowId + ",correlationId=" + workflow.getCorrelationId()
			+ ",traceId=" + workflow.getTraceId() + ",contextUser=" + workflow.getContextUser()
			+ ",clientId=" + workflow.getClientId());
		cancelTasks(workflow, workflow.getTasks(), reason);

		// If the following lines, for some reason fails, the sweep will take
		// care of this again!
		if (workflow.getParentWorkflowId() != null) {
			Workflow parent = edao.getWorkflow(workflow.getParentWorkflowId(), false);
			decide(parent.getWorkflowId());
		}

		WorkflowDef def = metadata.get(workflow.getWorkflowType(), workflow.getVersion());
		String cancelWorkflow = def.getCancelWorkflow();
		if (StringUtils.isNotEmpty(cancelWorkflow)) {
			// Backward compatible by default
			boolean expandInline = Boolean.parseBoolean(config.getProperty("workflow.failure.expandInline", "true"));
			Map<String, Object> input = new HashMap<>();
			if (expandInline) {
				input.putAll(workflow.getInput());
			} else {
				input.put("workflowInput", workflow.getInput());
			}
			input.put("workflowId", workflowId);
			input.put("workflowType", workflow.getWorkflowType());
			input.put("workflowVersion", workflow.getVersion());
			input.put("contextUser", workflow.getContextUser());
			input.put("clientId", workflow.getClientId());
			input.put("cancelledBy", workflow.getCancelledBy());
			input.put("correlationId", workflow.getCorrelationId());


			try {

				WorkflowDef latestCancelWorkflow = metadata.getLatest(cancelWorkflow);
				String cancelWFId = startWorkflow(cancelWorkflow, latestCancelWorkflow.getVersion(), input,
					workflow.getCorrelationId(), workflow.getWorkflowId(), null, null, null,
					workflow.getWorkflowIds(), workflow.getTraceId());

				workflow.getOutput().put("conductor.cancel_workflow", cancelWFId);

			} catch (Exception e) {
				logger.debug("Error workflow " + cancelWorkflow + " failed to start.  reason: " + e.getMessage());
				workflow.getOutput().put("conductor.cancel_workflow", "Error workflow " + cancelWorkflow + " failed to start.  reason: " + e.getMessage());
				Monitors.recordWorkflowStartError(cancelWorkflow);
			}
		}

		//remove from the sweep queue
		queue.remove(deciderQueue, workflowId);

		// metrics
		Monitors.recordWorkflowCancel(workflow);

		// send wf end message
		workflowStatusListener.onWorkflowTerminated(workflow);

		logger.debug("Workflow has cancelled, workflowId=" + workflow.getWorkflowId()
			+ ",correlationId=" + workflow.getCorrelationId() + ",traceId=" + workflow.getTraceId()
			+ ",contextUser=" + workflow.getContextUser() + ",clientId=" + workflow.getClientId());
		return workflowId;
	}

	public String reset(String workflowId, String reason) throws Exception {
		Workflow workflow = edao.getWorkflow(workflowId, true);
		if (workflow == null)
			throw new ApplicationException(Code.NOT_FOUND, "No workflow found with id " + workflowId);

		if (!workflow.getStatus().isTerminal()) {
			workflow.setStatus(WorkflowStatus.RESET);
		}

		if(StringUtils.isNotEmpty(reason)) {
			workflow.setReasonForIncompletion(reason);
		}

		edao.updateWorkflow(workflow);
		logger.debug("Workflow has been reset. workflowId=" + workflowId + ",correlationId=" + workflow.getCorrelationId()
			+ ",traceId=" + workflow.getTraceId() + ",contextUser=" + workflow.getContextUser()
			+ ",clientId=" + workflow.getClientId());
		cancelTasks(workflow, workflow.getTasks(), null);

		// If the following lines, for some reason fails, the sweep will take
		// care of this again!
		if (workflow.getParentWorkflowId() != null) {
			Workflow parent = edao.getWorkflow(workflow.getParentWorkflowId(), false);
			decide(parent.getWorkflowId());
		}

		//remove from the sweep queue
		queue.remove(deciderQueue, workflow.getWorkflowId());

		// metrics
		Monitors.recordWorkflowReset(workflow);

		// send wf end message
		workflowStatusListener.onWorkflowTerminated(workflow);

		return workflowId;
	}

	public void terminateWorkflow(String workflowId, String reason) throws Exception {
		Workflow workflow = edao.getWorkflow(workflowId, true);
		if (workflow.getStatus().isTerminal()) {
<<<<<<< HEAD
			logger.debug("Workflow already finished. status=" + workflow.getStatus() + ",workflowId="+workflow.getWorkflowId()+",correlationId="+workflow.getCorrelationId()+",contextUser=" + workflow.getContextUser()+",clientId=" + workflow.getClientId());
			throw new ApplicationException(Code.CONFLICT, "Workflow "+workflow.getWorkflowId()+" already finished. status=" + workflow.getStatus());
=======
			logger.debug("Workflow already finished. status=" + workflow.getStatus()
				+ ",workflowId=" + workflow.getWorkflowId() + ",correlationId=" + workflow.getCorrelationId()
				+ ",traceId=" + workflow.getTraceId() + ",contextUser=" + workflow.getContextUser()
				+ ",clientId=" + workflow.getClientId());
			throw new ApplicationException(Code.CONFLICT, "Workflow already finished. status=" + workflow.getStatus());
>>>>>>> dd099f85
		}

		terminateWorkflow(workflow, reason, null, null);
	}

	public void terminateWorkflow(Workflow workflow, String reason, String failureWorkflow, Task failedTask) throws Exception {
		String workflowId = workflow.getWorkflowId();

		if (!workflow.getStatus().isTerminal()) {
			workflow.setStatus(WorkflowStatus.TERMINATED);
		}

		if (StringUtils.isNotEmpty(reason)) {
			workflow.setReasonForIncompletion(reason);
		}

		Object originalFailed = null;
		if (failedTask != null) {
			originalFailed = failedTask.getOutputData().get("originalFailedTask");
			if (originalFailed == null) {
				Map<String, Object> map = new HashMap<>();
				map.put("input", failedTask.getInputData());
				map.put("output", failedTask.getOutputData());
				map.put("taskId", failedTask.getTaskId());
				map.put("retryCount", failedTask.getRetryCount());
				map.put("referenceName", failedTask.getReferenceTaskName());
				map.put("failureStatus", failedTask.getStatus());
				map.put("reasonForIncompletion", failedTask.getReasonForIncompletion());
				map.put("workflowId", workflowId);
				map.put("workflowType", workflow.getWorkflowType());
				map.put("workflowVersion", workflow.getVersion());
				map.put("workflowRestartCount", workflow.getRestartCount());
				map.put("workflowRerunCount", workflow.getRerunCount());
				originalFailed = map;
			}
			workflow.getOutput().put("originalFailedTask", originalFailed);
			workflow.setCancelledBy((String)failedTask.getOutputData().get("cancelledBy"));
		}

		edao.updateWorkflow(workflow);
		String message = "Workflow is terminated/reset. workflowId=" + workflowId
				+ ",correlationId=" + workflow.getCorrelationId()
				+ ",traceId=" + workflow.getTraceId()
				+ ",reasonForIncompletion=" + reason
				+ ",contextUser=" + workflow.getContextUser()
				+ ",clientId=" + workflow.getClientId();
		if (failedTask != null) {
			message += ",taskId=" + failedTask.getTaskId()
					+ ",taskRefName=" + failedTask.getReferenceTaskName()
					+ ",taskReasonForIncompletion=" + failedTask.getReasonForIncompletion();
		}
		if (WorkflowStatus.FAILED.equals(workflow.getStatus()) || WorkflowStatus.TERMINATED.equals(workflow.getStatus())) {
			logger.error(message);
		} else {
			logger.debug(message);
		}
		List<Task> tasks = workflow.getTasks();
		cancelTasks(workflow, tasks, null);

		logger.debug("Removing decider record for " + workflow.getWorkflowId());
		queue.remove(deciderQueue, workflow.getWorkflowId());	//remove from the sweep queue

		// If the following lines, for some reason fails, the sweep will take
		// care of this again!
		if (workflow.getParentWorkflowId() != null) {
			Workflow parent = edao.getWorkflow(workflow.getParentWorkflowId(), false);
			decide(parent.getWorkflowId());
		}

		// Handle task timeout
		if (failedTask != null && Status.TIMED_OUT.equals(failedTask.getStatus())) {
			WorkflowTask workflowTask = failedTask.getWorkflowTask();
			if (workflowTask != null
				&& workflowTask.getTimeOutWorkflow() != null
				&& StringUtils.isNotEmpty(workflowTask.getTimeOutWorkflow().getName())) {
				//
				String workflowName = workflowTask.getTimeOutWorkflow().getName();
				int workflowVersion;
				if (workflowTask.getTimeOutWorkflow().getVersion() == null) {
					WorkflowDef subFlowDef = metadata.getLatest(workflowName);
					workflowVersion = subFlowDef.getVersion();
				} else {
					workflowVersion = (int) workflowTask.getTimeOutWorkflow().getVersion();
				}

				Map<String, Object> input = new HashMap<>();
				input.put("workflowId", workflow.getWorkflowId());
				input.put("workflowType", workflow.getWorkflowType());
				input.put("correlationId", workflow.getCorrelationId());
				input.put("workflowInput", workflow.getInput());
				input.put("workflowVersion", workflow.getVersion());
				input.put("contextUser", workflow.getContextUser());
				input.put("clientId", workflow.getClientId());
				input.put("restartCount", workflow.getRestartCount());
				input.put("rerunCount", workflow.getRerunCount());
				input.put("taskId", failedTask.getTaskId());
				input.put("taskInput", failedTask.getInputData());
				input.put("taskRefName", failedTask.getReferenceTaskName());
				input.put("taskRetryCount", failedTask.getRetryCount());

				try {
					startWorkflow(workflowName, workflowVersion, input, workflow.getCorrelationId(),
						workflow.getWorkflowId(), null, null, null,
						workflow.getWorkflowIds(), workflow.getTraceId());
				} catch (Exception e) {
					logger.debug("Error workflow " + workflowName + " failed to start. reason: " + e.getMessage(), e);
					Monitors.recordWorkflowStartError(workflowName);
				}
			}
		}

		// Start failure workflow
		if (StringUtils.isNotEmpty(failureWorkflow) && !WorkflowStatus.TIMED_OUT.equals(workflow.getStatus())) {
			// Backward compatible by default
			boolean expandInline = Boolean.parseBoolean(config.getProperty("workflow.failure.expandInline", "true"));
			Map<String, Object> input = new HashMap<>();
			if (expandInline) {
				input.putAll(workflow.getInput());
			} else {
				input.put("workflowInput", workflow.getInput());
			}
			input.put("workflowId", workflowId);
			input.put("workflowType", workflow.getWorkflowType());
			input.put("workflowVersion", workflow.getVersion());
			input.put("contextUser", workflow.getContextUser());
			input.put("clientId", workflow.getClientId());
			input.put("cancelledBy", workflow.getCancelledBy());
			input.put("correlationId", workflow.getCorrelationId());
			input.put("reason", reason);
			input.put("failureStatus", workflow.getStatus().toString());
			input.put("restartCount", workflow.getRestartCount());
			input.put("rerunCount", workflow.getRerunCount());
			if (failedTask != null) {
				Map<String, Object> map = new HashMap<>();
				map.put("taskId", failedTask.getTaskId());
				map.put("input", failedTask.getInputData());
				map.put("output", failedTask.getOutputData());
				map.put("retryCount", failedTask.getRetryCount());
				map.put("referenceName", failedTask.getReferenceTaskName());
				map.put("reasonForIncompletion", failedTask.getReasonForIncompletion());
				input.put("failedTask", map);
			}
			// originalFailed represents the task in the first failed workflow
			input.put("originalFailedTask", originalFailed);

			try {

				WorkflowDef latestFailureWorkflow = metadata.getLatest(failureWorkflow);
				String failureWFId = startWorkflow(failureWorkflow, latestFailureWorkflow.getVersion(), input,
					workflow.getCorrelationId(), workflow.getWorkflowId(), null, null,null,
					workflow.getWorkflowIds(), workflow.getTraceId());
				workflow.getOutput().put("conductor.failure_workflow", failureWFId);

			} catch (Exception e) {
				logger.debug("Error workflow " + failureWorkflow + " failed to start.  reason: " + e.getMessage());
				workflow.getOutput().put("conductor.failure_workflow", "Error workflow " + failureWorkflow + " failed to start.  reason: " + e.getMessage());
				Monitors.recordWorkflowStartError(failureWorkflow);
			}
		}

		// send wf end message
		workflowStatusListener.onWorkflowTerminated(workflow);

		// Send to atlas
		Monitors.recordWorkflowTermination(workflow);
	}

	public QueueDAO getQueueDao() {
		return queue;
	}

	public ExecutionDAO getExecutionDao() {
		return edao;
	}

	public void updateTask(Task task)  {
		edao.updateTask(task);
	}

	public void updateTask(TaskResult result) throws Exception {
		if (result == null) {
			logger.debug("null task given for update..." + result);
			throw new ApplicationException(Code.INVALID_INPUT, "Task object is null");
		}
		String workflowId = result.getWorkflowInstanceId();
		Workflow wf = edao.getWorkflow(workflowId, false);
		if (wf == null) {
			logger.debug("No workflow found for " + workflowId);
			return;
		}

		Task task = edao.getTask(result.getTaskId());
		if (task == null) {
			logger.debug("No task found for " + result.getTaskId() + " in " + wf);
			return;
		}

		if (wf.getStatus().isTerminal()) {
			// Workflow is in terminal state
			queue.remove(deciderQueue, wf.getWorkflowId());	//remove from the sweep queue
			queue.remove(QueueUtils.getQueueName(task), result.getTaskId());
			if(!task.getStatus().isTerminal()) {
				task.setStatus(Status.COMPLETED);
			}
			String msg = "Workflow " + wf.getWorkflowId() + " is already completed as " + wf.getStatus() + ", task=" + task.getTaskType() + ",reason=" + wf.getReasonForIncompletion()+",correlationId="+wf.getCorrelationId() + ",contextUser=" + wf.getContextUser()+ ",clientId=" + wf.getClientId();
			logger.debug(msg);
			Monitors.recordUpdateConflict(task.getTaskType(), wf.getWorkflowType(), wf.getStatus());
			return;
		}

		if (task.getStatus().isTerminal()) {
			// Task was already updated....
			queue.remove(QueueUtils.getQueueName(task), result.getTaskId());
			String msg = "Task is already completed as " + task.getStatus() + "@" + task.getEndTime() + ", workflow status=" + wf.getStatus() + ",workflowId=" + wf.getWorkflowId() + ",taskId=" + task.getTaskId()+",correlationId="+wf.getCorrelationId() + ",contextUser=" + wf.getContextUser()+ ",clientId=" + wf.getClientId();
			logger.debug(msg);
			Monitors.recordUpdateConflict(task.getTaskType(), wf.getWorkflowType(), task.getStatus());
			return;
		}

		task.setStatus(Status.valueOf(result.getStatus().name()));
		task.setOutputData(result.getOutputData());
		task.setReasonForIncompletion(result.getReasonForIncompletion());
		task.setWorkerId(result.getWorkerId());
		task.setCallbackAfterSeconds(result.getCallbackAfterSeconds());
		if (MapUtils.isNotEmpty(result.getInputData())) {
			task.setInputData(result.getInputData());
		}

		if (task.getStatus().isTerminal()) {
			task.setEndTime(System.currentTimeMillis());
		} else {
			if (result.isResetStartTime()) {
				task.setStartTime(System.currentTimeMillis());
				// We must reset endtime only when it is set
				if (task.getEndTime() > 0) {
					task.setEndTime(System.currentTimeMillis());
				}
			}
		}
		Task task2 = edao.getTask(result.getTaskId());
		if (task2.getStatus().isTerminal()) {
			// Task was already updated....
			queue.remove(QueueUtils.getQueueName(task2), result.getTaskId());
			String msg = "Task is already terminal as " + task2.getStatus() + "@" + task2.getEndTime() + ", workflow status=" + wf.getStatus() + ",workflowId=" + wf.getWorkflowId() + ",taskId=" + task2.getTaskId()+",correlationId="+wf.getCorrelationId() + ",contextUser=" + wf.getContextUser()+ ",clientId=" + wf.getClientId();
			logger.debug(msg);
			return;
		}

		if (result.isResetStartTime()) {
			edao.resetStartTime(task, result.isUpdateOutput());
		} else {
			edao.updateTask(task);
		}

		result.getLogs().forEach(tl -> tl.setTaskId(task.getTaskId()));
		edao.addTaskExecLog(result.getLogs());

		switch (task.getStatus()) {

			case COMPLETED:
				queue.remove(QueueUtils.getQueueName(task), result.getTaskId());
				taskStatusListener.onTaskFinished(task);
				break;

			case CANCELED:
				queue.remove(QueueUtils.getQueueName(task), result.getTaskId());
				taskStatusListener.onTaskFinished(task);
				break;
			case FAILED:
				queue.remove(QueueUtils.getQueueName(task), result.getTaskId());
				taskStatusListener.onTaskFinished(task);
				break;
			case RESET:
				queue.remove(QueueUtils.getQueueName(task), result.getTaskId());
				taskStatusListener.onTaskFinished(task);
				break;
			case IN_PROGRESS:
				// put it back in queue based in callbackAfterSeconds
				long callBack = result.getCallbackAfterSeconds();
				queue.remove(QueueUtils.getQueueName(task), task.getTaskId());
				queue.push(QueueUtils.getQueueName(task), task.getTaskId(), callBack); // Milliseconds
				break;
			default:
				break;
		}

		// Exit if resetStartTime was requested as decider won't do any actions
		if (result.isResetStartTime()) {
			return;
		}

		// Who calls decider ? Sweeper or current thread?
		if (lazyDecider) {
			wakeUpSweeper(workflowId);
		} else {
			decide(workflowId);
		}

		if (task.getStatus().isTerminal()) {
			long duration = getTaskDuration(0, task);
			long lastDuration = task.getEndTime() - task.getStartTime();
			Monitors.recordTaskExecutionTime(task, duration, true);
			Monitors.recordTaskExecutionTime(task, lastDuration, false);
			if(task.getStatus().equals(Status.COMPLETED)) {
				Monitors.recordTasksCompleted(task);
			}
			if(task.getStatus().equals(Status.FAILED)) {
				Monitors.recordTasksFailed(task);
			}
		}
	}

	private void wakeUpSweeper(String workflowId) {
		boolean active = queue.exists(WorkflowExecutor.sweeperQueue, workflowId);
		if (active) {
			logger.debug("wakeUpSweeper. Sweeper in progress for " + workflowId);

			// Wait a little bit. If the current sweeper call is empty
			// then it will exit soon and we can wake it up again
			Uninterruptibles.sleepUninterruptibly(100, TimeUnit.MILLISECONDS);

			// Check again
			active = queue.exists(WorkflowExecutor.sweeperQueue, workflowId);

			// Exit if it still active
			if (active) {
				logger.debug("wakeUpSweeper. Sweeper still in progress for " + workflowId);
				return;
			}
		}

		// Otherwise wake it up by unacking message via queue
		boolean result = queue.wakeup(WorkflowExecutor.deciderQueue, workflowId);
		logger.debug("wakeUpSweeper " + result + " for " + workflowId);
	}

	public List<Task> getTasks(String taskType, String startKey, int count) throws Exception {
		return edao.getTasks(taskType, startKey, count);
	}

	public List<Task> getPendingSystemTasks(String taskType) throws Exception {
		return edao.getPendingSystemTasks(taskType);
	}

	public List<Task> getPendingTasksByTags(String taskType, Set<String> tags) throws Exception {
		return edao.getPendingTasksByTags(taskType, tags);
	}

	public List<Workflow> getRunningWorkflows(String workflowName) throws Exception {
		List<Workflow> allwf = edao.getPendingWorkflowsByType(workflowName);
		return allwf;
	}

	public List<String> getWorkflows(String name, Integer version, Long startTime, Long endTime) {
		List<Workflow> allwf = edao.getWorkflowsByType(name, startTime, endTime);
		List<String> workflows = allwf.stream().filter(wf -> wf.getVersion() == version).map(wf -> wf.getWorkflowId()).collect(Collectors.toList());
		return workflows;
	}

	public List<String> getRunningWorkflowIds(String workflowName) throws Exception {
		return edao.getRunningWorkflowIds(workflowName);
	}

	/**
	 *
	 * @param workflowId ID of the workflow to evaluate the state for
	 * @return true if the workflow has completed (success or failed), false otherwise.
	 * @throws Exception If there was an error - caller should retry in this case.
	 */
	public boolean decide(String workflowId) throws Exception {
		if (workflowId == null || workflowId.isEmpty()) {
			logger.error("ONECOND-1106: Invoked decide() with an empty or null Workflow ID");
			return false;
		}

		Workflow workflow = edao.getWorkflow(workflowId, true);
		if (workflow == null) {
			logger.error("ONECOND-1106: getWorkflow() returned null for workflow: " + workflowId);
			return false;
		}

		if (workflow.getStatus().isTerminal()) {
			logger.debug("Invoked decide for finished workflow " + workflowId);
			return true;
		}

		WorkflowDef def = metadata.get(workflow.getWorkflowType(), workflow.getVersion());
		try {
			DeciderOutcome outcome = decider.decide(workflow, def);
			if(outcome.isComplete) {
				completeWorkflow(workflow);
				return true;
			}

			List<Task> tasksToBeScheduled = outcome.tasksToBeScheduled;
			setTaskDomains(tasksToBeScheduled, workflow);
			List<Task> tasksToBeUpdated = outcome.tasksToBeUpdated;
			boolean stateChanged = false;

			workflow.getTasks().addAll(tasksToBeScheduled);
			for(Task task : tasksToBeScheduled) {
				if (SystemTaskType.is(task.getTaskType()) && !task.getStatus().isTerminal()) {
					WorkflowSystemTask stt = WorkflowSystemTask.get(task.getTaskType());
					if (!stt.isAsync() && stt.execute(workflow, task, this)) {
						tasksToBeUpdated.add(task);
						stateChanged = true;
					}
				}
			}
			if (!outcome.tasksToBeDeleted.isEmpty()) {
				outcome.tasksToBeDeleted.forEach(task -> edao.removeTask(task));
			}

			stateChanged = scheduleTask(workflow, tasksToBeScheduled) || stateChanged;

			if(!outcome.tasksToBeUpdated.isEmpty() || !outcome.tasksToBeScheduled.isEmpty()) {
				edao.updateTasks(tasksToBeUpdated);
				edao.updateWorkflow(workflow);
				queue.push(deciderQueue, workflow.getWorkflowId(), config.getSweepFrequency());
			}

			if(stateChanged) {
				decide(workflowId);
			}

		} catch (TerminateWorkflow tw) {
			String message = "Error in workflow execution: " + tw.getMessage()
					+ ",workflowId=" + workflow.getWorkflowId() + ",correlationId=" + workflow.getCorrelationId()
					+ ",traceId=" + workflow.getTraceId() + ",contextUser=" + workflow.getContextUser()
					+ ",clientId=" + workflow.getClientId();
			if (tw.task != null) {
				message += ",taskId=" + tw.task.getTaskId() + ",taskRefName=" + tw.task.getReferenceTaskName();
			}
			if (WorkflowStatus.FAILED.equals(tw.workflowStatus) || WorkflowStatus.TERMINATED.equals(tw.workflowStatus)) {
				logger.error(message, tw);
			} else {
				logger.debug(message, tw);
			}
			terminate(def, workflow, tw);
			return true;
		}
		return false;
	}

	public void pauseWorkflow(String workflowId,String correlationId) throws Exception {
		WorkflowStatus status = WorkflowStatus.PAUSED;
		Workflow workflow = edao.getWorkflow(workflowId, false);
		if (workflow == null)
			throw new ApplicationException(Code.NOT_FOUND, "No workflow found with id " + workflowId);

		if(workflow.getStatus().isTerminal()){
			throw new ApplicationException(Code.CONFLICT, "Workflow id " + workflowId + " has ended, status cannot be updated.");
		}
		if (workflow.getStatus().equals(status)) {
			return;		//Already paused!
		}
		workflow.setStatus(status);
		if(StringUtils.isNotEmpty(correlationId)) {
			workflow.setCorrelationId(correlationId);
		}

		edao.updateWorkflow(workflow);
		// metrics
		Monitors.recordWorkflowPause(workflow);
	}

	public void resumeWorkflow(String workflowId,String correlationId) throws Exception{
		Workflow workflow = edao.getWorkflow(workflowId, false);
		if (workflow == null)
			throw new ApplicationException(Code.NOT_FOUND, "No workflow found with id " + workflowId);

		if(!workflow.getStatus().equals(WorkflowStatus.PAUSED)){
			logger.debug("Workflow is not is not PAUSED so cannot resume. Current status=" + workflow.getStatus()
				+ ",workflowId=" + workflow.getWorkflowId() + ",correlationId=" + workflow.getCorrelationId()
				+ ",traceId=" + workflow.getTraceId() + ",contextUser=" + workflow.getContextUser()
				+ ",clientId=" + workflow.getClientId());
			throw new IllegalStateException("The workflow " + workflowId + " is not is not PAUSED so cannot resume");
		}
		workflow.setStatus(WorkflowStatus.RUNNING);
		if(StringUtils.isNotEmpty(correlationId)) {
			workflow.setCorrelationId(correlationId);
		}
		edao.updateWorkflow(workflow);
		// metrics
		Monitors.recordWorkflowResume(workflow);
		decide(workflowId);
	}

	public void skipTaskFromWorkflow(String workflowId, String taskReferenceName, SkipTaskRequest skipTaskRequest)  throws Exception {

		Workflow wf = edao.getWorkflow(workflowId, true);

		// If the wf is not running then cannot skip any task
		if(!wf.getStatus().equals(WorkflowStatus.RUNNING)){
			String errorMsg = String.format("The workflow %s is not running so the task referenced by %s cannot be skipped", workflowId, taskReferenceName);
			logger.debug(errorMsg);
			throw new IllegalStateException(errorMsg);
		}
		// Check if the reference name is as per the workflowdef
		WorkflowDef wfd = metadata.get(wf.getWorkflowType(), wf.getVersion());
		WorkflowTask wft = wfd.getTaskByRefName(taskReferenceName);
		if(wft == null){
			String errorMsg = String.format("The task referenced by %s does not exist in the WorkflowDef %s", taskReferenceName, wf.getWorkflowType());
			logger.debug(errorMsg);
			throw new IllegalStateException(errorMsg);
		}
		// If the task is already started the again it cannot be skipped
		wf.getTasks().forEach(task -> {
			if(task.getReferenceTaskName().equals(taskReferenceName)){
				String errorMsg = String.format("The task referenced %s has already been processed, cannot be skipped", taskReferenceName);
				logger.debug(errorMsg);
				throw new IllegalStateException(errorMsg);
			}
		});
		// Now create a "SKIPPED" task for this workflow
		Task theTask = new Task();
		theTask.setTaskId(IDGenerator.generate());
		theTask.setReferenceTaskName(taskReferenceName);
		theTask.setWorkflowInstanceId(workflowId);
		theTask.setStatus(Status.SKIPPED);
		theTask.setTaskType(wft.getName());
		theTask.setCorrelationId(wf.getCorrelationId());
		if(skipTaskRequest != null){
			theTask.setInputData(skipTaskRequest.getTaskInput());
			theTask.setOutputData(skipTaskRequest.getTaskOutput());
		}
		edao.createTasks(Arrays.asList(theTask));
		decide(workflowId);
	}

	public Workflow getWorkflow(String workflowId, boolean includeTasks) {
		return edao.getWorkflow(workflowId, includeTasks);
	}

	public Task getTask(String workflowId, String taskRefName) {
		return edao.getTask(workflowId, taskRefName);
	}

	public void addTaskToQueue(Task task) throws Exception {
		// put in queue
		queue.remove(QueueUtils.getQueueName(task), task.getTaskId());
		if (task.getCallbackAfterSeconds() > 0) {
			queue.push(QueueUtils.getQueueName(task), task.getTaskId(), task.getCallbackAfterSeconds());
		} else {
			queue.push(QueueUtils.getQueueName(task), task.getTaskId(), 0);
		}
	}

	public void removeWorkflow(String workflowId) {
		Workflow workflow = getWorkflow(workflowId, false);
		if (workflow == null)
			throw new ApplicationException(Code.NOT_FOUND, "No workflow found with id " + workflowId);
		edao.removeWorkflow(workflowId);
		// metrics
		Monitors.recordWorkflowRemove(workflow);
	}

	public void removeWorkflowNotImplemented(String workflowId) {
		throw new ApplicationException(Code.NOT_IMPLEMENTED, "Method not implemented");
	}

	//Executes the async system task
	public void executeSystemTask(WorkflowSystemTask systemTask, String taskId, int callbackSeconds) {
		try {
			logger.debug("Executing async taskId={}, callbackSeconds={}, unackTimeout={}", taskId, callbackSeconds, systemTask.getRetryTimeInSecond());

			Task task = edao.getTask(taskId);
			if (task == null) {
				logger.debug("No task found for task id = " + taskId + ". System task is " + systemTask);
				return;
			}

			if(task.getStatus().isTerminal()) {
				//Tune the SystemTaskWorkerCoordinator's queues - if the queue size is very big this can happen!
				logger.debug("Task {}/{} was already completed.", task.getTaskType(), task.getTaskId());
				queue.remove(QueueUtils.getQueueName(task), task.getTaskId());
				return;
			}

			String workflowId = task.getWorkflowInstanceId();
			Workflow workflow = edao.getWorkflow(workflowId, true);

			if (task.getStartTime() == 0) {
				task.setStartTime(System.currentTimeMillis());
				Monitors.recordQueueWaitTime(task.getTaskDefName(), task.getQueueWaitTime());
			}

			if(workflow.getStatus().isTerminal()) {
				logger.debug("Workflow {} has been completed for {}/{}", workflow.getWorkflowId(), systemTask.getName(), task.getTaskId());
				if(!task.getStatus().isTerminal()) {
					task.setStatus(Status.CANCELED);
				}
				edao.updateTask(task);
				queue.remove(QueueUtils.getQueueName(task), task.getTaskId());
				taskStatusListener.onTaskFinished(task);
				return;
			}

			if(task.getStatus().equals(Status.SCHEDULED)) {

				if(edao.exceedsInProgressLimit(task)) {
					logger.debug("Concurrent Execution limited for {}:{}", taskId, task.getTaskDefName());
					queue.setUnackTimeout(QueueUtils.getQueueName(task), task.getTaskId(), systemTask.getRetryTimeInSecond() * 1000);
					return;
				}

				if (edao.exceedsRateLimitPerFrequency(task)) {
					logger.debug("RateLimit Execution limited for {}:{}", taskId, task.getTaskDefName());
					queue.setUnackTimeout(QueueUtils.getQueueName(task), task.getTaskId(), systemTask.getRetryTimeInSecond() * 1000);
					return;
				}
			}

			// Workaround when workflow id disappears from the queue
			boolean exists = queue.exists(WorkflowExecutor.deciderQueue, workflowId);
			if (!exists)  {
				// If not exists then need place back
				queue.pushIfNotExists(WorkflowExecutor.deciderQueue, workflowId, config.getSweepFrequency());
			}

			logger.debug("Executing {}/{}-{} for workflowId={},correlationId={},traceId={},contextUser={},clientId={}",
				task.getTaskType(), task.getTaskId(), task.getStatus(), workflow.getWorkflowId(),
				workflow.getCorrelationId(), workflow.getTraceId(), workflow.getContextUser(), workflow.getClientId());

			queue.setUnackTimeout(QueueUtils.getQueueName(task), task.getTaskId(), systemTask.getRetryTimeInSecond() * 1000);
			task.setPollCount(task.getPollCount() + 1);
			edao.updateTask(task);

			switch (task.getStatus()) {

				case SCHEDULED:
					try {
						taskStatusListener.onTaskStarted(task);
						systemTask.start(workflow, task, this);
					} catch (Exception ex) {
						task.setStatus(Status.FAILED);
						task.setReasonForIncompletion(ex.getMessage());
						logger.debug("Task {}/{} failed with Exception {}.", task.getTaskType(), task.getTaskId(),ex.getMessage());
					}
					break;

				case IN_PROGRESS:
					systemTask.execute(workflow, task, this);
					break;
				default:
					break;
			}

			if(!task.getStatus().isTerminal()) {
				task.setCallbackAfterSeconds(callbackSeconds);
			}

			updateTask(new TaskResult(task));
			logger.debug("Done Executing {}/{}-{} for workflowId={},correlationId={},traceId={},contextUser={},clientId={}",
				task.getTaskType(), task.getTaskId(), task.getStatus(), workflow.getWorkflowId(), workflow.getCorrelationId(),
				workflow.getTraceId(), workflow.getContextUser(),workflow.getClientId());

		} catch (Exception e) {
			logger.debug("ExecuteSystemTask failed with " + e.getMessage() + " for task id=" + taskId + ", system task=" + systemTask, e);
		}
	}

	public void setTaskDomains(List<Task> tasks, Workflow wf){
		Map<String, String> taskToDomain = wf.getTaskToDomain();
		if(taskToDomain != null){
			// Check if all tasks have the same domain "*"
			String domainstr = taskToDomain.get("*");
			if(domainstr != null){
				String[] domains = domainstr.split(",");
				tasks.forEach(task -> {
					// Filter out SystemTask
					if(!(task instanceof SystemTask)){
						// Check which domain worker is polling
						// Set the task domain
						task.setDomain(getActiveDomain(task.getTaskType(), domains));
					}
				});

			} else {
				tasks.forEach(task -> {
					if(!(task instanceof SystemTask)){
						String taskDomainstr = taskToDomain.get(task.getTaskType());
						if(taskDomainstr != null){
							task.setDomain(getActiveDomain(task.getTaskType(), taskDomainstr.split(",")));
						}
					}
				});
			}
		}
	}

	private String getActiveDomain(String taskType, String[] domains){
		// The domain list has to be ordered.
		// In sequence check if any worker has polled for last 30 seconds, if so that is the Active domain
		String domain = null; // Default domain
		for(String d: domains){
			PollData pd = edao.getPollData(taskType, d.trim());
			if(pd != null){
				if(pd.getLastPollTime() > System.currentTimeMillis() - (activeWorkerLastPollnSecs * 1000)){
					domain = d.trim();
					break;
				}
			}
		}
		return domain;
	}

	private long getTaskDuration(long s, Task task) {
		long duration = task.getEndTime() - task.getStartTime();
		s += duration;
		if (task.getRetriedTaskId() == null) {
			return s;
		}

		// Might be null due to auto-cleanup
		Task retriedTask = edao.getTask(task.getRetriedTaskId());
		if (retriedTask == null) {
			return s;
		}
		return s + getTaskDuration(s, retriedTask);
	}

	@VisibleForTesting
	boolean scheduleTask(Workflow workflow, List<Task> tasks) throws Exception {

		if (tasks == null || tasks.isEmpty()) {
			return false;
		}
		int count = workflow.getTasks().size();

		for (Task task : tasks) {
			task.setSeq(++count);
		}

		List<Task> created = edao.createTasks(tasks);
		List<Task> createdSystemTasks = created.stream().filter(task -> SystemTaskType.is(task.getTaskType())).collect(Collectors.toList());
		List<Task> toBeQueued = created.stream().filter(task -> !SystemTaskType.is(task.getTaskType())).collect(Collectors.toList());
		boolean startedSystemTasks = false;
		for(Task task : createdSystemTasks) {

			WorkflowSystemTask stt = WorkflowSystemTask.get(task.getTaskType());
			if(stt == null) {
				throw new RuntimeException("No system task found by name " + task.getTaskType());
			}
			task.setStartTime(System.currentTimeMillis());
			if(!stt.isAsync()) {
				taskStatusListener.onTaskStarted(task);
				stt.start(workflow, task, this);
				startedSystemTasks = true;
				edao.updateTask(task);
				if (task.getStatus().isTerminal()) {
					taskStatusListener.onTaskFinished(task);
				}
			} else {
				toBeQueued.add(task);
			}
		}
		addTaskToQueue(toBeQueued);
		return startedSystemTasks;
	}

	private void addTaskToQueue(final List<Task> tasks) throws Exception {
		for (Task t : tasks) {
			addTaskToQueue(t);
		}
	}

	private void terminate(final WorkflowDef def, final Workflow workflow, TerminateWorkflow tw) throws Exception {

		if (!workflow.getStatus().isTerminal()) {
			workflow.setStatus(tw.workflowStatus);
		}

		String failureWorkflow = def.getFailureWorkflow();
		if (failureWorkflow != null) {
			if (failureWorkflow.startsWith("$")) {
				String[] paramPathComponents = failureWorkflow.split("\\.");
				String name = paramPathComponents[2]; // name of the input parameter
				failureWorkflow = (String) workflow.getInput().get(name);
			}
		}
		if(tw.task != null){
			edao.updateTask(tw.task);
		}
		terminateWorkflow(workflow, tw.getMessage(), failureWorkflow, tw.task);

		String taskId = (tw.task != null ? tw.task.getTaskId() : null);
		String taskRefName = (tw.task != null ? tw.task.getReferenceTaskName() : null);
		String message = "Workflow failed/reset. workflowId=" + workflow.getWorkflowId()
			+ ",correlationId=" + workflow.getCorrelationId() + ",traceId=" + workflow.getTraceId() + ",reason=" + tw.getMessage()
			+ ",taskId=" + taskId + ",taskReferenceName=" + taskRefName
			+ ",contextUser=" + workflow.getContextUser()
			+ ",clientId=" + workflow.getClientId();
		if (WorkflowStatus.FAILED.equals(tw.workflowStatus) || WorkflowStatus.TERMINATED.equals(tw.workflowStatus)) {
			logger.error(message);
		} else {
			logger.debug(message);
		}
	}

	private void validateWorkflowInput(WorkflowDef workflowDef, Map<String, Object> payload) {
		Map<String, String> rules = workflowDef.getInputValidation();

		rules.forEach((name, condition) -> {
			boolean success = false;
			String extra = "";
			try {
				success = ScriptEvaluator.evalBool(condition, payload);
			} catch (Exception ex) {
				extra = ": " + ex.getMessage();
			}
			if (!success) {
				String message = "Input validation failed for '" + name + "' rule" + extra;
				throw new ApplicationException(Code.INVALID_INPUT, message);
			}
		});
	}

	public void validateAuth(String workflowId, HttpHeaders headers) {
		Workflow workflow = edao.getWorkflow(workflowId, false);
		if (workflow == null) {
			throw new ApplicationException(Code.NOT_FOUND, "No such workflow found for workflowId=" + workflowId);
		}

		WorkflowDef workflowDef = metadata.get(workflow.getWorkflowType(), workflow.getVersion());
		if (workflowDef == null) {
			throw new ApplicationException(Code.NOT_FOUND, "No such workflow definition found by name=" + workflow.getWorkflowType() + ", version=" + workflow.getVersion());
		}

		validateAuth(workflowDef, headers);
	}

	public Map<String, Object> validateAuth(WorkflowDef workflowDef, HttpHeaders headers) {
		if (!validateAuth || MapUtils.isEmpty(workflowDef.getAuthValidation())) {
			return null;
		}

		List<String> strings = headers.getRequestHeader(HttpHeaders.AUTHORIZATION);
		if (strings == null || strings.isEmpty())
			throw new ApplicationException(Code.UNAUTHORIZED, "No " + HttpHeaders.AUTHORIZATION + " header provided");

		// It gives us: Bearer token
		String header = strings.get(0);
		if (StringUtils.isEmpty(header))
			throw new ApplicationException(Code.UNAUTHORIZED, "No " + HttpHeaders.AUTHORIZATION + " header provided");

		// Validate length
		if (header.length() <= BEARER.length())
			throw new ApplicationException(Code.UNAUTHORIZED, HttpHeaders.AUTHORIZATION + " header too short");

		// Get the bearer & access token
		String type = header.substring(0, BEARER.length());
		String token = header.substring(BEARER.length() + 1);

		// Checking bearer format
		if (!BEARER.equalsIgnoreCase(type))
			throw new ApplicationException(Code.UNAUTHORIZED, "Invalid " + HttpHeaders.AUTHORIZATION + " type(" + type + ")");

		Map<String, Object> decoded;

		// Do a validation
		Map<String, Object> failedList;
		try {
			decoded = auth.decode(token);
			failedList = auth.validate(decoded, workflowDef.getAuthValidation());
		} catch (Exception ex) {
			throw new ApplicationException(Code.UNAUTHORIZED, "Auth validation failed: " + ex.getMessage());
		}

		if (!failedList.isEmpty()) {
			throw new ApplicationException(Code.UNAUTHORIZED, "Auth validation rules failed: " + failedList.keySet());
		}

		return decoded;
	}

	public String decodeAuthorizationUser(HttpHeaders headers) {
		List<String> strings = headers.getRequestHeader(HttpHeaders.AUTHORIZATION);
		if (strings == null || strings.isEmpty())
			return null;
		try {
			String header = strings.get(0);
			if (StringUtils.isEmpty(header))
				return null;

			if (header.length() <= BEARER.length())
				throw new ApplicationException(Code.UNAUTHORIZED, HttpHeaders.AUTHORIZATION + " header too short");

			String type = header.substring(0, BEARER.length());
			String token = header.substring(BEARER.length() + 1);

			// Checking bearer format
			if (!BEARER.equalsIgnoreCase(type))
				throw new ApplicationException(Code.UNAUTHORIZED, "Invalid " + HttpHeaders.AUTHORIZATION + " type(" + type + ")");

			Map<String, Object> decoded = auth.decode(token);
			String username = (String)decoded.get("preferred_username");
			String email = (String)decoded.get("email");
			return String.format("%s(%s)", username, email);
		} catch (Exception ex) {
			logger.debug("decodeAuthorizationUser failed with " + ex.getMessage(), ex);
			return null;
		}
	}

	public String validateContextUser(String contextToken) {
		// Decode auth context if passed and store at workflow level
		String contextUser = null;
		if (authContextEnabled && StringUtils.isNotEmpty(contextToken)) {
			try {
				Map<String, Object> context = auth.decode(contextToken);
				String username = (String)context.get("preferred_username");
				String email = (String)context.get("email");
				contextUser = String.format("%s(%s)", username, email);
			} catch (Exception ex) {
				throw new ApplicationException(Code.UNAUTHORIZED, "Auth context validation failed: " + ex.getMessage());
			}
		}
		return contextUser;
	}

	public Task getTask(String taskId) {
		return edao.getTask(taskId);
	}

	public void resetStartTime(String workflowId, String taskRefName) {
		Workflow workflow = edao.getWorkflow(workflowId, true);
		Task task = workflow.getTasks().stream()
				.filter(t -> t.getReferenceTaskName().equalsIgnoreCase(taskRefName))
				.filter(t -> t.getStatus().equals(Status.IN_PROGRESS))
				.findFirst().orElse(null);
		if (task != null) {
			task.setStartTime(System.currentTimeMillis());
			// We must reset endtime only when it is set
			if (task.getEndTime() > 0) {
				task.setEndTime(System.currentTimeMillis());
			}
			edao.updateTask(task);
		}
	}

	public void addEventPublished(ObservableQueue queue, Message msg) {
		try {
			Map<String, Object> payload = om.readValue(msg.getPayload(), new TypeReference<Map<String, Object>>() {
			});

			String subject = queue.getURI();
			if (queue.getURI().contains(":")) {
				subject = queue.getURI().substring(0, queue.getURI().indexOf(':'));
			}

			EventPublished ep = new EventPublished();
			ep.setId(msg.getId());
			ep.setSubject(subject);
			ep.setPayload(payload);
			ep.setType(queue.getType());
			ep.setPublished(System.currentTimeMillis());

			edao.addEventPublished(ep);
		} catch (Exception ex) {
			logger.debug("addEventPublished failed with " + ex.getMessage() +
				" for queue uri=" + queue.getURI() + ", payload=" + msg.getPayload());
		}
	}

	private void cancelTasks(Workflow workflow, List<Task> tasks, String reason) throws Exception {
		for (Task task : tasks) {
			if (!task.getStatus().isTerminal()) {
				// Cancel the ones which are not completed yet....
				task.setStatus(Status.CANCELED);
				task.setReasonForIncompletion(StringUtils.defaultIfEmpty(reason, workflow.getReasonForIncompletion()));
				if (SystemTaskType.is(task.getTaskType())) {
					WorkflowSystemTask stt = WorkflowSystemTask.get(task.getTaskType());
					stt.cancel(workflow, task, this);
					//SystemTaskType.valueOf(task.getTaskType()).cancel(workflow, task, this);
				}
				edao.updateTask(task);
				taskStatusListener.onTaskFinished(task);
			}
			// And remove from the task queue if they were there
			queue.remove(QueueUtils.getQueueName(task), task.getTaskId());
		}
	}

	private void removeQuietly(String workflowId) {
		try {
			edao.removeWorkflow(workflowId);
		} catch (Exception ignore) {
			logger.debug("WorkflowId  " + workflowId + ", failed with " + ignore.getMessage(), ignore);
		}
	}

	private void resumeParent(String workflowId, String subWorkflowId) throws Exception {
		if (StringUtils.isEmpty(workflowId)) {
			return;
		}

		// Get the workflow and find related task
		Workflow workflow = getWorkflow(workflowId, true);
		if (workflow == null) {
			logger.debug("No workflow found with id " + workflowId);
			return;
		}

		workflow.setStatus(WorkflowStatus.RUNNING);
		workflow.setReasonForIncompletion(null);
		edao.updateWorkflow(workflow);
		workflowStatusListener.onWorkflowStarted(workflow);

		Task task = workflow.getTasks().stream()
				.filter(t -> t.getTaskType().equals(SubWorkflow.NAME))
				.filter(t -> t.getInputData().get("subWorkflowId") != null)
				.filter(t -> t.getInputData().get("subWorkflowId").equals(subWorkflowId))
				.findFirst().orElse(null);

		if (task != null) {
			// Resume primary (from parameters) sub-workflow
			task.setStatus(Status.IN_PROGRESS);
			task.setStartTime(System.currentTimeMillis());
			task.setEndTime(0);
			task.setReasonForIncompletion(null);
			task.setRetried(false);
			edao.updateTask(task);
			taskStatusListener.onTaskStarted(task);

			// Find neighbor sub-workflows excluding subWorkflowId
			List<Task> subs = workflow.getTasks().stream()
					.filter(t -> t.getTaskType().equals(SubWorkflow.NAME))
					.filter(t -> t.getStatus().equals(Status.CANCELED))
					.filter(t -> t.getInputData().get("subWorkflowId") != null)
					.filter(t -> !t.getInputData().get("subWorkflowId").equals(subWorkflowId))
					.collect(Collectors.toList());

			// Expecting that Join exists in CANCELED status
			if (!subs.isEmpty()) {
				Task join = workflow.getTasks().stream()
						.filter(t -> t.getTaskType().equals("JOIN"))
						.filter(t -> t.getStatus().equals(Status.CANCELED))
						.findFirst().orElse(null);
				if (join != null) {
					join.setStatus(Status.IN_PROGRESS);
					join.setStartTime(System.currentTimeMillis());
					join.setEndTime(0);
					join.setReasonForIncompletion(null);
					join.setRetried(false);
					edao.updateTask(join);
				}
			}

			// Resume rest sub-workflow tasks and sub-workflows behind them
			subs.forEach(this::resumeSubWorkflow);
		}

		if (StringUtils.isNotEmpty(workflow.getParentWorkflowId())) {
			resumeParent(workflow.getParentWorkflowId(), workflowId);
		}
	}

	private void resumeSubWorkflow(Task task) {
		String workflowId = (String)task.getInputData().get("subWorkflowId");

		task.setStatus(Status.IN_PROGRESS);
		task.setStartTime(System.currentTimeMillis());
		task.setEndTime(0);
		task.setReasonForIncompletion(null);
		task.setRetried(false);
		edao.updateTask(task);
		taskStatusListener.onTaskStarted(task);

		Workflow subWorkflow = getWorkflow(workflowId, true);
		String cancelled = subWorkflow.getTasks().stream()
				.filter(t -> t.getStatus().equals(Status.CANCELED))
				.map(Task::getTaskId)
				.findFirst().orElse(null);
		try {
			rerunWF(workflowId, cancelled, null, null, null, null, null);
		} catch (Exception e) {
			logger.debug("workflowId" + workflowId + ", failed in resumeSubWorkflow with " + e.getMessage(), e);
			e.printStackTrace();
		}
	}
}<|MERGE_RESOLUTION|>--- conflicted
+++ resolved
@@ -688,16 +688,11 @@
 			throw new ApplicationException(Code.NOT_FOUND, "No workflow found with id " + workflowId);
 
 		if (workflow.getStatus().isTerminal() || workflow.getStatus().equals(WorkflowStatus.CANCELLED) ) {
-<<<<<<< HEAD
 			String msg = "Workflow "+workflow.getWorkflowId()+" can not be cancelled because its already "+workflow.getStatus() ;
-			logger.debug("Workflow can not be cancelled because its already " + workflow.getStatus()+",workflowId="+workflow.getWorkflowId()+",correlationId="+workflow.getCorrelationId()+",contextUser=" + workflow.getContextUser()+",clientId=" + workflow.getClientId());
-=======
-			String msg = "Workflow can not be cancelled because its already "+workflow.getStatus() ;
 			logger.debug("Workflow can not be cancelled because its already " + workflow.getStatus()
 				+ ",workflowId="+workflow.getWorkflowId() + ",correlationId=" + workflow.getCorrelationId()
 				+ ",traceId=" + workflow.getTraceId() + ",contextUser=" + workflow.getContextUser()
 				+ ",clientId=" + workflow.getClientId());
->>>>>>> dd099f85
 			throw new ApplicationException(Code.CONFLICT, msg);
 		}
 		if (!workflow.getStatus().isTerminal()) {
@@ -824,16 +819,11 @@
 	public void terminateWorkflow(String workflowId, String reason) throws Exception {
 		Workflow workflow = edao.getWorkflow(workflowId, true);
 		if (workflow.getStatus().isTerminal()) {
-<<<<<<< HEAD
-			logger.debug("Workflow already finished. status=" + workflow.getStatus() + ",workflowId="+workflow.getWorkflowId()+",correlationId="+workflow.getCorrelationId()+",contextUser=" + workflow.getContextUser()+",clientId=" + workflow.getClientId());
-			throw new ApplicationException(Code.CONFLICT, "Workflow "+workflow.getWorkflowId()+" already finished. status=" + workflow.getStatus());
-=======
 			logger.debug("Workflow already finished. status=" + workflow.getStatus()
 				+ ",workflowId=" + workflow.getWorkflowId() + ",correlationId=" + workflow.getCorrelationId()
 				+ ",traceId=" + workflow.getTraceId() + ",contextUser=" + workflow.getContextUser()
 				+ ",clientId=" + workflow.getClientId());
-			throw new ApplicationException(Code.CONFLICT, "Workflow already finished. status=" + workflow.getStatus());
->>>>>>> dd099f85
+			throw new ApplicationException(Code.CONFLICT, "Workflow "+workflow.getWorkflowId()+" already finished. status=" + workflow.getStatus());
 		}
 
 		terminateWorkflow(workflow, reason, null, null);
