--- conflicted
+++ resolved
@@ -379,11 +379,7 @@
             createWorkflow(workflow);
             executionDAOFacade.populateWorkflowAndTaskPayloadData(workflow);
             // then decide to see if anything needs to be done as part of the workflow
-<<<<<<< HEAD
             decide(workflow);
-=======
-            _decide(workflowId);
->>>>>>> 27fca2d9
             Monitors.recordWorkflowStartSuccess(
                     workflow.getWorkflowName(),
                     String.valueOf(workflow.getWorkflowVersion()),
@@ -569,12 +565,8 @@
             throw e;
         }
 
-<<<<<<< HEAD
         metadataMapperService.populateWorkflowWithDefinitions(workflow);
-        decide(workflow.getWorkflowId());
-=======
         _decide(workflowId);
->>>>>>> 27fca2d9
 
         updateAndPushParents(workflow, "restarted");
     }
@@ -1191,9 +1183,6 @@
             Monitors.recordTaskExecutionTime(
                     task.getTaskDefName(), lastDuration, false, task.getStatus());
         }
-<<<<<<< HEAD
-        decide(workflowId);
-=======
 
         // sync evaluate workflow only if the task is not within a forked branch
         if (isLazyEvaluateWorkflow(workflowInstance.getWorkflowDefinition(), task)) {
@@ -1241,7 +1230,6 @@
         }
 
         return workflowTasks.stream().noneMatch(t -> t.getTaskReferenceName().equals(taskRefName));
->>>>>>> 27fca2d9
     }
 
     public TaskModel getTask(String taskId) {
@@ -1271,9 +1259,28 @@
         return executionDAOFacade.getRunningWorkflowIds(workflowName, version);
     }
 
-<<<<<<< HEAD
     public WorkflowModel decide(String workflowId) {
-=======
+        if (!executionLockService.acquireLock(workflowId)) {
+            return null;
+        }
+        try {
+
+            WorkflowModel workflow = executionDAOFacade.getWorkflowModel(workflowId, true);
+            if (workflow == null) {
+                // This can hapen if the workflowId is incorrect
+                return null;
+            }
+            // FIXME Backwards compatibility for legacy workflows already running.
+            // This code will be removed in a future version.
+            workflow = metadataMapperService.populateWorkflowWithDefinitions(workflow);
+
+            return decide(workflow);
+
+        } finally {
+            executionLockService.releaseLock(workflowId);
+        }
+    }
+
     /** Records a metric for the "decide" process. */
     private boolean _decide(String workflowId) {
         StopWatch watch = new StopWatch();
@@ -1283,33 +1290,6 @@
         } finally {
             watch.stop();
             Monitors.recordWorkflowDecisionTime(watch.getTime());
-        }
-    }
-
-    /**
-     * @param workflowId ID of the workflow to evaluate the state for
-     * @return true if the workflow has completed (success or failed), false otherwise.
-     */
-    public boolean decide(String workflowId) {
->>>>>>> 27fca2d9
-        if (!executionLockService.acquireLock(workflowId)) {
-            return null;
-        }
-        try {
-
-            WorkflowModel workflow = executionDAOFacade.getWorkflowModel(workflowId, true);
-            if (workflow == null) {
-                // This can hapen if the workflowId is incorrect
-                return null;
-            }
-            // FIXME Backwards compatibility for legacy workflows already running.
-            // This code will be removed in a future version.
-            workflow = metadataMapperService.populateWorkflowWithDefinitions(workflow);
-
-            return decide(workflow);
-
-        } finally {
-            executionLockService.releaseLock(workflowId);
         }
     }
 
@@ -1624,11 +1604,7 @@
             taskToBeSkipped.setOutputMessage(skipTaskRequest.getTaskOutputMessage());
         }
         executionDAOFacade.createTasks(Collections.singletonList(taskToBeSkipped));
-<<<<<<< HEAD
         decide(workflow);
-=======
-        _decide(workflowId);
->>>>>>> 27fca2d9
     }
 
     public WorkflowModel getWorkflow(String workflowId, boolean includeTasks) {
@@ -1989,12 +1965,7 @@
                 }
             }
             executionDAOFacade.updateTask(rerunFromTask);
-
-<<<<<<< HEAD
             decide(workflow.getWorkflowId());
-=======
-            _decide(workflowId);
->>>>>>> 27fca2d9
             return true;
         }
         return false;
