--- conflicted
+++ resolved
@@ -777,18 +777,14 @@
 				map.put("referenceName", failedTask.getReferenceTaskName());
 				map.put("reasonForIncompletion", failedTask.getReasonForIncompletion());
 				input.put("failedTask", map);
-<<<<<<< HEAD
-				logger.error("Error in task execution. workflowId="+workflowId+",correlationId="+workflow.getCorrelationId()+",failedTaskid="+failedTask.getTaskId()+",taskReferenceName="+failedTask.getReferenceTaskName()+"reasonForIncompletion="+failedTask.getReasonForIncompletion() + ",contextUser=" + workflow.getContextUser());
-=======
-
-				// failedTask represents the task in current workflow only
-				failedTask.getOutputData().computeIfPresent("originalFailedTask", (key, oldValue) -> {
-					input.put("originalFailedTask", oldValue);
-					return null;
-				});
-
-				logger.error("Error in task execution.workflowid="+workflowId+",correlationId="+workflow.getCorrelationId()+",failedTaskid="+failedTask.getTaskId()+",taskReferenceName="+failedTask.getReferenceTaskName()+"reasonForIncompletion="+failedTask.getReasonForIncompletion());
->>>>>>> fc1056b5
+
+                // failedTask represents the task in current workflow only
+                failedTask.getOutputData().computeIfPresent("originalFailedTask", (key, oldValue) -> {
+                    input.put("originalFailedTask", oldValue);
+                    return null;
+                });
+
+                logger.error("Error in task execution. workflowId="+workflowId+",correlationId="+workflow.getCorrelationId()+",failedTaskid="+failedTask.getTaskId()+",taskReferenceName="+failedTask.getReferenceTaskName()+"reasonForIncompletion="+failedTask.getReasonForIncompletion() + ",contextUser=" + workflow.getContextUser());
 			}
 
 			try {
