/**
 * Copyright 2016 Netflix, Inc.
 *
 * Licensed under the Apache License, Version 2.0 (the "License");
 * you may not use this file except in compliance with the License.
 * You may obtain a copy of the License at
 *
 *     http://www.apache.org/licenses/LICENSE-2.0
 *
 * Unless required by applicable law or agreed to in writing, software
 * distributed under the License is distributed on an "AS IS" BASIS,
 * WITHOUT WARRANTIES OR CONDITIONS OF ANY KIND, either express or implied.
 * See the License for the specific language governing permissions and
 * limitations under the License.
 */
/**
 *
 */
package com.netflix.conductor.core.execution;

import com.fasterxml.jackson.core.type.TypeReference;
import com.fasterxml.jackson.databind.ObjectMapper;
import com.google.common.annotations.VisibleForTesting;
import com.google.common.base.Preconditions;
import com.google.common.util.concurrent.Uninterruptibles;
import com.netflix.conductor.annotations.Trace;
import com.netflix.conductor.auth.AuthManager;
import com.netflix.conductor.common.metadata.events.EventPublished;
import com.netflix.conductor.common.metadata.tasks.PollData;
import com.netflix.conductor.common.metadata.tasks.Task;
import com.netflix.conductor.common.metadata.tasks.Task.Status;
import com.netflix.conductor.common.metadata.tasks.TaskResult;
import com.netflix.conductor.common.metadata.workflow.RerunWorkflowRequest;
import com.netflix.conductor.common.metadata.workflow.SkipTaskRequest;
import com.netflix.conductor.common.metadata.workflow.WorkflowDef;
import com.netflix.conductor.common.metadata.workflow.WorkflowTask;
import com.netflix.conductor.common.run.Workflow;
import com.netflix.conductor.common.run.Workflow.WorkflowStatus;
import com.netflix.conductor.core.WorkflowContext;
import com.netflix.conductor.core.config.Configuration;
import com.netflix.conductor.core.events.ScriptEvaluator;
import com.netflix.conductor.core.events.queue.Message;
import com.netflix.conductor.core.events.queue.ObservableQueue;
import com.netflix.conductor.core.execution.ApplicationException.Code;
import com.netflix.conductor.core.execution.DeciderService.DeciderOutcome;
import com.netflix.conductor.core.execution.tasks.SubWorkflow;
import com.netflix.conductor.core.execution.tasks.WorkflowSystemTask;
import com.netflix.conductor.core.utils.IDGenerator;
import com.netflix.conductor.core.utils.QueueUtils;
import com.netflix.conductor.dao.ExecutionDAO;
import com.netflix.conductor.dao.MetadataDAO;
import com.netflix.conductor.dao.QueueDAO;
import com.netflix.conductor.metrics.Monitors;
import org.apache.commons.collections.CollectionUtils;
import org.apache.commons.collections.MapUtils;
import org.apache.commons.lang.StringUtils;
import org.apache.commons.lang3.BooleanUtils;
import org.slf4j.Logger;
import org.slf4j.LoggerFactory;

import javax.inject.Inject;
import javax.ws.rs.core.HttpHeaders;
import java.util.*;
import java.util.concurrent.TimeUnit;
import java.util.function.Function;
import java.util.stream.Collectors;

/**
 * @author Viren Workflow services provider interface
 */
@Trace
public class WorkflowExecutor {
	private static final String BEARER = "Bearer";

	private static Logger logger = LoggerFactory.getLogger(WorkflowExecutor.class);

	private MetadataDAO metadata;

	private ExecutionDAO edao;

	private QueueDAO queue;

	private DeciderService decider;

	private ObjectMapper om;
	private Configuration config;

	private AuthManager auth;

	public static final String deciderQueue = "_deciderQueue";
	public static final String sweeperQueue = "_sweeperQueue";

	private int activeWorkerLastPollnSecs;
	private TaskStatusListener taskStatusListener;
	private WorkflowStatusListener workflowStatusListener;

	private boolean validateAuth;
	private boolean traceIdEnabled;
	private boolean authContextEnabled;
	private boolean lazyDecider;

	private ParametersUtils pu = new ParametersUtils();

	@Inject
	public WorkflowExecutor(MetadataDAO metadata, ExecutionDAO edao, QueueDAO queue, ObjectMapper om,
							AuthManager auth, Configuration config,
							TaskStatusListener taskStatusListener,
							WorkflowStatusListener workflowStatusListener) {
		this.metadata = metadata;
		this.edao = edao;
		this.queue = queue;
		this.om = om;
		this.config = config;
		this.auth = auth;
		this.activeWorkerLastPollnSecs = config.getIntProperty("tasks.active.worker.lastpoll", 10);
		this.taskStatusListener = taskStatusListener;
		this.workflowStatusListener = workflowStatusListener;
		this.decider = new DeciderService(metadata, om, config);
		this.validateAuth = Boolean.parseBoolean(config.getProperty("workflow.auth.validate", "false"));
		this.traceIdEnabled = Boolean.parseBoolean(config.getProperty("workflow.traceid.enabled", "false"));
		this.authContextEnabled = Boolean.parseBoolean(config.getProperty("workflow.authcontext.enabled", "false"));
		this.lazyDecider = Boolean.parseBoolean(config.getProperty("workflow.lazy.decider", "false"));
	}

	public String startWorkflow(String name, int version, String correlationId, Map<String, Object> input) throws Exception {
		return startWorkflow(name, version, correlationId, input, null);
	}

	public String startWorkflow(String name, int version, String correlationId, Map<String, Object> input, String event) throws Exception {
		return startWorkflow(name, version, input, correlationId, null, null, event);
	}

	public String startWorkflow(String name, int version, String correlationId, Map<String, Object> input, String event, Map<String, String> taskToDomain) throws Exception {
		return startWorkflow(null, name, version, input, correlationId, null, null, event, taskToDomain, null, null, null, null, null, false);
	}

	public String startWorkflow(String workflowId, String name, int version, String correlationId, Map<String, Object> input, String event, Map<String, String> taskToDomain, Map<String, Object> authorization, String contextToken, String contextUser, String traceId, boolean asyncStart) throws Exception {
		return startWorkflow(workflowId, name, version, input, correlationId, null, null, event, taskToDomain, null, authorization, contextToken, contextUser, traceId, asyncStart);
	}
	public String startWorkflow(String name, int version, Map<String, Object> input, String correlationId, String parentWorkflowId, String parentWorkflowTaskId, String event) throws Exception {
		return startWorkflow(null, name, version, input, correlationId, parentWorkflowId,  parentWorkflowTaskId, event, null, null, null, null, null, null, false);
	}

	public String startWorkflow(String name, int version, Map<String, Object> input, String correlationId, String parentWorkflowId, String parentWorkflowTaskId, String event, Map<String, String> taskToDomain, List<String> workflowIds, String traceId) throws Exception {
		return startWorkflow(null, name, version, input, correlationId, parentWorkflowId, parentWorkflowTaskId, event, taskToDomain, workflowIds, null, null, null, traceId, false);
	}

	public String startWorkflow(String name, int version, Map<String, Object> input, String correlationId, String parentWorkflowId, String parentWorkflowTaskId, String event, Map<String, String> taskToDomain, List<String> workflowIds, Map<String, Object> authorization, String contextToken, String contextUser, String traceId, boolean deciderInSweeper) throws Exception {
		return startWorkflow(null, name, version, input, correlationId, parentWorkflowId, parentWorkflowTaskId, event, taskToDomain, workflowIds, authorization, contextToken, contextUser, traceId, deciderInSweeper);
	}

	public String startWorkflow(String workflowId, String name, int version, Map<String, Object> input,
								String correlationId, String parentWorkflowId, String parentWorkflowTaskId,
								String event, Map<String, String> taskToDomain, List<String> workflowIds,
								Map<String, Object> authorization, String contextToken, String contextUser,
								String traceId, boolean deciderInSweeper) throws Exception {
		// If no predefined workflowId - generate one
		if (StringUtils.isEmpty(workflowId)) {
			workflowId = IDGenerator.generate();
		} else {
			// Make sure there is no workflow with given id
			Workflow wf = edao.getWorkflow(workflowId, false);
			if (wf != null) {
				throw new ApplicationException(Code.NOT_FOUND, "Workflow already exists for given id " + workflowId);
			}
		}

		try {
			if(input == null){
				throw new ApplicationException(Code.INVALID_INPUT, "NULL input passed when starting workflow");
			}

			WorkflowDef exists = metadata.get(name, version);
			if (exists == null) {
				throw new ApplicationException(Code.NOT_FOUND, "No such workflow defined. name=" + name + ", version=" + version);
			}

			// Input validation required
			if (exists.getInputValidation() != null && !exists.getInputValidation().isEmpty()) {
				validateWorkflowInput(exists, input);
			}

			Set<String> missingTaskDefs = exists.all().stream()
					.filter(wft -> wft.getType().equals(WorkflowTask.Type.SIMPLE.name()))
					.map(wft2 -> wft2.getName()).filter(task -> metadata.getTaskDef(task) == null)
					.collect(Collectors.toSet());
			if(!missingTaskDefs.isEmpty()) {
				throw new ApplicationException(Code.INVALID_INPUT, "Cannot find the task definitions for the following tasks used in workflow: " + missingTaskDefs);
			}

			// Persist the Workflow
			Workflow wf = new Workflow();
			wf.setWorkflowId(workflowId);
			wf.setCorrelationId(correlationId);
			wf.setWorkflowType(name);
			wf.setVersion(version);
			wf.setInput(input);
			wf.setStatus(WorkflowStatus.RUNNING);
			wf.setParentWorkflowId(parentWorkflowId);
			wf.setContextToken(contextToken);
			wf.setAuthorization(authorization);
            if(authorization!=null && !authorization.isEmpty())
			{
				wf.setClientId((String)authorization.get("clientId"));
			}
			wf.setContextUser(contextUser);
			if (traceIdEnabled) {
				wf.setTraceId(traceId);
			}
			// Add other ids if passed
			if (CollectionUtils.isNotEmpty(workflowIds)) {
				workflowIds.forEach(id -> {
					if (!wf.getWorkflowIds().contains(id)) {
						wf.getWorkflowIds().add(id);
					}
				});
			}

			// Add parent workflow id
			if (StringUtils.isNotEmpty(parentWorkflowId)) {
				if (!wf.getWorkflowIds().contains(parentWorkflowId)) {
					wf.getWorkflowIds().add(parentWorkflowId);
				}
			}

			// Add current id
			if (!wf.getWorkflowIds().contains(workflowId)) {
				wf.getWorkflowIds().add(workflowId);
			}

			wf.setParentWorkflowTaskId(parentWorkflowTaskId);
			wf.setOwnerApp(WorkflowContext.get().getClientApp());
			wf.setCreateTime(System.currentTimeMillis());
			wf.setUpdatedBy(null);
			wf.setUpdateTime(null);
			wf.setEvent(event);
			wf.setTaskToDomain(taskToDomain);

			if (StringUtils.isNotEmpty(exists.getTags())) {
				Map<String, Map<String, Object>> inputMap = pu.getInputMap(null, wf, null, null);
				List<Object> candidates = ScriptEvaluator.evalJqAsList(exists.getTags(), inputMap);
				Set<String> tags = candidates.stream().filter(Objects::nonNull).map(String::valueOf).collect(Collectors.toSet());
				wf.setTags(tags);
			}
			edao.createWorkflow(wf);

			// metrics
			Monitors.recordWorkflowStart(wf);

			// send wf start message
			workflowStatusListener.onWorkflowStarted(wf);

			// Who calls decider ? Sweeper or current thread?
			if (deciderInSweeper) {
				wakeUpSweeper(workflowId);
			} else {
				decide(workflowId);
			}
			logger.debug("Workflow has started. Current status=" + wf.getStatus() + ",workflowId=" + wf.getWorkflowId()
				+ ",correlationId=" + wf.getCorrelationId() + ",contextUser=" + wf.getContextUser()
				+ ",clientId=" + wf.getClientId() + ",traceId=" + wf.getTraceId());
			return workflowId;

		}catch (Exception e) {
			removeQuietly(workflowId);
			Monitors.recordWorkflowStartError(name);
			throw e;
		}
	}

	public String rerun(RerunWorkflowRequest request) throws Exception {
		Preconditions.checkNotNull(request.getReRunFromWorkflowId(), "reRunFromWorkflowId is missing");
		if(!rerunWF(request.getReRunFromWorkflowId(), request.getReRunFromTaskId(), request.getTaskInput(),
				request.getWorkflowInput(), request.getCorrelationId(), request.getResumeParents(), request.getTaskOutput())){
			throw new ApplicationException(Code.INVALID_INPUT, "Task " + request.getReRunFromTaskId() + " not found");
		}
		return request.getReRunFromWorkflowId();
	}

	private boolean rerunWF(String workflowId, String taskId, Map<String, Object> taskInput,
							Map<String, Object> workflowInput, String correlationId,
							Boolean resumeParents, Map<String, Object> taskOutput) throws Exception{

		// Get the workflow
		Workflow workflow = edao.getWorkflow(workflowId);
		if (workflow == null)
			throw new ApplicationException(Code.NOT_FOUND, "No workflow found with id " + workflowId);

		// If the task Id is null it implies that the entire workflow has to be rerun
		if( taskId == null) {
			// remove all tasks
			workflow.getTasks().forEach(t -> edao.removeTask(t.getTaskId()));
			// Set workflow as RUNNING
			workflow.incRerunCount();
			workflow.setStatus(WorkflowStatus.RUNNING);
			workflow.setReasonForIncompletion(null);
			if(StringUtils.isNotEmpty(correlationId)){
				workflow.setCorrelationId(correlationId);
			}
			if(workflowInput != null){
				workflow.setInput(workflowInput);
			}

			edao.updateWorkflow(workflow);

			// metrics
			Monitors.recordWorkflowRerun(workflow);

			// send wf start message
			workflowStatusListener.onWorkflowStarted(workflow);

			decide(workflowId);
			return true;
		}

		// Now iterate thru the tasks and find the "specific" task
		Task theTask = null;
		for (Task t: workflow.getTasks()) {
			if (t.getTaskId().equals(taskId)) {
				theTask = t;
				break;
			} else {
				// If not found look into sub workflows
				if (t.getTaskType().equalsIgnoreCase("SUB_WORKFLOW")) {
					String subWorkflowId = t.getInputData().get("subWorkflowId").toString();
					if(rerunWF(subWorkflowId, taskId, taskInput, null, null, false, null)){
						theTask = t;
						break;
					}
				}
			}
		}

		if (theTask != null) {
			// Remove all later tasks from the "theTask"
			for (Task t : workflow.getTasks()) {
				if (t.getSeq() > theTask.getSeq()) {
					edao.removeTask(t.getTaskId());
				}
			}

			// and workflow as RUNNING
			workflow.incRerunCount();
			workflow.setStatus(WorkflowStatus.RUNNING);
			workflow.setReasonForIncompletion(null);
			if (StringUtils.isNotEmpty(correlationId)) {
				workflow.setCorrelationId(correlationId);
			}
			if (workflowInput != null) {
				workflow.setInput(workflowInput);
			}

			edao.updateWorkflow(workflow);

			// metrics
			Monitors.recordWorkflowRerun(workflow);

			// send wf start message
			workflowStatusListener.onWorkflowStarted(workflow);

			// resume parent workflow and the sub_workflow task (if any at all)
			if (BooleanUtils.isTrue(resumeParents)) {
				resumeParent(workflow.getParentWorkflowId(), workflowId);
			}

			// If task output provided - consider it as completed
			if (taskOutput != null) {
				theTask.setStartTime(System.currentTimeMillis());
				theTask.setEndTime(System.currentTimeMillis());
				theTask.setScheduledTime(System.currentTimeMillis());
				theTask.setStatus(Status.COMPLETED);
				if (taskInput != null) {
					theTask.setInputData(taskInput);
				}
				theTask.setOutputData(taskOutput);
				theTask.setRetried(false);
				theTask.setReasonForIncompletion(null);
				edao.updateTask(theTask);

				taskStatusListener.onTaskFinished(theTask);
			} else {
				// Start/schedule the task
				if (theTask.getTaskType().equalsIgnoreCase("SUB_WORKFLOW")) {
					// if task is sub workflow set task as IN_PROGRESS
					theTask.setStatus(Status.IN_PROGRESS);
					theTask.setStartTime(System.currentTimeMillis());
					theTask.setEndTime(0);
					theTask.setReasonForIncompletion(null);
					edao.updateTask(theTask);
				} else {
					WorkflowSystemTask stt = WorkflowSystemTask.get(theTask.getTaskType());
					if (stt.isAsync()) {
						// Set the task to rerun
						theTask.setStartTime(0);
						theTask.setEndTime(0);
						theTask.setScheduledTime(System.currentTimeMillis());
						theTask.setStatus(Status.SCHEDULED);
						if (taskInput != null) {
							theTask.setInputData(taskInput);
						}
						theTask.setRetried(false);
						theTask.setReasonForIncompletion(null);
						edao.updateTask(theTask);

						addTaskToQueue(theTask);
					} else {
						theTask.setScheduledTime(System.currentTimeMillis());
						theTask.setStartTime(System.currentTimeMillis());
						theTask.setEndTime(0);
						theTask.setStatus(Status.SCHEDULED);
						theTask.setRetried(false);
						theTask.setReasonForIncompletion(null);
						edao.updateTask(theTask);

						taskStatusListener.onTaskStarted(theTask);
						stt.start(workflow, theTask, this);

						edao.updateTask(theTask);
						if (theTask.getStatus().isTerminal()) {
							taskStatusListener.onTaskFinished(theTask);
						}
					}
				}
			}

			decide(workflowId);
			return true;
		}
		logger.debug("Workflow rerun. Current status=" + workflow.getStatus() + ",workflowId=" + workflow.getWorkflowId()
			+ ",correlationId=" + workflow.getCorrelationId() + ",traceId=" + workflow.getTraceId()
			+ ",contextUser=" + workflow.getContextUser() + ",clientId=" + workflow.getClientId());
		return false;
	}

	public void rewind(String workflowId, String correlationId) throws Exception {
		Workflow workflow = edao.getWorkflow(workflowId, true);
		if (workflow == null)
			throw new ApplicationException(Code.NOT_FOUND, "No workflow found with id " + workflowId);

		if (!workflow.getStatus().isTerminal()) {
			logger.debug("Workflow is still running. status=" + workflow.getStatus()+",workflowId="+workflow.getWorkflowId()+",correlationId="+workflow.getCorrelationId()+ ",contextUser=" + workflow.getContextUser()+",clientId=" + workflow.getClientId());
			throw new ApplicationException(Code.CONFLICT, "Workflow is still running. status=" + workflow.getStatus());
		}

		// Remove all the tasks...
		workflow.getTasks().forEach(t -> edao.removeTask(t.getTaskId()));
		workflow.getTasks().clear();
		workflow.setReasonForIncompletion(null);
		workflow.setStartTime(System.currentTimeMillis());
		workflow.setEndTime(0);
		workflow.incRestartCount();
		// Change the status to running
		workflow.setStatus(WorkflowStatus.RUNNING);
		if(StringUtils.isNotEmpty(correlationId)) {
			workflow.setCorrelationId(correlationId);
		}
		edao.updateWorkflow(workflow);

		// metrics
		Monitors.recordWorkflowRestart(workflow);

		// send wf start message
		workflowStatusListener.onWorkflowStarted(workflow);

		decide(workflowId);
		logger.debug("Workflow rewind. Current status=" + workflow.getStatus() + ",workflowId=" + workflow.getWorkflowId()
			+ ",correlationId=" + workflow.getCorrelationId() + ",traceId=" + workflow.getTraceId()
			+ ",contextUser=" + workflow.getContextUser() + ",clientId=" + workflow.getClientId());
	}

	public void retry(String workflowId, String correlationId) throws Exception {
		Workflow workflow = edao.getWorkflow(workflowId, true);
		if (workflow == null)
			throw new ApplicationException(Code.NOT_FOUND, "No workflow found with id " + workflowId);

		if (!workflow.getStatus().isTerminal()) {
			logger.debug("Workflow is still running. status=" + workflow.getStatus() + ",workflowId=" + workflow.getWorkflowId()
				+ ",correlationId="+workflow.getCorrelationId() + ",traceId=" + workflow.getTraceId()
				+ ",contextUser=" + workflow.getContextUser()+",clientId=" + workflow.getClientId());
			throw new ApplicationException(Code.CONFLICT, "Workflow is still running.  status=" + workflow.getStatus());
		}
		if (workflow.getTasks().isEmpty()) {
			logger.debug("Workflow has not started yet. status=" + workflow.getStatus()+",workflowId="+workflow.getWorkflowId()
				+ ",correlationId="+workflow.getCorrelationId()+ ",traceId=" + workflow.getTraceId()
				+ ",contextUser=" + workflow.getContextUser()+",clientId=" + workflow.getClientId());
			throw new ApplicationException(Code.CONFLICT, "Workflow has not started yet");
		}

		// First get the failed tasks and the cancelled task
		Map<String, Task> failedMap = new HashMap<>();
		Map<String, Task> cancelledMap = new HashMap<>();
		for (Task t : workflow.getTasks()) {
			if (t.getStatus().equals(Status.FAILED)) {
				// The failed join cannot be retried (that causes immediate workflow termination),
				// hence we move it to cancelled list, eventually it gets IN_PROGRESS status back
				if (t.getTaskType().equalsIgnoreCase(WorkflowTask.Type.JOIN.toString())) {
					cancelledMap.put(t.getReferenceTaskName(), t);
				} else {
					failedMap.put(t.getReferenceTaskName(), t);
				}
			} else if (t.getStatus().equals(Status.CANCELED)) {
				cancelledMap.put(t.getReferenceTaskName(), t);
			}
		}
		List<Task> failedTasks  = new ArrayList<Task>(failedMap.values());
		List<Task> cancelledTasks = new ArrayList<Task>(cancelledMap.values());

		WorkflowDef workflowDef = metadata.get(workflow.getWorkflowType(), workflow.getVersion());
		List<String> forbiddenTypes = workflowDef.getRetryForbidden();

		// Additional checking
		for (Task failedTask : failedTasks) {
			if (!failedTask.getStatus().isTerminal()) {
				throw new ApplicationException(Code.CONFLICT,
						"The last task is still not completed!  I can only retry the last failed task.  Use restart if you want to attempt entire workflow execution again.");
			}
			if (failedTask.getStatus().isSuccessful()) {
				throw new ApplicationException(Code.CONFLICT,
						"The last task has not failed!  I can only retry the last failed task.  Use restart if you want to attempt entire workflow execution again.");
			}

			if (forbiddenTypes.contains(failedTask.getTaskType())) {
				String message = String.format("The last task is %s! Retry is not allowed for such type of the task %s",
						failedTask.getReferenceTaskName(), failedTask.getTaskType());
				throw new ApplicationException(Code.CONFLICT, "Unable to retry from this point.  Please restart.");
			}
		}

		// Below is the situation where currently when the task failure causes
		// workflow to fail, the task's retried flag is not updated. This is to
		// update for these old tasks.
		List<Task> update = workflow.getTasks().stream().filter(task -> !task.isRetried()).collect(Collectors.toList());
		update.forEach(task -> task.setRetried(true));
		edao.updateTasks(update);

		// Just helper function to avoid duplicate code for failed/cancelled lists
		final Function<Task, Task> cloneFunc = input -> {
			Task retried = input.copy();
			retried.setTaskId(IDGenerator.generate());
			retried.setRetriedTaskId(input.getTaskId());
			retried.setStatus(Status.SCHEDULED);
			retried.setRetryCount(input.getRetryCount() + 1);
			retried.setOutputData(new HashMap<>());
			retried.setPollCount(0);
			retried.setWorkerId(null);
			retried.setStartDelayInSeconds(0);
			retried.setCallbackAfterSeconds(0);
			return retried;
		};

		// Now reschedule the failed task
		List<Task> rescheduledTasks = new ArrayList<>();
		for (Task failedTask : failedTasks) {
			Task retried = cloneFunc.apply(failedTask);
			rescheduledTasks.add(retried);
		}

		// Reschedule the cancelled task but if the join is cancelled set that to in progress
		cancelledTasks.forEach(t -> {
			if(t.getTaskType().equalsIgnoreCase(WorkflowTask.Type.JOIN.toString())){
				t.setStatus(Status.IN_PROGRESS);
				t.setRetried(false);
				edao.updateTask(t);
			} else {
				Task copy = cloneFunc.apply(t);
				rescheduledTasks.add(copy);
			}
		});

		scheduleTask(workflow, rescheduledTasks);

		workflow.setStatus(WorkflowStatus.RUNNING);
		if(StringUtils.isNotEmpty(correlationId)) {
			workflow.setCorrelationId(correlationId);
		}
		edao.updateWorkflow(workflow);

		// metrics
		Monitors.recordWorkflowRetry(workflow);

		decide(workflowId);
		logger.debug("Workflow retry. Current status=" + workflow.getStatus() + ",workflowId=" + workflow.getWorkflowId()
			+ ",correlationId=" + workflow.getCorrelationId() + ",traceId=" + workflow.getTraceId()
			+ ",contextUser=" + workflow.getContextUser() + ",clientId=" + workflow.getClientId());
	}

	public List<Workflow> getStatusByCorrelationId(String workflowName, String correlationId, boolean includeClosed) throws Exception {
		Preconditions.checkNotNull(correlationId, "correlation id is missing");
		Preconditions.checkNotNull(workflowName, "workflow name is missing");
		List<Workflow> workflows = edao.getWorkflowsByCorrelationId(correlationId);
		List<Workflow> result = new LinkedList<>();
		for (Workflow wf : workflows) {
			if (wf.getWorkflowType().equals(workflowName) && (includeClosed || wf.getStatus().equals(WorkflowStatus.RUNNING))) {
				result.add(wf);
			}
		}

		return result;
	}

	public Task getPendingTaskByWorkflow(String taskReferenceName, String workflowId) {
		List<Task> tasks = edao.getTasksForWorkflow(workflowId).stream()
				.filter(task -> !task.getStatus().isTerminal() && task.getReferenceTaskName().equals(taskReferenceName)).collect(Collectors.toList());
		if (!tasks.isEmpty()) {
			return tasks.get(0); // There can only be one task by a given
			// reference name running at a time.
		}
		return null;
	}

	public void completeWorkflow(Workflow wf) throws Exception {
		Workflow workflow = edao.getWorkflow(wf.getWorkflowId(), false);

		if (workflow.getStatus().equals(WorkflowStatus.COMPLETED)) {
			logger.debug("Workflow has already been completed. Current status=" + workflow.getStatus()
				+ ", workflowId=" + wf.getWorkflowId() + ",correlationId=" + wf.getCorrelationId()
				+ ",traceId=" + workflow.getTraceId()+ ",contextUser=" + workflow.getContextUser()
				+ ",clientId=" + workflow.getClientId());
			return;
		}

		if (workflow.getStatus().isTerminal()) {
			String msg = "Workflow has already been completed. Current status " + workflow.getStatus();
			logger.debug("Workflow has already been completed. status=" + workflow.getStatus()
				+ ",workflowId=" + workflow.getWorkflowId() + ",correlationId=" + workflow.getCorrelationId()
				+ ",traceId=" + workflow.getTraceId() + ",contextUser=" + workflow.getContextUser()
				+ ",clientId=" + workflow.getClientId());
			throw new ApplicationException(Code.CONFLICT, msg);
		}

		workflow.setStatus(WorkflowStatus.COMPLETED);
		workflow.setOutput(wf.getOutput());
		edao.updateWorkflow(workflow);
		queue.remove(deciderQueue, workflow.getWorkflowId());	//remove from the sweep queue

		// If the following task, for some reason fails, the sweep will take
		// care of this again!
		if (workflow.getParentWorkflowId() != null) {
			wakeUpSweeper(workflow.getParentWorkflowId());
		}
		Monitors.recordWorkflowCompletion(workflow);

		// send wf end message
		workflowStatusListener.onWorkflowCompleted(workflow);

		logger.debug("Workflow has completed, workflowId=" + wf.getWorkflowId()
			+ ",correlationId=" + wf.getCorrelationId() + ",traceId=" + wf.getTraceId()
			+ ",contextUser=" + workflow.getContextUser() + ",clientId=" + workflow.getClientId());
	}

	public void forceCompleteWorkflow(String workflowId, String reason) throws Exception {
		Workflow workflow = edao.getWorkflow(workflowId, true);
		if (workflow == null)
			throw new ApplicationException(Code.NOT_FOUND, "No workflow found with id " + workflowId);

		if (workflow.getStatus() == WorkflowStatus.COMPLETED) {
			throw new ApplicationException(Code.CONFLICT, "Workflow has already been completed");
		}

		workflow.setStatus(WorkflowStatus.COMPLETED);
		edao.updateWorkflow(workflow);
		logger.debug("Workflow is force completed. workflowId=" + workflowId + ",correlationId=" + workflow.getCorrelationId()
			+ ",traceId=" + workflow.getTraceId() + ",contextUser=" + workflow.getContextUser()
			+ ",clientId=" + workflow.getClientId());
		cancelTasks(workflow, workflow.getTasks(), reason);

		// If the following lines, for some reason fails, the sweep will take
		// care of this again!
		if (workflow.getParentWorkflowId() != null) {
			Workflow parent = edao.getWorkflow(workflow.getParentWorkflowId(), false);
			decide(parent.getWorkflowId());
		}

		//remove from the sweep queue
		queue.remove(deciderQueue, workflowId);

		// metrics
		Monitors.recordWorkflowCancel(workflow);

		// send wf end message
		workflowStatusListener.onWorkflowCompleted(workflow);

		logger.debug("Workflow has force completed, workflowId=" + workflow.getWorkflowId()
			+ ",correlationId=" + workflow.getCorrelationId() + ",traceId=" + workflow.getTraceId()
			+ ",contextUser=" + workflow.getContextUser() + ",clientId=" + workflow.getClientId());
	}

	public String cancelWorkflow(String workflowId , String reason) throws Exception {
		Workflow workflow = edao.getWorkflow(workflowId, true);
		if (workflow == null)
			throw new ApplicationException(Code.NOT_FOUND, "No workflow found with id " + workflowId);

		if (workflow.getStatus().isTerminal() || workflow.getStatus().equals(WorkflowStatus.CANCELLED) ) {
			String msg = "Workflow can not be cancelled because its already "+workflow.getStatus() ;
			logger.debug("Workflow can not be cancelled because its already " + workflow.getStatus()
				+ ",workflowId="+workflow.getWorkflowId() + ",correlationId=" + workflow.getCorrelationId()
				+ ",traceId=" + workflow.getTraceId() + ",contextUser=" + workflow.getContextUser()
				+ ",clientId=" + workflow.getClientId());
			throw new ApplicationException(Code.CONFLICT, msg);
		}
		if (!workflow.getStatus().isTerminal()) {
			workflow.setStatus(WorkflowStatus.CANCELLED);
		}

		workflow.setCancelledBy("API");
		return cancelWorkflow(workflow, reason);
	}

	public String cancelWorkflow(Workflow workflow, String reason) throws Exception {
		String workflowId = workflow.getWorkflowId();

		if (!workflow.getStatus().isTerminal()) {
			workflow.setStatus(WorkflowStatus.CANCELLED);
		}

		if(StringUtils.isNotEmpty(reason)) {
			workflow.setReasonForIncompletion(reason);
		}

		edao.updateWorkflow(workflow);
		logger.debug("Workflow is cancelled. workflowId=" + workflowId + ",correlationId=" + workflow.getCorrelationId()
			+ ",traceId=" + workflow.getTraceId() + ",contextUser=" + workflow.getContextUser()
			+ ",clientId=" + workflow.getClientId());
		cancelTasks(workflow, workflow.getTasks(), reason);

		// If the following lines, for some reason fails, the sweep will take
		// care of this again!
		if (workflow.getParentWorkflowId() != null) {
			Workflow parent = edao.getWorkflow(workflow.getParentWorkflowId(), false);
			decide(parent.getWorkflowId());
		}

		WorkflowDef def = metadata.get(workflow.getWorkflowType(), workflow.getVersion());
		String cancelWorkflow = def.getCancelWorkflow();
		if (StringUtils.isNotEmpty(cancelWorkflow)) {
			// Backward compatible by default
			boolean expandInline = Boolean.parseBoolean(config.getProperty("workflow.failure.expandInline", "true"));
			Map<String, Object> input = new HashMap<>();
			if (expandInline) {
				input.putAll(workflow.getInput());
			} else {
				input.put("workflowInput", workflow.getInput());
			}
			input.put("workflowId", workflowId);
			input.put("workflowType", workflow.getWorkflowType());
			input.put("workflowVersion", workflow.getVersion());
			input.put("contextUser", workflow.getContextUser());
			input.put("clientId", workflow.getClientId());
			input.put("cancelledBy", workflow.getCancelledBy());
			input.put("correlationId", workflow.getCorrelationId());
			input.put("reason", reason);


			try {

				WorkflowDef latestCancelWorkflow = metadata.getLatest(cancelWorkflow);
				String cancelWFId = startWorkflow(cancelWorkflow, latestCancelWorkflow.getVersion(), input,
					workflow.getCorrelationId(), workflow.getWorkflowId(), null, null, null,
					workflow.getWorkflowIds(), workflow.getTraceId());

				workflow.getOutput().put("conductor.cancel_workflow", cancelWFId);

			} catch (Exception e) {
				logger.info("Error workflow " + cancelWorkflow + " failed to start.  reason: " + e.getMessage());
				workflow.getOutput().put("conductor.cancel_workflow", "Error workflow " + cancelWorkflow + " failed to start.  reason: " + e.getMessage());
				Monitors.recordWorkflowStartError(cancelWorkflow);
			}
		}

		//remove from the sweep queue
		queue.remove(deciderQueue, workflowId);

		// metrics
		Monitors.recordWorkflowCancel(workflow);

		// send wf end message
		workflowStatusListener.onWorkflowTerminated(workflow);

		logger.debug("Workflow has cancelled, workflowId=" + workflow.getWorkflowId()
			+ ",correlationId=" + workflow.getCorrelationId() + ",traceId=" + workflow.getTraceId()
			+ ",contextUser=" + workflow.getContextUser() + ",clientId=" + workflow.getClientId());
		return workflowId;
	}

	public String reset(String workflowId, String reason) throws Exception {
		Workflow workflow = edao.getWorkflow(workflowId, true);
		if (workflow == null)
			throw new ApplicationException(Code.NOT_FOUND, "No workflow found with id " + workflowId);

		if (!workflow.getStatus().isTerminal()) {
			workflow.setStatus(WorkflowStatus.RESET);
		}

		if(StringUtils.isNotEmpty(reason)) {
			workflow.setReasonForIncompletion(reason);
		}

		edao.updateWorkflow(workflow);
		logger.debug("Workflow has been reset. workflowId=" + workflowId + ",correlationId=" + workflow.getCorrelationId()
			+ ",traceId=" + workflow.getTraceId() + ",contextUser=" + workflow.getContextUser()
			+ ",clientId=" + workflow.getClientId());
		cancelTasks(workflow, workflow.getTasks(), null);

		// If the following lines, for some reason fails, the sweep will take
		// care of this again!
		if (workflow.getParentWorkflowId() != null) {
			Workflow parent = edao.getWorkflow(workflow.getParentWorkflowId(), false);
			decide(parent.getWorkflowId());
		}

		//remove from the sweep queue
		queue.remove(deciderQueue, workflow.getWorkflowId());

		// metrics
		Monitors.recordWorkflowReset(workflow);

		// send wf end message
		workflowStatusListener.onWorkflowTerminated(workflow);

		return workflowId;
	}

	public void terminateWorkflow(String workflowId, String reason) throws Exception {
		Workflow workflow = edao.getWorkflow(workflowId, true);
		if (workflow.getStatus().isTerminal()) {
			logger.info("Workflow already finished. status=" + workflow.getStatus()
				+ ",workflowId=" + workflow.getWorkflowId() + ",correlationId=" + workflow.getCorrelationId()
				+ ",traceId=" + workflow.getTraceId() + ",contextUser=" + workflow.getContextUser()
				+ ",clientId=" + workflow.getClientId());
			throw new ApplicationException(Code.CONFLICT, "Workflow already finished. status=" + workflow.getStatus());
		}

		terminateWorkflow(workflow, reason, null, null);
	}

	public void terminateWorkflow(Workflow workflow, String reason, String failureWorkflow, Task failedTask) throws Exception {
		String workflowId = workflow.getWorkflowId();

		if (!workflow.getStatus().isTerminal()) {
			workflow.setStatus(WorkflowStatus.TERMINATED);
		}

		if (StringUtils.isNotEmpty(reason)) {
			workflow.setReasonForIncompletion(reason);
		}

		Object originalFailed = null;
		if (failedTask != null) {
			originalFailed = failedTask.getOutputData().get("originalFailedTask");
			if (originalFailed == null) {
				Map<String, Object> map = new HashMap<>();
				map.put("input", failedTask.getInputData());
				map.put("output", failedTask.getOutputData());
				map.put("taskId", failedTask.getTaskId());
				map.put("retryCount", failedTask.getRetryCount());
				map.put("referenceName", failedTask.getReferenceTaskName());
				map.put("failureStatus", failedTask.getStatus());
				map.put("reasonForIncompletion", failedTask.getReasonForIncompletion());
				map.put("workflowId", workflowId);
				map.put("workflowType", workflow.getWorkflowType());
				map.put("workflowVersion", workflow.getVersion());
				map.put("workflowRestartCount", workflow.getRestartCount());
				map.put("workflowRerunCount", workflow.getRerunCount());
				originalFailed = map;
			}
			workflow.getOutput().put("originalFailedTask", originalFailed);
			workflow.setCancelledBy((String)failedTask.getOutputData().get("cancelledBy"));
		}

		edao.updateWorkflow(workflow);
		String message = "Workflow is terminated/reset. workflowId=" + workflowId
				+ ",correlationId=" + workflow.getCorrelationId()
				+ ",traceId=" + workflow.getTraceId()
				+ ",reasonForIncompletion=" + reason
				+ ",contextUser=" + workflow.getContextUser()
				+ ",clientId=" + workflow.getClientId();
		if (failedTask != null) {
			message += ",taskId=" + failedTask.getTaskId()
					+ ",taskRefName=" + failedTask.getReferenceTaskName()
					+ ",taskReasonForIncompletion=" + failedTask.getReasonForIncompletion();
		}
		if (WorkflowStatus.FAILED.equals(workflow.getStatus()) || WorkflowStatus.TERMINATED.equals(workflow.getStatus())) {
			logger.error(message);
		} else {
			logger.debug(message);
		}
		List<Task> tasks = workflow.getTasks();
		cancelTasks(workflow, tasks, null);

		logger.debug("Removing decider record for " + workflow.getWorkflowId());
		queue.remove(deciderQueue, workflow.getWorkflowId());	//remove from the sweep queue

		// If the following lines, for some reason fails, the sweep will take
		// care of this again!
		if (workflow.getParentWorkflowId() != null) {
			Workflow parent = edao.getWorkflow(workflow.getParentWorkflowId(), false);
			decide(parent.getWorkflowId());
		}

		// Handle task timeout
		if (failedTask != null && Status.TIMED_OUT.equals(failedTask.getStatus())) {
			WorkflowTask workflowTask = failedTask.getWorkflowTask();
			if (workflowTask != null
				&& workflowTask.getTimeOutWorkflow() != null
				&& StringUtils.isNotEmpty(workflowTask.getTimeOutWorkflow().getName())) {
				//
				String workflowName = workflowTask.getTimeOutWorkflow().getName();
				int workflowVersion;
				if (workflowTask.getTimeOutWorkflow().getVersion() == null) {
					WorkflowDef subFlowDef = metadata.getLatest(workflowName);
					workflowVersion = subFlowDef.getVersion();
				} else {
					workflowVersion = (int) workflowTask.getTimeOutWorkflow().getVersion();
				}

				Map<String, Object> input = new HashMap<>();
				input.put("workflowId", workflow.getWorkflowId());
				input.put("workflowType", workflow.getWorkflowType());
				input.put("correlationId", workflow.getCorrelationId());
				input.put("reason", reason);
				input.put("workflowInput", workflow.getInput());
				input.put("workflowVersion", workflow.getVersion());
				input.put("contextUser", workflow.getContextUser());
				input.put("clientId", workflow.getClientId());
				input.put("restartCount", workflow.getRestartCount());
				input.put("rerunCount", workflow.getRerunCount());
				input.put("taskId", failedTask.getTaskId());
				input.put("taskInput", failedTask.getInputData());
				input.put("taskRefName", failedTask.getReferenceTaskName());
				input.put("taskRetryCount", failedTask.getRetryCount());

				try {
					startWorkflow(workflowName, workflowVersion, input, workflow.getCorrelationId(),
						workflow.getWorkflowId(), null, null, null,
						workflow.getWorkflowIds(), workflow.getTraceId());
				} catch (Exception e) {
					logger.info("Error workflow " + workflowName + " failed to start. reason: " + e.getMessage(), e);
					Monitors.recordWorkflowStartError(workflowName);
				}
			}
		}

		// Start failure workflow
		if (StringUtils.isNotEmpty(failureWorkflow) && !WorkflowStatus.TIMED_OUT.equals(workflow.getStatus())) {
			// Backward compatible by default
			boolean expandInline = Boolean.parseBoolean(config.getProperty("workflow.failure.expandInline", "true"));
			Map<String, Object> input = new HashMap<>();
			if (expandInline) {
				input.putAll(workflow.getInput());
			} else {
				input.put("workflowInput", workflow.getInput());
			}
			input.put("workflowId", workflowId);
			input.put("workflowType", workflow.getWorkflowType());
			input.put("workflowVersion", workflow.getVersion());
			input.put("contextUser", workflow.getContextUser());
			input.put("clientId", workflow.getClientId());
			input.put("cancelledBy", workflow.getCancelledBy());
			input.put("correlationId", workflow.getCorrelationId());
			input.put("reason", reason);
			input.put("failureStatus", workflow.getStatus().toString());
			input.put("restartCount", workflow.getRestartCount());
			input.put("rerunCount", workflow.getRerunCount());
			if (failedTask != null) {
				Map<String, Object> map = new HashMap<>();
				map.put("taskId", failedTask.getTaskId());
				map.put("input", failedTask.getInputData());
				map.put("output", failedTask.getOutputData());
				map.put("retryCount", failedTask.getRetryCount());
				map.put("referenceName", failedTask.getReferenceTaskName());
				map.put("reasonForIncompletion", failedTask.getReasonForIncompletion());
				input.put("failedTask", map);
			}
			// originalFailed represents the task in the first failed workflow
			input.put("originalFailedTask", originalFailed);

			try {

				WorkflowDef latestFailureWorkflow = metadata.getLatest(failureWorkflow);
				String failureWFId = startWorkflow(failureWorkflow, latestFailureWorkflow.getVersion(), input,
					workflow.getCorrelationId(), workflow.getWorkflowId(), null, null,null,
					workflow.getWorkflowIds(), workflow.getTraceId());
				workflow.getOutput().put("conductor.failure_workflow", failureWFId);

			} catch (Exception e) {
				logger.info("Error workflow " + failureWorkflow + " failed to start.  reason: " + e.getMessage());
				workflow.getOutput().put("conductor.failure_workflow", "Error workflow " + failureWorkflow + " failed to start.  reason: " + e.getMessage());
				Monitors.recordWorkflowStartError(failureWorkflow);
			}
		}

		// send wf end message
		workflowStatusListener.onWorkflowTerminated(workflow);

		// Send to atlas
		Monitors.recordWorkflowTermination(workflow);
	}

	public QueueDAO getQueueDao() {
		return queue;
	}

	public ExecutionDAO getExecutionDao() {
		return edao;
	}

	public void updateTask(Task task)  {
		edao.updateTask(task);
	}

	public void updateTask(TaskResult result) throws Exception {
		if (result == null) {
			logger.debug("null task given for update..." + result);
			throw new ApplicationException(Code.INVALID_INPUT, "Task object is null");
		}
		String workflowId = result.getWorkflowInstanceId();
		Workflow wf = edao.getWorkflow(workflowId, false);
		if (wf == null) {
			logger.debug("No workflow found for " + workflowId);
			return;
		}

		Task task = edao.getTask(result.getTaskId());
		if (task == null) {
			logger.debug("No task found for " + result.getTaskId() + " in " + wf);
			return;
		}

		if (wf.getStatus().isTerminal()) {
			// Workflow is in terminal state
			queue.remove(deciderQueue, wf.getWorkflowId());	//remove from the sweep queue
			queue.remove(QueueUtils.getQueueName(task), result.getTaskId());
			if(!task.getStatus().isTerminal()) {
				task.setStatus(Status.COMPLETED);
			}
			String msg = "Workflow " + wf.getWorkflowId() + " is already completed as " + wf.getStatus() + ", task=" + task.getTaskType() + ",reason=" + wf.getReasonForIncompletion()+",correlationId="+wf.getCorrelationId() + ",contextUser=" + wf.getContextUser()+ ",clientId=" + wf.getClientId();
			logger.debug(msg);
			Monitors.recordUpdateConflict(task.getTaskType(), wf.getWorkflowType(), wf.getStatus());
			return;
		}

		if (task.getStatus().isTerminal()) {
			// Task was already updated....
			queue.remove(QueueUtils.getQueueName(task), result.getTaskId());
			String msg = "Task is already completed as " + task.getStatus() + "@" + task.getEndTime() + ", workflow status=" + wf.getStatus() + ",workflowId=" + wf.getWorkflowId() + ",taskId=" + task.getTaskId()+",correlationId="+wf.getCorrelationId() + ",contextUser=" + wf.getContextUser()+ ",clientId=" + wf.getClientId();
			logger.debug(msg);
			Monitors.recordUpdateConflict(task.getTaskType(), wf.getWorkflowType(), task.getStatus());
			return;
		}

		task.setStatus(Status.valueOf(result.getStatus().name()));
		task.setOutputData(result.getOutputData());
		task.setReasonForIncompletion(result.getReasonForIncompletion());
		task.setWorkerId(result.getWorkerId());
		task.setCallbackAfterSeconds(result.getCallbackAfterSeconds());
		if (MapUtils.isNotEmpty(result.getInputData())) {
			task.setInputData(result.getInputData());
		}

		if (task.getStatus().isTerminal()) {
			task.setEndTime(System.currentTimeMillis());
		} else {
			if (result.isResetStartTime()) {
				task.setStartTime(System.currentTimeMillis());
				// We must reset endtime only when it is set
				if (task.getEndTime() > 0) {
					task.setEndTime(System.currentTimeMillis());
				}
			}
		}

		if (result.isResetStartTime()) {
			edao.resetStartTime(task, result.isUpdateOutput());
		} else {
			edao.updateTask(task);
		}

		result.getLogs().forEach(tl -> tl.setTaskId(task.getTaskId()));
		edao.addTaskExecLog(result.getLogs());

		switch (task.getStatus()) {

			case COMPLETED:
				queue.remove(QueueUtils.getQueueName(task), result.getTaskId());
				taskStatusListener.onTaskFinished(task);
				break;

			case CANCELED:
				queue.remove(QueueUtils.getQueueName(task), result.getTaskId());
				taskStatusListener.onTaskFinished(task);
				break;
			case FAILED:
				queue.remove(QueueUtils.getQueueName(task), result.getTaskId());
				taskStatusListener.onTaskFinished(task);
				break;
			case RESET:
				queue.remove(QueueUtils.getQueueName(task), result.getTaskId());
				taskStatusListener.onTaskFinished(task);
				break;
			case IN_PROGRESS:
				// put it back in queue based in callbackAfterSeconds
				long callBack = result.getCallbackAfterSeconds();
				queue.remove(QueueUtils.getQueueName(task), task.getTaskId());
				queue.push(QueueUtils.getQueueName(task), task.getTaskId(), callBack); // Milliseconds
				break;
			default:
				break;
		}

		// Exit if resetStartTime was requested as decider won't do any actions
		if (result.isResetStartTime()) {
			return;
		}

		// Who calls decider ? Sweeper or current thread?
		if (lazyDecider) {
			wakeUpSweeper(workflowId);
		} else {
			decide(workflowId);
		}

		if (task.getStatus().isTerminal()) {
			long duration = getTaskDuration(0, task);
			long lastDuration = task.getEndTime() - task.getStartTime();
			Monitors.recordTaskExecutionTime(task, duration, true);
			Monitors.recordTaskExecutionTime(task, lastDuration, false);
			if(task.getStatus().equals(Status.COMPLETED)) {
				Monitors.recordTasksCompleted(task);
			}
			if(task.getStatus().equals(Status.FAILED)) {
				Monitors.recordTasksFailed(task);
			}
		}
	}

	private void wakeUpSweeper(String workflowId) {
		boolean active = queue.exists(WorkflowExecutor.sweeperQueue, workflowId);
		if (active) {
			logger.debug("wakeUpSweeper. Sweeper in progress for " + workflowId);

			// Wait a little bit. If the current sweeper call is empty
			// then it will exit soon and we can wake it up again
			Uninterruptibles.sleepUninterruptibly(100, TimeUnit.MILLISECONDS);

			// Check again
			active = queue.exists(WorkflowExecutor.sweeperQueue, workflowId);

			// Exit if it still active
			if (active) {
				logger.debug("wakeUpSweeper. Sweeper still in progress for " + workflowId);
				return;
			}
		}

		// Otherwise wake it up by unacking message via queue
		boolean result = queue.wakeup(WorkflowExecutor.deciderQueue, workflowId);
		logger.debug("wakeUpSweeper " + result + " for " + workflowId);
	}

	public List<Task> getTasks(String taskType, String startKey, int count) throws Exception {
		return edao.getTasks(taskType, startKey, count);
	}

	public List<Task> getPendingSystemTasks(String taskType) throws Exception {
		return edao.getPendingSystemTasks(taskType);
	}

	public List<Task> getPendingTasksByTags(String taskType, Set<String> tags) throws Exception {
		return edao.getPendingTasksByTags(taskType, tags);
	}

	public List<Workflow> getRunningWorkflows(String workflowName) throws Exception {
		List<Workflow> allwf = edao.getPendingWorkflowsByType(workflowName);
		return allwf;
	}

	public List<String> getWorkflows(String name, Integer version, Long startTime, Long endTime) {
		List<Workflow> allwf = edao.getWorkflowsByType(name, startTime, endTime);
		List<String> workflows = allwf.stream().filter(wf -> wf.getVersion() == version).map(wf -> wf.getWorkflowId()).collect(Collectors.toList());
		return workflows;
	}

	public List<String> getRunningWorkflowIds(String workflowName) throws Exception {
		return edao.getRunningWorkflowIds(workflowName);
	}

	/**
	 *
	 * @param workflowId ID of the workflow to evaluate the state for
	 * @return true if the workflow has completed (success or failed), false otherwise.
	 * @throws Exception If there was an error - caller should retry in this case.
	 */
	public boolean decide(String workflowId) throws Exception {
		if (workflowId == null || workflowId.isEmpty()) {
			logger.error("ONECOND-1106: Invoked decide() with an empty or null Workflow ID");
			return false;
		}

		Workflow workflow = edao.getWorkflow(workflowId, true);
		if (workflow == null) {
			logger.error("ONECOND-1106: getWorkflow() returned null for workflow: " + workflowId);
			return false;
		}

		if (workflow.getStatus().isTerminal()) {
			logger.debug("Invoked decide for finished workflow " + workflowId);
			return true;
		}

		WorkflowDef def = metadata.get(workflow.getWorkflowType(), workflow.getVersion());
		try {
			DeciderOutcome outcome = decider.decide(workflow, def);
			if(outcome.isComplete) {
				completeWorkflow(workflow);
				return true;
			}

			List<Task> tasksToBeScheduled = outcome.tasksToBeScheduled;
			setTaskDomains(tasksToBeScheduled, workflow);
			List<Task> tasksToBeUpdated = outcome.tasksToBeUpdated;
			boolean stateChanged = false;

			workflow.getTasks().addAll(tasksToBeScheduled);
			for (Task task : tasksToBeScheduled) {
				if (SystemTaskType.is(task.getTaskType()) && !task.getStatus().isTerminal()) {
					WorkflowSystemTask stt = WorkflowSystemTask.get(task.getTaskType());
					if (!stt.isAsync() && stt.execute(workflow, task, this)) {
						tasksToBeUpdated.add(task);
						stateChanged = true;
					}
				}
			}
			if (!outcome.tasksToBeDeleted.isEmpty()) {
				outcome.tasksToBeDeleted.forEach(task -> edao.removeTask(task));
			}

			stateChanged = scheduleTask(workflow, tasksToBeScheduled) || stateChanged;

			if(!outcome.tasksToBeUpdated.isEmpty() || !outcome.tasksToBeScheduled.isEmpty()) {
				edao.updateTasks(tasksToBeUpdated);
				edao.updateWorkflow(workflow);
				queue.push(deciderQueue, workflow.getWorkflowId(), config.getSweepFrequency());
			}

			if(stateChanged) {
				decide(workflowId);
			}

		} catch (TerminateWorkflow tw) {
			String message = "Error in workflow execution: " + tw.getMessage()
					+ ",workflowId=" + workflow.getWorkflowId() + ",correlationId=" + workflow.getCorrelationId()
					+ ",traceId=" + workflow.getTraceId() + ",contextUser=" + workflow.getContextUser()
					+ ",clientId=" + workflow.getClientId();
			if (tw.task != null) {
				message += ",taskId=" + tw.task.getTaskId() + ",taskRefName=" + tw.task.getReferenceTaskName();
			}
			if (WorkflowStatus.FAILED.equals(tw.workflowStatus) || WorkflowStatus.TERMINATED.equals(tw.workflowStatus)) {
				logger.error(message, tw);
			} else {
				logger.debug(message, tw);
			}
			terminate(def, workflow, tw);
			return true;
		}
		return false;
	}

	public void pauseWorkflow(String workflowId,String correlationId) throws Exception {
		WorkflowStatus status = WorkflowStatus.PAUSED;
		Workflow workflow = edao.getWorkflow(workflowId, false);
		if (workflow == null)
			throw new ApplicationException(Code.NOT_FOUND, "No workflow found with id " + workflowId);

		if(workflow.getStatus().isTerminal()){
			throw new ApplicationException(Code.CONFLICT, "Workflow id " + workflowId + " has ended, status cannot be updated.");
		}
		if (workflow.getStatus().equals(status)) {
			return;		//Already paused!
		}
		workflow.setStatus(status);
		if(StringUtils.isNotEmpty(correlationId)) {
			workflow.setCorrelationId(correlationId);
		}

		edao.updateWorkflow(workflow);
		// metrics
		Monitors.recordWorkflowPause(workflow);
	}

	public void resumeWorkflow(String workflowId,String correlationId) throws Exception{
		Workflow workflow = edao.getWorkflow(workflowId, false);
		if (workflow == null)
			throw new ApplicationException(Code.NOT_FOUND, "No workflow found with id " + workflowId);

		if(!workflow.getStatus().equals(WorkflowStatus.PAUSED)){
			logger.info("Workflow is not is not PAUSED so cannot resume. Current status=" + workflow.getStatus()
				+ ",workflowId=" + workflow.getWorkflowId() + ",correlationId=" + workflow.getCorrelationId()
				+ ",traceId=" + workflow.getTraceId() + ",contextUser=" + workflow.getContextUser()
				+ ",clientId=" + workflow.getClientId());
			throw new IllegalStateException("The workflow " + workflowId + " is not is not PAUSED so cannot resume");
		}
		workflow.setStatus(WorkflowStatus.RUNNING);
		if(StringUtils.isNotEmpty(correlationId)) {
			workflow.setCorrelationId(correlationId);
		}
		edao.updateWorkflow(workflow);
		// metrics
		Monitors.recordWorkflowResume(workflow);
		decide(workflowId);
	}

	public void skipTaskFromWorkflow(String workflowId, String taskReferenceName, SkipTaskRequest skipTaskRequest)  throws Exception {

		Workflow wf = edao.getWorkflow(workflowId, true);

		// If the wf is not running then cannot skip any task
		if(!wf.getStatus().equals(WorkflowStatus.RUNNING)){
			String errorMsg = String.format("The workflow %s is not running so the task referenced by %s cannot be skipped", workflowId, taskReferenceName);
			logger.info(errorMsg);
			throw new IllegalStateException(errorMsg);
		}
		// Check if the reference name is as per the workflowdef
		WorkflowDef wfd = metadata.get(wf.getWorkflowType(), wf.getVersion());
		WorkflowTask wft = wfd.getTaskByRefName(taskReferenceName);
		if(wft == null){
			String errorMsg = String.format("The task referenced by %s does not exist in the WorkflowDef %s", taskReferenceName, wf.getWorkflowType());
			logger.info(errorMsg);
			throw new IllegalStateException(errorMsg);
		}
		// If the task is already started the again it cannot be skipped
		wf.getTasks().forEach(task -> {
			if(task.getReferenceTaskName().equals(taskReferenceName)){
				String errorMsg = String.format("The task referenced %s has already been processed, cannot be skipped", taskReferenceName);
				logger.info(errorMsg);
				throw new IllegalStateException(errorMsg);
			}
		});
		// Now create a "SKIPPED" task for this workflow
		Task theTask = new Task();
		theTask.setTaskId(IDGenerator.generate());
		theTask.setReferenceTaskName(taskReferenceName);
		theTask.setWorkflowInstanceId(workflowId);
		theTask.setStatus(Status.SKIPPED);
		theTask.setTaskType(wft.getName());
		theTask.setCorrelationId(wf.getCorrelationId());
		if(skipTaskRequest != null){
			theTask.setInputData(skipTaskRequest.getTaskInput());
			theTask.setOutputData(skipTaskRequest.getTaskOutput());
		}
		edao.createTasks(Arrays.asList(theTask));
		decide(workflowId);
	}

	public Workflow getWorkflow(String workflowId, boolean includeTasks) {
		return edao.getWorkflow(workflowId, includeTasks);
	}

	public Task getTask(String workflowId, String taskRefName) {
		return edao.getTask(workflowId, taskRefName);
	}

	public void addTaskToQueue(Task task) throws Exception {
		// put in queue
		queue.remove(QueueUtils.getQueueName(task), task.getTaskId());
		pushTaskToQueue(task);
	}

	public void pushTaskToQueue(Task task) throws Exception {
		if (task.getCallbackAfterSeconds() > 0) {
			queue.push(QueueUtils.getQueueName(task), task.getTaskId(), task.getCallbackAfterSeconds());
		} else {
			queue.push(QueueUtils.getQueueName(task), task.getTaskId(), 0);
		}
	}

	public void removeWorkflow(String workflowId) {
		Workflow workflow = getWorkflow(workflowId, false);
		if (workflow == null)
			throw new ApplicationException(Code.NOT_FOUND, "No workflow found with id " + workflowId);
		edao.removeWorkflow(workflowId);
		// metrics
		Monitors.recordWorkflowRemove(workflow);
	}

	public void removeWorkflowNotImplemented(String workflowId) {
		throw new ApplicationException(Code.NOT_IMPLEMENTED, "Method not implemented");
	}

	//Executes the async system task
	public void executeSystemTask(WorkflowSystemTask systemTask, String taskId, int callbackSeconds) {
		try {
			logger.debug("Executing async taskId={}, callbackSeconds={}, unackTimeout={}", taskId, callbackSeconds, systemTask.getRetryTimeInSecond());

			Task task = edao.getTask(taskId);
			if (task == null) {
				logger.debug("No task found for task id = " + taskId + ". System task is " + systemTask);
				return;
			}

			if (task.getStatus().isTerminal()) {
				//Tune the SystemTaskWorkerCoordinator's queues - if the queue size is very big this can happen!
				logger.debug("Task {}/{} was already completed.", task.getTaskType(), task.getTaskId());
				queue.remove(QueueUtils.getQueueName(task), task.getTaskId());
				return;
			}

			String workflowId = task.getWorkflowInstanceId();
			Workflow workflow = edao.getWorkflow(workflowId, true);

			if (workflow.getStatus().isTerminal()) {
				logger.debug("Workflow {} has been completed for {}/{}", workflow.getWorkflowId(), systemTask.getName(), task.getTaskId());
				if (!task.getStatus().isTerminal()) {
					task.setStatus(Status.CANCELED);
				}
				edao.updateTask(task);
				queue.remove(QueueUtils.getQueueName(task), task.getTaskId());
				taskStatusListener.onTaskFinished(task);
				return;
			}

			if (task.getStatus().equals(Status.SCHEDULED)) {

				if (edao.exceedsInProgressLimit(task)) {
					logger.debug("Concurrent Execution limited for {}:{}", taskId, task.getTaskDefName());
					queue.setUnackTimeout(QueueUtils.getQueueName(task), task.getTaskId(), systemTask.getRetryTimeInSecond() * 1000);
					return;
				}

				if (edao.exceedsRateLimitPerFrequency(task)) {
					logger.debug("RateLimit Execution limited for {}:{}", taskId, task.getTaskDefName());
					queue.setUnackTimeout(QueueUtils.getQueueName(task), task.getTaskId(), systemTask.getRetryTimeInSecond() * 1000);
					return;
				}
			}

			// Workaround when workflow id disappears from the queue
			boolean exists = queue.exists(WorkflowExecutor.deciderQueue, workflowId);
			if (!exists) {
				// If not exists then need place back
				queue.pushIfNotExists(WorkflowExecutor.deciderQueue, workflowId, config.getSweepFrequency());
			}

			logger.debug("Executing {}/{}-{} for workflowId={},correlationId={},traceId={},contextUser={},clientId={}",
				task.getTaskType(), task.getTaskId(), task.getStatus(), workflow.getWorkflowId(),
				workflow.getCorrelationId(), workflow.getTraceId(), workflow.getContextUser(), workflow.getClientId());

			queue.setUnackTimeout(QueueUtils.getQueueName(task), task.getTaskId(), systemTask.getRetryTimeInSecond() * 1000);
			task.setStarted(true);
			if (task.getStartTime() == 0) {
				task.setStartTime(System.currentTimeMillis());
				Monitors.recordQueueWaitTime(task.getTaskDefName(), task.getQueueWaitTime());
			}
			task.setPollCount(task.getPollCount() + 1);
			edao.updateTask(task);

			switch (task.getStatus()) {

				case SCHEDULED:
					try {
						taskStatusListener.onTaskStarted(task);
						systemTask.start(workflow, task, this);
					} catch (Exception ex) {
						task.setStatus(Status.FAILED);
						task.setReasonForIncompletion(ex.getMessage());
<<<<<<< HEAD
						logger.info("Task {}/{} failed with Exception {}.", task.getTaskType(), task.getTaskId(),ex.getMessage());
=======
						logger.debug("Task {}/{} failed with Exception {}.", task.getTaskType(), task.getTaskId(), ex.getMessage());
>>>>>>> d3fb593c
					}
					break;

				case IN_PROGRESS:
					systemTask.execute(workflow, task, this);
					break;
				default:
					break;
			}

			if (!task.getStatus().isTerminal()) {
				task.setCallbackAfterSeconds(callbackSeconds);
			}

			updateTask(new TaskResult(task));
			logger.debug("Done Executing {}/{}-{} for workflowId={},correlationId={},traceId={},contextUser={},clientId={}",
				task.getTaskType(), task.getTaskId(), task.getStatus(), workflow.getWorkflowId(), workflow.getCorrelationId(),
				workflow.getTraceId(), workflow.getContextUser(), workflow.getClientId());

		} catch (Exception e) {
			logger.info("ExecuteSystemTask failed with " + e.getMessage() + " for task id=" + taskId + ", system task=" + systemTask, e);
		}
	}

	public void setTaskDomains(List<Task> tasks, Workflow wf){
		Map<String, String> taskToDomain = wf.getTaskToDomain();
		if(taskToDomain != null){
			// Check if all tasks have the same domain "*"
			String domainstr = taskToDomain.get("*");
			if(domainstr != null){
				String[] domains = domainstr.split(",");
				tasks.forEach(task -> {
					// Filter out SystemTask
					if(!(task instanceof SystemTask)){
						// Check which domain worker is polling
						// Set the task domain
						task.setDomain(getActiveDomain(task.getTaskType(), domains));
					}
				});

			} else {
				tasks.forEach(task -> {
					if(!(task instanceof SystemTask)){
						String taskDomainstr = taskToDomain.get(task.getTaskType());
						if(taskDomainstr != null){
							task.setDomain(getActiveDomain(task.getTaskType(), taskDomainstr.split(",")));
						}
					}
				});
			}
		}
	}

	private String getActiveDomain(String taskType, String[] domains){
		// The domain list has to be ordered.
		// In sequence check if any worker has polled for last 30 seconds, if so that is the Active domain
		String domain = null; // Default domain
		for(String d: domains){
			PollData pd = edao.getPollData(taskType, d.trim());
			if(pd != null){
				if(pd.getLastPollTime() > System.currentTimeMillis() - (activeWorkerLastPollnSecs * 1000)){
					domain = d.trim();
					break;
				}
			}
		}
		return domain;
	}

	private long getTaskDuration(long s, Task task) {
		long duration = task.getEndTime() - task.getStartTime();
		s += duration;
		if (task.getRetriedTaskId() == null) {
			return s;
		}

		// Might be null due to auto-cleanup
		Task retriedTask = edao.getTask(task.getRetriedTaskId());
		if (retriedTask == null) {
			return s;
		}
		return s + getTaskDuration(s, retriedTask);
	}

	@VisibleForTesting
	boolean scheduleTask(Workflow workflow, List<Task> tasks) throws Exception {

		if (tasks == null || tasks.isEmpty()) {
			return false;
		}
		int count = workflow.getTasks().size();

		for (Task task : tasks) {
			task.setSeq(++count);
		}

		List<Task> created = edao.createTasks(tasks);
		List<Task> createdSystemTasks = created.stream().filter(task -> SystemTaskType.is(task.getTaskType())).collect(Collectors.toList());
		List<Task> toBeQueued = created.stream().filter(task -> !SystemTaskType.is(task.getTaskType())).collect(Collectors.toList());

		// Tasks had to be started at previous scheduleTask call
		List<Task> stuckSystemTasks = tasks.stream().filter(task -> SystemTaskType.is(task.getTaskType())
			&& !created.contains(task)
			&& task.isStarted() != null // The legacy tasks which did not have started attribute
			&& !task.isStarted()
		).collect(Collectors.toList());
		boolean startedSystemTasks = false;

		// We need start those stuck tasks first
		for (Task task : stuckSystemTasks) {
			String lockQueue = QueueUtils.getQueueName(task) + ".lock";
			WorkflowSystemTask stt = WorkflowSystemTask.get(task.getTaskType());
			if (stt == null) {
				throw new RuntimeException("No system task found by name " + task.getTaskType());
			}

			// This prevents another containers executing the same action
			// true means this session added the record to lock queue and can start the task
			boolean locked = queue.pushIfNotExists(lockQueue, task.getTaskId(), 600); // 10 minutes

			// This session couldn't lock the task (cluster pooling)
			if (!locked) {
				logger.debug("skipping processing of stuck task " + task +
					".workflowId=" + workflow.getWorkflowId() + ",correlationId=" + workflow.getCorrelationId() +
					",traceId=" + workflow.getTraceId() + ",contextUser=" + workflow.getContextUser());
				continue;
			}

			try {
				if (stt.isAsync()) {
					// Async task id exists in task queue - not the stuck task
					boolean exists = queue.exists(QueueUtils.getQueueName(task), task.getTaskId());
					if (!exists) {
						logger.debug("queueing stuck task " + task +
							".workflowId=" + workflow.getWorkflowId() + ",correlationId=" + workflow.getCorrelationId() +
							",traceId=" + workflow.getTraceId() + ",contextUser=" + workflow.getContextUser());
						pushTaskToQueue(task);
					}
				} else {
					logger.debug("starting stuck task " + task +
						".workflowId=" + workflow.getWorkflowId() + ",correlationId=" + workflow.getCorrelationId() +
						",traceId=" + workflow.getTraceId() + ",contextUser=" + workflow.getContextUser());

					startTask(stt, workflow, task);
					startedSystemTasks = true;
				}
			} finally {
				queue.remove(lockQueue, task.getTaskId());
			}
		}

		// Start the rest of the tasks
		for (Task task : createdSystemTasks) {
			WorkflowSystemTask stt = WorkflowSystemTask.get(task.getTaskType());
			if (stt == null) {
				throw new RuntimeException("No system task found by name " + task.getTaskType());
			}
			if (!stt.isAsync()) {
				startTask(stt, workflow, task);
				startedSystemTasks = true;
			} else {
				toBeQueued.add(task);
			}
		}
		addTaskToQueue(toBeQueued);
		return startedSystemTasks;
	}

	private void startTask(WorkflowSystemTask stt, Workflow workflow, Task task) throws Exception {
		if (task.getStartTime() == 0) {
			task.setStartTime(System.currentTimeMillis());
		}
		taskStatusListener.onTaskStarted(task);
		stt.start(workflow, task, this);
		task.setStarted(true);
		edao.updateTask(task);
		if (task.getStatus().isTerminal()) {
			taskStatusListener.onTaskFinished(task);
		}
	}

	private void addTaskToQueue(final List<Task> tasks) throws Exception {
		for (Task t : tasks) {
			pushTaskToQueue(t);
		}
	}

	private void terminate(final WorkflowDef def, final Workflow workflow, TerminateWorkflow tw) throws Exception {

		if (!workflow.getStatus().isTerminal()) {
			workflow.setStatus(tw.workflowStatus);
		}

		String failureWorkflow = def.getFailureWorkflow();
		if (failureWorkflow != null) {
			if (failureWorkflow.startsWith("$")) {
				String[] paramPathComponents = failureWorkflow.split("\\.");
				String name = paramPathComponents[2]; // name of the input parameter
				failureWorkflow = (String) workflow.getInput().get(name);
			}
		}
		if(tw.task != null){
			edao.updateTask(tw.task);
		}
		terminateWorkflow(workflow, tw.getMessage(), failureWorkflow, tw.task);

		String taskId = (tw.task != null ? tw.task.getTaskId() : null);
		String taskRefName = (tw.task != null ? tw.task.getReferenceTaskName() : null);
		String message = "Workflow failed/reset. workflowId=" + workflow.getWorkflowId()
			+ ",correlationId=" + workflow.getCorrelationId() + ",traceId=" + workflow.getTraceId() + ",reason=" + tw.getMessage()
			+ ",taskId=" + taskId + ",taskReferenceName=" + taskRefName
			+ ",contextUser=" + workflow.getContextUser()
			+ ",clientId=" + workflow.getClientId();
		if (WorkflowStatus.FAILED.equals(tw.workflowStatus) || WorkflowStatus.TERMINATED.equals(tw.workflowStatus)) {
			logger.error(message);
		} else {
			logger.debug(message);
		}
	}

	private void validateWorkflowInput(WorkflowDef workflowDef, Map<String, Object> payload) {
		Map<String, String> rules = workflowDef.getInputValidation();

		rules.forEach((name, condition) -> {
			boolean success = false;
			String extra = "";
			try {
				success = ScriptEvaluator.evalBool(condition, payload);
			} catch (Exception ex) {
				extra = ": " + ex.getMessage();
			}
			if (!success) {
				String message = "Input validation failed for '" + name + "' rule" + extra;
				throw new ApplicationException(Code.INVALID_INPUT, message);
			}
		});
	}

	public void validateAuth(String workflowId, HttpHeaders headers) {
		Workflow workflow = edao.getWorkflow(workflowId, false);
		if (workflow == null) {
			throw new ApplicationException(Code.NOT_FOUND, "No such workflow found for workflowId=" + workflowId);
		}

		WorkflowDef workflowDef = metadata.get(workflow.getWorkflowType(), workflow.getVersion());
		if (workflowDef == null) {
			throw new ApplicationException(Code.NOT_FOUND, "No such workflow definition found by name=" + workflow.getWorkflowType() + ", version=" + workflow.getVersion());
		}

		validateAuth(workflowDef, headers);
	}

	public Map<String, Object> validateAuth(WorkflowDef workflowDef, HttpHeaders headers) {
		if (!validateAuth || MapUtils.isEmpty(workflowDef.getAuthValidation())) {
			return null;
		}

		List<String> strings = headers.getRequestHeader(HttpHeaders.AUTHORIZATION);
		if (strings == null || strings.isEmpty())
			throw new ApplicationException(Code.UNAUTHORIZED, "No " + HttpHeaders.AUTHORIZATION + " header provided");

		// It gives us: Bearer token
		String header = strings.get(0);
		if (StringUtils.isEmpty(header))
			throw new ApplicationException(Code.UNAUTHORIZED, "No " + HttpHeaders.AUTHORIZATION + " header provided");

		// Validate length
		if (header.length() <= BEARER.length())
			throw new ApplicationException(Code.UNAUTHORIZED, HttpHeaders.AUTHORIZATION + " header too short");

		// Get the bearer & access token
		String type = header.substring(0, BEARER.length());
		String token = header.substring(BEARER.length() + 1);

		// Checking bearer format
		if (!BEARER.equalsIgnoreCase(type))
			throw new ApplicationException(Code.UNAUTHORIZED, "Invalid " + HttpHeaders.AUTHORIZATION + " type(" + type + ")");

		Map<String, Object> decoded;

		// Do a validation
		Map<String, Object> failedList;
		try {
			decoded = auth.decode(token);
			failedList = auth.validate(decoded, workflowDef.getAuthValidation());
		} catch (Exception ex) {
			throw new ApplicationException(Code.UNAUTHORIZED, "Auth validation failed: " + ex.getMessage());
		}

		if (!failedList.isEmpty()) {
			throw new ApplicationException(Code.UNAUTHORIZED, "Auth validation rules failed: " + failedList.keySet());
		}

		return decoded;
	}

	public String decodeAuthorizationUser(HttpHeaders headers) {
		List<String> strings = headers.getRequestHeader(HttpHeaders.AUTHORIZATION);
		if (strings == null || strings.isEmpty())
			return null;
		try {
			String header = strings.get(0);
			if (StringUtils.isEmpty(header))
				return null;

			if (header.length() <= BEARER.length())
				throw new ApplicationException(Code.UNAUTHORIZED, HttpHeaders.AUTHORIZATION + " header too short");

			String type = header.substring(0, BEARER.length());
			String token = header.substring(BEARER.length() + 1);

			// Checking bearer format
			if (!BEARER.equalsIgnoreCase(type))
				throw new ApplicationException(Code.UNAUTHORIZED, "Invalid " + HttpHeaders.AUTHORIZATION + " type(" + type + ")");

			Map<String, Object> decoded = auth.decode(token);
			String username = (String)decoded.get("preferred_username");
			String email = (String)decoded.get("email");
			return String.format("%s(%s)", username, email);
		} catch (Exception ex) {
			logger.debug("decodeAuthorizationUser failed with " + ex.getMessage(), ex);
			return null;
		}
	}

	public String validateContextUser(String contextToken) {
		// Decode auth context if passed and store at workflow level
		String contextUser = null;
		if (authContextEnabled && StringUtils.isNotEmpty(contextToken)) {
			try {
				Map<String, Object> context = auth.decode(contextToken);
				String username = (String)context.get("preferred_username");
				String email = (String)context.get("email");
				contextUser = String.format("%s(%s)", username, email);
			} catch (Exception ex) {
				throw new ApplicationException(Code.UNAUTHORIZED, "Auth context validation failed: " + ex.getMessage());
			}
		}
		return contextUser;
	}

	public Task getTask(String taskId) {
		return edao.getTask(taskId);
	}

	public void resetStartTime(String workflowId, String taskRefName) {
		Task task = edao.getTask(workflowId, taskRefName);
		if (task != null && task.getStatus() == Status.IN_PROGRESS) {
			task.setStartTime(System.currentTimeMillis());
			// We must reset endtime only when it is set
			if (task.getEndTime() > 0) {
				task.setEndTime(System.currentTimeMillis());
			}
			edao.updateTask(task);
		}
	}

	public void addEventPublished(ObservableQueue queue, Message msg) {
		try {
			Map<String, Object> payload = om.readValue(msg.getPayload(), new TypeReference<Map<String, Object>>() {
			});

			String subject = queue.getURI();
			if (queue.getURI().contains(":")) {
				subject = queue.getURI().substring(0, queue.getURI().indexOf(':'));
			}

			EventPublished ep = new EventPublished();
			ep.setId(msg.getId());
			ep.setSubject(subject);
			ep.setPayload(payload);
			ep.setType(queue.getType());
			ep.setPublished(System.currentTimeMillis());

			edao.addEventPublished(ep);
		} catch (Exception ex) {
			logger.debug("addEventPublished failed with " + ex.getMessage() +
				" for queue uri=" + queue.getURI() + ", payload=" + msg.getPayload());
		}
	}

	private void cancelTasks(Workflow workflow, List<Task> tasks, String reason) throws Exception {
		for (Task task : tasks) {
			if (!task.getStatus().isTerminal()) {
				// Cancel the ones which are not completed yet....
				task.setStatus(Status.CANCELED);
				task.setReasonForIncompletion(StringUtils.defaultIfEmpty(reason, workflow.getReasonForIncompletion()));
				if (SystemTaskType.is(task.getTaskType())) {
					WorkflowSystemTask stt = WorkflowSystemTask.get(task.getTaskType());
					stt.cancel(workflow, task, this);
					//SystemTaskType.valueOf(task.getTaskType()).cancel(workflow, task, this);
				}
				edao.updateTask(task);
				taskStatusListener.onTaskFinished(task);
			}
			// And remove from the task queue if they were there
			queue.remove(QueueUtils.getQueueName(task), task.getTaskId());
		}
	}

	private void removeQuietly(String workflowId) {
		try {
			edao.removeWorkflow(workflowId);
		} catch (Exception ignore) {
			logger.debug("WorkflowId  " + workflowId + ", failed with " + ignore.getMessage(), ignore);
		}
	}

	private void resumeParent(String workflowId, String subWorkflowId) throws Exception {
		if (StringUtils.isEmpty(workflowId)) {
			return;
		}

		// Get the workflow and find related task
		Workflow workflow = getWorkflow(workflowId, true);
		if (workflow == null) {
			logger.debug("No workflow found with id " + workflowId);
			return;
		}

		workflow.setStatus(WorkflowStatus.RUNNING);
		workflow.setReasonForIncompletion(null);
		edao.updateWorkflow(workflow);
		workflowStatusListener.onWorkflowStarted(workflow);

		Task task = workflow.getTasks().stream()
				.filter(t -> t.getTaskType().equals(SubWorkflow.NAME))
				.filter(t -> t.getInputData().get("subWorkflowId") != null)
				.filter(t -> t.getInputData().get("subWorkflowId").equals(subWorkflowId))
				.findFirst().orElse(null);

		if (task != null) {
			// Resume primary (from parameters) sub-workflow
			task.setStatus(Status.IN_PROGRESS);
			task.setStartTime(System.currentTimeMillis());
			task.setEndTime(0);
			task.setReasonForIncompletion(null);
			task.setRetried(false);
			edao.updateTask(task);
			taskStatusListener.onTaskStarted(task);

			// Find neighbor sub-workflows excluding subWorkflowId
			List<Task> subs = workflow.getTasks().stream()
					.filter(t -> t.getTaskType().equals(SubWorkflow.NAME))
					.filter(t -> t.getStatus().equals(Status.CANCELED))
					.filter(t -> t.getInputData().get("subWorkflowId") != null)
					.filter(t -> !t.getInputData().get("subWorkflowId").equals(subWorkflowId))
					.collect(Collectors.toList());

			// Expecting that Join exists in CANCELED status
			if (!subs.isEmpty()) {
				Task join = workflow.getTasks().stream()
						.filter(t -> t.getTaskType().equals("JOIN"))
						.filter(t -> t.getStatus().equals(Status.CANCELED))
						.findFirst().orElse(null);
				if (join != null) {
					join.setStatus(Status.IN_PROGRESS);
					join.setStartTime(System.currentTimeMillis());
					join.setEndTime(0);
					join.setReasonForIncompletion(null);
					join.setRetried(false);
					edao.updateTask(join);
				}
			}

			// Resume rest sub-workflow tasks and sub-workflows behind them
			subs.forEach(this::resumeSubWorkflow);
		}

		if (StringUtils.isNotEmpty(workflow.getParentWorkflowId())) {
			resumeParent(workflow.getParentWorkflowId(), workflowId);
		}
	}

	private void resumeSubWorkflow(Task task) {
		String workflowId = (String)task.getInputData().get("subWorkflowId");

		task.setStatus(Status.IN_PROGRESS);
		task.setStartTime(System.currentTimeMillis());
		task.setEndTime(0);
		task.setReasonForIncompletion(null);
		task.setRetried(false);
		edao.updateTask(task);
		taskStatusListener.onTaskStarted(task);

		Workflow subWorkflow = getWorkflow(workflowId, true);
		String cancelled = subWorkflow.getTasks().stream()
				.filter(t -> t.getStatus().equals(Status.CANCELED))
				.map(Task::getTaskId)
				.findFirst().orElse(null);
		try {
			rerunWF(workflowId, cancelled, null, null, null, null, null);
		} catch (Exception e) {
			logger.debug("workflowId" + workflowId + ", failed in resumeSubWorkflow with " + e.getMessage(), e);
			e.printStackTrace();
		}
	}
}<|MERGE_RESOLUTION|>--- conflicted
+++ resolved
@@ -1462,11 +1462,7 @@
 					} catch (Exception ex) {
 						task.setStatus(Status.FAILED);
 						task.setReasonForIncompletion(ex.getMessage());
-<<<<<<< HEAD
 						logger.info("Task {}/{} failed with Exception {}.", task.getTaskType(), task.getTaskId(),ex.getMessage());
-=======
-						logger.debug("Task {}/{} failed with Exception {}.", task.getTaskType(), task.getTaskId(), ex.getMessage());
->>>>>>> d3fb593c
 					}
 					break;
 
