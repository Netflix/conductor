--- conflicted
+++ resolved
@@ -318,13 +318,8 @@
                             task.getStatus().equals(Status.RESET) ? WorkflowStatus.RESET : WorkflowStatus.FAILED;
 
 			task.setRetried(true);
-<<<<<<< HEAD
-			logger.error("Timeout/fail/reset error occurred. workflowId=" + workflow.getWorkflowId()+",taskId"+task.getTaskId()+",CorrelationId="+workflow.getCorrelationId()+",Reason="+reason+",workflowstatus="+status);
+            logger.error("Timeout/fail/reset error occurred. workflowId=" + workflow.getWorkflowId() + ",taskId" + task.getTaskId() + ",correlationId=" + workflow.getCorrelationId() + ",reason=" + task.getReasonForIncompletion() + ",status=" + status + ",contextUser=" + workflow.getContextUser());
 			throw new TerminateWorkflow(reason, status, task, task.getStatus().equals(Status.CANCELED));
-=======
-			logger.error("Timeout/fail/reset error occurred. workflowId=" + workflow.getWorkflowId() + ",taskId" + task.getTaskId() + ",correlationId=" + workflow.getCorrelationId() + ",reason=" + task.getReasonForIncompletion() + ",status=" + status + ",contextUser=" + workflow.getContextUser());
-			throw new TerminateWorkflow(task.getReasonForIncompletion(), status, task);
->>>>>>> 88753f3c
 		}
 
 		// retry... - but not immediately - put a delay...
