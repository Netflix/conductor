--- conflicted
+++ resolved
@@ -389,15 +389,12 @@
 		}
 
 		long timeout = 1000 * taskType.getTimeoutSeconds();
-<<<<<<< HEAD
 
 		WorkflowTask workflowTask = task.getWorkflowTask();
 		if (workflowTask != null && workflowTask.getTimeoutSeconds() != null && workflowTask.getTimeoutSeconds() > 0) {
 			timeout = 1000 * workflowTask.getTimeoutSeconds();
 		}
 
-=======
->>>>>>> bf83249e
 		long now = System.currentTimeMillis();
 		long elapsedTime = now - (task.getStartTime() + (task.getStartDelayInSeconds()*1000));
 		
