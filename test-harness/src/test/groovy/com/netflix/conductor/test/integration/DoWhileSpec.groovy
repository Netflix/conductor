--- conflicted
+++ resolved
@@ -31,14 +31,10 @@
     def setup() {
         workflowTestUtil.registerWorkflows("do_while_integration_test.json",
                 "do_while_multiple_integration_test.json",
-<<<<<<< HEAD
+                "do_while_as_subtask_integration_test.json",
                 "do_while_iteration_fix_test.json",
-                "do_while_as_subtask_integration_test.json")
-=======
-                "do_while_as_subtask_integration_test.json",
                 'simple_one_task_sub_workflow_integration_test.json',
                 "do_while_sub_workflow_integration_test.json")
->>>>>>> a0e73143
     }
 
     def "Test workflow with a single iteration Do While task"() {
@@ -129,7 +125,6 @@
         }
     }
 
-<<<<<<< HEAD
     def "Test workflow with a iteration fix Do While task"() {
         given: "Number of iterations of the loop is set to 2"
         def workflowInput = new HashMap()
@@ -150,7 +145,9 @@
             tasks[2].taskType == 'LAMBDA'
             tasks[2].status == Task.Status.COMPLETED
             tasks[2].outputData.get("result") == 1
-=======
+        }
+    }
+
     def "Test workflow with a single iteration Do While task with Sub workflow"() {
         given: "Number of iterations of the loop is set to 1"
         def workflowInput = new HashMap()
@@ -312,7 +309,6 @@
             tasks[5].status == Task.Status.COMPLETED
             tasks[6].taskType == 'SUB_WORKFLOW'
             tasks[6].status == Task.Status.COMPLETED
->>>>>>> a0e73143
         }
     }
 
