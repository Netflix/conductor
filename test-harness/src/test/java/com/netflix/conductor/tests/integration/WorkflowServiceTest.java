--- conflicted
+++ resolved
@@ -18,39 +18,6 @@
  */
 package com.netflix.conductor.tests.integration;
 
-<<<<<<< HEAD
-import static com.netflix.conductor.common.metadata.tasks.Task.Status.COMPLETED;
-import static org.junit.Assert.assertEquals;
-import static org.junit.Assert.assertFalse;
-import static org.junit.Assert.assertNotNull;
-import static org.junit.Assert.assertNull;
-import static org.junit.Assert.assertTrue;
-
-import java.util.Arrays;
-import java.util.HashMap;
-import java.util.LinkedList;
-import java.util.List;
-import java.util.Map;
-import java.util.Set;
-import java.util.UUID;
-import java.util.concurrent.ExecutorService;
-import java.util.concurrent.Executors;
-import java.util.concurrent.Future;
-import java.util.concurrent.TimeUnit;
-import java.util.stream.Collectors;
-
-import javax.inject.Inject;
-
-import org.apache.commons.lang.StringUtils;
-import org.junit.Before;
-import org.junit.Ignore;
-import org.junit.Rule;
-import org.junit.Test;
-import org.junit.rules.ExpectedException;
-import org.junit.runner.RunWith;
-
-=======
->>>>>>> ae8d7a53
 import com.fasterxml.jackson.databind.ObjectMapper;
 import com.google.common.util.concurrent.Uninterruptibles;
 import com.netflix.conductor.common.metadata.tasks.PollData;
@@ -81,7 +48,9 @@
 import org.apache.commons.lang.StringUtils;
 import org.junit.Before;
 import org.junit.Ignore;
+import org.junit.Rule;
 import org.junit.Test;
+import org.junit.rules.ExpectedException;
 import org.junit.runner.RunWith;
 import org.slf4j.Logger;
 import org.slf4j.LoggerFactory;
@@ -2818,10 +2787,70 @@
         assertNotNull(es);
         assertEquals(WorkflowStatus.FAILED, es.getStatus());
 
+        workflowExecutor.rewind(es.getWorkflowId());
+
+        workflowExecutor.decide(wfid);
+
+        // Polling for the first task should return the same task as before
+        task = workflowExecutionService.poll("junit_task_1", "task1.junit.worker");
+        assertNotNull(task);
+        assertEquals("junit_task_1", task.getTaskType());
+        assertTrue(workflowExecutionService.ackTaskReceived(task.getTaskId()));
+        assertEquals(wfid, task.getWorkflowInstanceId());
+
+        workflowExecutor.decide(wfid);
+
+        String task1Op = "task1.Done";
+        List<Task> tasks = workflowExecutionService.getTasks(task.getTaskType(), null, 1);
+        assertNotNull(tasks);
+        assertEquals(1, tasks.size());
+        task = tasks.get(0);
+
+        Workflow workflow = workflowExecutionService.getExecutionStatus(task.getWorkflowInstanceId(), false);
+        System.out.println("task workflow = " + workflow.getWorkflowType() + "," + workflow.getInput());
+        assertEquals(wfid, task.getWorkflowInstanceId());
+        task.getOutputData().put("op", task1Op);
+        task.setStatus(COMPLETED);
+        workflowExecutionService.updateTask(task);
+
+        es = workflowExecutionService.getExecutionStatus(wfid, false);
+        assertNotNull(es);
+        assertNotNull(es.getOutput());
+        assertTrue("Found " + es.getOutput().toString(), es.getOutput().containsKey("o3"));
+        assertEquals("task1.Done", es.getOutput().get("o3"));
+
+        task = workflowExecutionService.poll("junit_task_2", "task2.junit.worker");
+        assertNotNull(task);
+        assertEquals("junit_task_2", task.getTaskType());
+        assertTrue(workflowExecutionService.ackTaskReceived(task.getTaskId()));
+        String task2Input = (String) task.getInputData().get("tp2");
+        assertNotNull("Found=" + task.getInputData(), task2Input);
+        assertEquals(task1Op, task2Input);
+
+
+        task2Input = (String) task.getInputData().get("tp1");
+        assertNotNull(task2Input);
+        assertEquals(inputParam1, task2Input);
+
+        task.setStatus(COMPLETED);
+        task.setReasonForIncompletion("unit test failure");
+        workflowExecutionService.updateTask(task);
+
+
+        es = workflowExecutionService.getExecutionStatus(wfid, true);
+        assertNotNull(es);
+        assertEquals(WorkflowStatus.COMPLETED, es.getStatus());
+        tasks = es.getTasks();
+        assertNotNull(tasks);
+        assertEquals(2, tasks.size());
+
+        assertTrue("Found " + es.getOutput().toString(), es.getOutput().containsKey("o3"));
+        assertEquals("task1.Done", es.getOutput().get("o3"));
+
+
         expectedException.expect(ApplicationException.class);
         expectedException.expectMessage(String.format("is an instance of WorkflowDef: %s and version: %d and is non restartable", JUNIT_TEST_WF_NON_RESTARTABLE, 1));
         workflowExecutor.rewind(es.getWorkflowId());
-
     }
 
 
