--- conflicted
+++ resolved
@@ -122,15 +122,16 @@
     @Ignore
     @Test
     @Override
-<<<<<<< HEAD
-    public void testExecutionTimes(){}
-
-=======
     public void testTerminateTaskWithFailedStatus() {}
 
     @Ignore
     @Test
     @Override
     public void testTerminateTaskWithCompletedStatus() {}
->>>>>>> 6dadbba5
+
+    @Ignore
+    @Test
+    @Override
+    public void testExecutionTimes(){}
+
 }