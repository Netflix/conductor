--- conflicted
+++ resolved
@@ -1,11 +1,7 @@
 {
     "annotationProcessor": {
         "org.springframework.boot:spring-boot-configuration-processor": {
-<<<<<<< HEAD
-            "locked": "3.1.4"
-=======
-            "locked": "2.7.16"
->>>>>>> 03cf0c1f
+            "locked": "3.1.4"
         }
     },
     "compileClasspath": {
@@ -118,13 +114,8 @@
         "org.apache.logging.log4j:log4j-web": {
             "locked": "2.21.0"
         },
-<<<<<<< HEAD
         "org.apache.groovy:groovy-all": {
             "locked": "4.0.9"
-=======
-        "org.codehaus.groovy:groovy-all": {
-            "locked": "3.0.19"
->>>>>>> 03cf0c1f
         },
         "org.elasticsearch.client:elasticsearch-rest-client": {
             "locked": "6.8.12"
@@ -139,7 +130,6 @@
             "locked": "5.8.2"
         },
         "org.spockframework:spock-core": {
-<<<<<<< HEAD
             "locked": "2.4-M1-groovy-4.0"
         },
         "org.spockframework:spock-spring": {
@@ -150,28 +140,12 @@
         },
         "org.springframework.boot:spring-boot-starter-test": {
             "locked": "3.1.4"
-=======
-            "locked": "2.3-groovy-3.0"
-        },
-        "org.spockframework:spock-spring": {
-            "locked": "2.3-groovy-3.0"
-        },
-        "org.springframework.boot:spring-boot-starter-log4j2": {
-            "locked": "2.7.16"
-        },
-        "org.springframework.boot:spring-boot-starter-test": {
-            "locked": "2.7.16"
->>>>>>> 03cf0c1f
         },
         "org.springframework.retry:spring-retry": {
             "locked": "1.3.4"
         },
         "org.springframework:spring-web": {
-<<<<<<< HEAD
             "locked": "6.0.12"
-=======
-            "locked": "5.3.30"
->>>>>>> 03cf0c1f
         },
         "org.testcontainers:elasticsearch": {
             "locked": "1.18.3"
@@ -660,13 +634,8 @@
             ],
             "locked": "2.21.0"
         },
-<<<<<<< HEAD
         "org.apache.groovy:groovy-all": {
             "locked": "4.0.9"
-=======
-        "org.codehaus.groovy:groovy-all": {
-            "locked": "3.0.19"
->>>>>>> 03cf0c1f
         },
         "org.elasticsearch.client:elasticsearch-rest-client": {
             "firstLevelTransitive": [
@@ -727,17 +696,10 @@
             "locked": "1.7.36"
         },
         "org.spockframework:spock-core": {
-<<<<<<< HEAD
             "locked": "2.4-M1-groovy-4.0"
         },
         "org.spockframework:spock-spring": {
             "locked": "2.4-M1-groovy-4.0"
-=======
-            "locked": "2.3-groovy-3.0"
-        },
-        "org.spockframework:spock-spring": {
-            "locked": "2.3-groovy-3.0"
->>>>>>> 03cf0c1f
         },
         "org.springdoc:springdoc-openapi-ui": {
             "firstLevelTransitive": [
@@ -750,58 +712,35 @@
             "firstLevelTransitive": [
                 "com.netflix.conductor:conductor-server"
             ],
-<<<<<<< HEAD
-            "locked": "3.1.4"
-=======
-            "locked": "2.7.16"
->>>>>>> 03cf0c1f
+            "locked": "3.1.4"
         },
         "org.springframework.boot:spring-boot-starter-actuator": {
             "firstLevelTransitive": [
                 "com.netflix.conductor:conductor-server"
             ],
-<<<<<<< HEAD
-            "locked": "3.1.4"
-=======
-            "locked": "2.7.16"
->>>>>>> 03cf0c1f
+            "locked": "3.1.4"
         },
         "org.springframework.boot:spring-boot-starter-log4j2": {
             "firstLevelTransitive": [
                 "com.netflix.conductor:conductor-server"
             ],
-<<<<<<< HEAD
             "locked": "3.1.4"
         },
         "org.springframework.boot:spring-boot-starter-test": {
             "locked": "3.1.4"
-=======
-            "locked": "2.7.16"
-        },
-        "org.springframework.boot:spring-boot-starter-test": {
-            "locked": "2.7.16"
->>>>>>> 03cf0c1f
         },
         "org.springframework.boot:spring-boot-starter-validation": {
             "firstLevelTransitive": [
                 "com.netflix.conductor:conductor-server"
             ],
-<<<<<<< HEAD
-            "locked": "3.1.4"
-=======
-            "locked": "2.7.16"
->>>>>>> 03cf0c1f
+            "locked": "3.1.4"
         },
         "org.springframework.boot:spring-boot-starter-web": {
             "firstLevelTransitive": [
                 "com.netflix.conductor:conductor-rest",
                 "com.netflix.conductor:conductor-server"
             ],
-<<<<<<< HEAD
-            "locked": "3.1.4"
-=======
-            "locked": "2.7.16"
->>>>>>> 03cf0c1f
+            "locked": "3.1.4"
         },
         "org.springframework.retry:spring-retry": {
             "firstLevelTransitive": [
@@ -810,11 +749,7 @@
             "locked": "1.3.4"
         },
         "org.springframework:spring-web": {
-<<<<<<< HEAD
             "locked": "6.0.12"
-=======
-            "locked": "5.3.30"
->>>>>>> 03cf0c1f
         },
         "org.testcontainers:elasticsearch": {
             "locked": "1.18.3"
