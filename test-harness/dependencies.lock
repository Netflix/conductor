{
    "annotationProcessor": {
        "org.springframework.boot:spring-boot-configuration-processor": {
            "locked": "2.7.16"
        }
    },
    "compileClasspath": {
        "com.fasterxml.jackson.core:jackson-annotations": {
            "locked": "2.15.0"
        },
        "com.fasterxml.jackson.core:jackson-core": {
            "locked": "2.15.0"
        },
        "com.fasterxml.jackson.core:jackson-databind": {
            "locked": "2.15.0"
        },
        "com.fasterxml.jackson.dataformat:jackson-dataformat-cbor": {
            "locked": "2.15.0"
        },
        "com.fasterxml.jackson.dataformat:jackson-dataformat-smile": {
            "locked": "2.15.0"
        },
        "com.fasterxml.jackson.dataformat:jackson-dataformat-yaml": {
            "locked": "2.15.0"
        },
        "com.fasterxml.jackson.datatype:jackson-datatype-jdk8": {
            "locked": "2.15.0"
        },
        "com.fasterxml.jackson.datatype:jackson-datatype-joda": {
            "locked": "2.15.0"
        },
        "com.fasterxml.jackson.datatype:jackson-datatype-jsr310": {
            "locked": "2.15.0"
        },
        "com.fasterxml.jackson.jaxrs:jackson-jaxrs-json-provider": {
            "locked": "2.15.0"
        },
        "com.fasterxml.jackson.module:jackson-module-afterburner": {
            "locked": "2.15.0"
        },
        "com.google.guava:guava": {
            "locked": "32.0.0-jre"
        },
        "org.apache.logging.log4j:log4j-api": {
            "locked": "2.17.2"
        },
        "org.apache.logging.log4j:log4j-core": {
            "locked": "2.17.2"
        },
        "org.apache.logging.log4j:log4j-jul": {
            "locked": "2.17.2"
        },
        "org.apache.logging.log4j:log4j-slf4j-impl": {
            "locked": "2.17.2"
        },
        "org.apache.logging.log4j:log4j-web": {
            "locked": "2.17.2"
        },
        "org.yaml:snakeyaml": {
            "locked": "2.0"
        }
    },
    "runtimeClasspath": {
        "com.fasterxml.jackson.core:jackson-annotations": {
            "locked": "2.15.0"
        },
        "com.fasterxml.jackson.core:jackson-core": {
            "locked": "2.15.0"
        },
        "com.fasterxml.jackson.core:jackson-databind": {
            "locked": "2.15.0"
        },
        "com.fasterxml.jackson.dataformat:jackson-dataformat-cbor": {
            "locked": "2.15.0"
        },
        "com.fasterxml.jackson.dataformat:jackson-dataformat-smile": {
            "locked": "2.15.0"
        },
        "com.fasterxml.jackson.dataformat:jackson-dataformat-yaml": {
            "locked": "2.15.0"
        },
        "com.fasterxml.jackson.datatype:jackson-datatype-jdk8": {
            "locked": "2.15.0"
        },
        "com.fasterxml.jackson.datatype:jackson-datatype-joda": {
            "locked": "2.15.0"
        },
        "com.fasterxml.jackson.datatype:jackson-datatype-jsr310": {
            "locked": "2.15.0"
        },
        "com.fasterxml.jackson.jaxrs:jackson-jaxrs-json-provider": {
            "locked": "2.15.0"
        },
        "com.fasterxml.jackson.module:jackson-module-afterburner": {
            "locked": "2.15.0"
        },
        "com.google.guava:guava": {
            "locked": "32.0.0-jre"
        },
        "org.apache.logging.log4j:log4j-api": {
            "locked": "2.17.2"
        },
        "org.apache.logging.log4j:log4j-core": {
            "locked": "2.17.2"
        },
        "org.apache.logging.log4j:log4j-jul": {
            "locked": "2.17.2"
        },
        "org.apache.logging.log4j:log4j-slf4j-impl": {
            "locked": "2.17.2"
        },
        "org.apache.logging.log4j:log4j-web": {
            "locked": "2.17.2"
        },
        "org.yaml:snakeyaml": {
            "locked": "2.0"
        }
    },
    "testCompileClasspath": {
        "com.fasterxml.jackson.core:jackson-annotations": {
            "locked": "2.15.0"
        },
        "com.fasterxml.jackson.core:jackson-core": {
<<<<<<< HEAD
            "locked": "2.15.0"
        },
        "com.fasterxml.jackson.core:jackson-databind": {
            "locked": "2.15.0"
        },
        "com.fasterxml.jackson.dataformat:jackson-dataformat-cbor": {
            "locked": "2.15.0"
        },
        "com.fasterxml.jackson.dataformat:jackson-dataformat-smile": {
            "locked": "2.15.0"
        },
        "com.fasterxml.jackson.dataformat:jackson-dataformat-yaml": {
            "locked": "2.15.0"
        },
        "com.fasterxml.jackson.datatype:jackson-datatype-jdk8": {
            "locked": "2.15.0"
        },
        "com.fasterxml.jackson.datatype:jackson-datatype-joda": {
            "locked": "2.15.0"
        },
        "com.fasterxml.jackson.datatype:jackson-datatype-jsr310": {
            "locked": "2.15.0"
        },
        "com.fasterxml.jackson.jaxrs:jackson-jaxrs-json-provider": {
            "locked": "2.15.0"
        },
        "com.fasterxml.jackson.module:jackson-module-afterburner": {
            "locked": "2.15.0"
        },
        "com.google.guava:guava": {
            "locked": "32.0.0-jre"
        },
        "com.google.protobuf:protobuf-java": {
            "locked": "3.24.3"
=======
            "locked": "2.13.5"
        },
        "com.fasterxml.jackson.core:jackson-databind": {
            "locked": "2.13.5"
        },
        "com.google.guava:guava": {
            "locked": "32.1.2-jre"
        },
        "com.google.protobuf:protobuf-java": {
            "locked": "3.21.12"
>>>>>>> 9669d469
        },
        "com.netflix.conductor:conductor-cassandra-persistence": {
            "project": true
        },
        "com.netflix.conductor:conductor-client": {
            "project": true
        },
        "com.netflix.conductor:conductor-common": {
            "project": true
        },
        "com.netflix.conductor:conductor-core": {
            "project": true
        },
        "com.netflix.conductor:conductor-es6-persistence": {
            "project": true
        },
        "com.netflix.conductor:conductor-grpc-client": {
            "project": true
        },
        "com.netflix.conductor:conductor-grpc-server": {
            "project": true
        },
        "com.netflix.conductor:conductor-http-task": {
            "project": true
        },
        "com.netflix.conductor:conductor-json-jq-task": {
            "project": true
        },
        "com.netflix.conductor:conductor-redis-persistence": {
            "project": true
        },
        "com.netflix.conductor:conductor-rest": {
            "project": true
        },
        "com.netflix.conductor:conductor-server": {
            "project": true
        },
        "com.netflix.dyno-queues:dyno-queues-redis": {
            "locked": "2.0.20"
        },
        "javax.ws.rs:javax.ws.rs-api": {
            "locked": "2.1.1"
        },
        "junit:junit": {
            "locked": "4.13.2"
        },
        "net.java.dev.jna:jna": {
            "locked": "5.13.0"
        },
        "org.apache.commons:commons-lang3": {
            "locked": "3.12.0"
        },
        "org.apache.logging.log4j:log4j-api": {
            "locked": "2.17.2"
        },
        "org.apache.logging.log4j:log4j-core": {
            "locked": "2.17.2"
        },
        "org.apache.logging.log4j:log4j-jul": {
            "locked": "2.17.2"
        },
        "org.apache.logging.log4j:log4j-slf4j-impl": {
            "locked": "2.17.2"
        },
        "org.apache.logging.log4j:log4j-web": {
            "locked": "2.17.2"
        },
        "org.codehaus.groovy:groovy-all": {
            "locked": "3.0.19"
        },
        "org.elasticsearch.client:elasticsearch-rest-client": {
            "locked": "6.8.17"
        },
        "org.elasticsearch.client:elasticsearch-rest-high-level-client": {
            "locked": "6.8.17"
        },
        "org.glassfish.jersey.core:jersey-common": {
            "locked": "2.22.2"
        },
        "org.junit.vintage:junit-vintage-engine": {
            "locked": "5.8.2"
        },
        "org.spockframework:spock-core": {
            "locked": "2.3-groovy-3.0"
        },
        "org.spockframework:spock-spring": {
            "locked": "2.3-groovy-3.0"
        },
        "org.springframework.boot:spring-boot-starter-log4j2": {
            "locked": "2.7.16"
        },
        "org.springframework.boot:spring-boot-starter-test": {
            "locked": "2.7.16"
        },
        "org.springframework.retry:spring-retry": {
            "locked": "1.3.4"
        },
        "org.springframework:spring-web": {
            "locked": "5.3.30"
        },
        "org.testcontainers:elasticsearch": {
<<<<<<< HEAD
            "locked": "1.19.1"
        },
        "org.yaml:snakeyaml": {
            "locked": "2.0"
=======
            "locked": "1.18.3"
>>>>>>> 9669d469
        },
        "redis.clients:jedis": {
            "locked": "3.3.0"
        }
    },
    "testRuntimeClasspath": {
        "com.amazonaws:aws-java-sdk-core": {
            "firstLevelTransitive": [
                "com.netflix.conductor:conductor-client"
            ],
            "locked": "1.12.535"
        },
        "com.amazonaws:aws-java-sdk-s3": {
            "firstLevelTransitive": [
                "com.netflix.conductor:conductor-awss3-storage"
            ],
            "locked": "1.12.535"
        },
        "com.amazonaws:aws-java-sdk-sqs": {
            "firstLevelTransitive": [
                "com.netflix.conductor:conductor-awssqs-event-queue"
            ],
            "locked": "1.12.535"
        },
        "com.datastax.cassandra:cassandra-driver-core": {
            "firstLevelTransitive": [
                "com.netflix.conductor:conductor-cassandra-persistence"
            ],
            "locked": "3.10.2"
        },
        "com.fasterxml.jackson.core:jackson-annotations": {
            "firstLevelTransitive": [
                "com.netflix.conductor:conductor-annotations",
                "com.netflix.conductor:conductor-awss3-storage",
                "com.netflix.conductor:conductor-awssqs-event-queue",
                "com.netflix.conductor:conductor-cassandra-persistence",
                "com.netflix.conductor:conductor-client",
                "com.netflix.conductor:conductor-common",
                "com.netflix.conductor:conductor-core",
                "com.netflix.conductor:conductor-es6-persistence",
                "com.netflix.conductor:conductor-grpc",
                "com.netflix.conductor:conductor-grpc-client",
                "com.netflix.conductor:conductor-grpc-server",
                "com.netflix.conductor:conductor-http-task",
                "com.netflix.conductor:conductor-json-jq-task",
                "com.netflix.conductor:conductor-redis-concurrency-limit",
                "com.netflix.conductor:conductor-redis-lock",
                "com.netflix.conductor:conductor-redis-persistence",
                "com.netflix.conductor:conductor-rest",
                "com.netflix.conductor:conductor-server"
            ],
<<<<<<< HEAD
            "locked": "2.15.0"
=======
            "locked": "2.13.5"
>>>>>>> 9669d469
        },
        "com.fasterxml.jackson.core:jackson-core": {
            "firstLevelTransitive": [
                "com.netflix.conductor:conductor-annotations",
                "com.netflix.conductor:conductor-awss3-storage",
                "com.netflix.conductor:conductor-awssqs-event-queue",
                "com.netflix.conductor:conductor-cassandra-persistence",
                "com.netflix.conductor:conductor-client",
                "com.netflix.conductor:conductor-common",
                "com.netflix.conductor:conductor-core",
                "com.netflix.conductor:conductor-es6-persistence",
                "com.netflix.conductor:conductor-grpc",
                "com.netflix.conductor:conductor-grpc-client",
                "com.netflix.conductor:conductor-grpc-server",
                "com.netflix.conductor:conductor-http-task",
                "com.netflix.conductor:conductor-json-jq-task",
                "com.netflix.conductor:conductor-redis-concurrency-limit",
                "com.netflix.conductor:conductor-redis-lock",
                "com.netflix.conductor:conductor-redis-persistence",
                "com.netflix.conductor:conductor-rest",
                "com.netflix.conductor:conductor-server"
            ],
<<<<<<< HEAD
            "locked": "2.15.0"
=======
            "locked": "2.13.5"
>>>>>>> 9669d469
        },
        "com.fasterxml.jackson.core:jackson-databind": {
            "firstLevelTransitive": [
                "com.netflix.conductor:conductor-annotations",
                "com.netflix.conductor:conductor-awss3-storage",
                "com.netflix.conductor:conductor-awssqs-event-queue",
                "com.netflix.conductor:conductor-cassandra-persistence",
                "com.netflix.conductor:conductor-client",
                "com.netflix.conductor:conductor-common",
                "com.netflix.conductor:conductor-core",
                "com.netflix.conductor:conductor-es6-persistence",
                "com.netflix.conductor:conductor-grpc",
                "com.netflix.conductor:conductor-grpc-client",
                "com.netflix.conductor:conductor-grpc-server",
                "com.netflix.conductor:conductor-http-task",
                "com.netflix.conductor:conductor-json-jq-task",
                "com.netflix.conductor:conductor-redis-concurrency-limit",
                "com.netflix.conductor:conductor-redis-lock",
                "com.netflix.conductor:conductor-redis-persistence",
                "com.netflix.conductor:conductor-rest",
                "com.netflix.conductor:conductor-server"
            ],
            "locked": "2.15.0"
        },
        "com.fasterxml.jackson.dataformat:jackson-dataformat-cbor": {
            "firstLevelTransitive": [
                "com.netflix.conductor:conductor-annotations",
                "com.netflix.conductor:conductor-awss3-storage",
                "com.netflix.conductor:conductor-awssqs-event-queue",
                "com.netflix.conductor:conductor-cassandra-persistence",
                "com.netflix.conductor:conductor-client",
                "com.netflix.conductor:conductor-common",
                "com.netflix.conductor:conductor-core",
                "com.netflix.conductor:conductor-es6-persistence",
                "com.netflix.conductor:conductor-grpc",
                "com.netflix.conductor:conductor-grpc-client",
                "com.netflix.conductor:conductor-grpc-server",
                "com.netflix.conductor:conductor-http-task",
                "com.netflix.conductor:conductor-json-jq-task",
                "com.netflix.conductor:conductor-redis-concurrency-limit",
                "com.netflix.conductor:conductor-redis-lock",
                "com.netflix.conductor:conductor-redis-persistence",
                "com.netflix.conductor:conductor-rest",
                "com.netflix.conductor:conductor-server"
            ],
<<<<<<< HEAD
            "locked": "2.15.0"
        },
        "com.fasterxml.jackson.dataformat:jackson-dataformat-smile": {
            "firstLevelTransitive": [
                "com.netflix.conductor:conductor-annotations",
                "com.netflix.conductor:conductor-awss3-storage",
                "com.netflix.conductor:conductor-awssqs-event-queue",
                "com.netflix.conductor:conductor-cassandra-persistence",
                "com.netflix.conductor:conductor-client",
                "com.netflix.conductor:conductor-common",
                "com.netflix.conductor:conductor-core",
                "com.netflix.conductor:conductor-es6-persistence",
                "com.netflix.conductor:conductor-grpc",
                "com.netflix.conductor:conductor-grpc-client",
                "com.netflix.conductor:conductor-grpc-server",
                "com.netflix.conductor:conductor-http-task",
                "com.netflix.conductor:conductor-json-jq-task",
                "com.netflix.conductor:conductor-redis-concurrency-limit",
                "com.netflix.conductor:conductor-redis-lock",
                "com.netflix.conductor:conductor-redis-persistence",
                "com.netflix.conductor:conductor-rest",
                "com.netflix.conductor:conductor-server"
            ],
            "locked": "2.15.0"
        },
        "com.fasterxml.jackson.dataformat:jackson-dataformat-yaml": {
            "firstLevelTransitive": [
                "com.netflix.conductor:conductor-annotations",
                "com.netflix.conductor:conductor-awss3-storage",
                "com.netflix.conductor:conductor-awssqs-event-queue",
                "com.netflix.conductor:conductor-cassandra-persistence",
                "com.netflix.conductor:conductor-client",
                "com.netflix.conductor:conductor-common",
                "com.netflix.conductor:conductor-core",
                "com.netflix.conductor:conductor-es6-persistence",
                "com.netflix.conductor:conductor-grpc",
                "com.netflix.conductor:conductor-grpc-client",
                "com.netflix.conductor:conductor-grpc-server",
                "com.netflix.conductor:conductor-http-task",
                "com.netflix.conductor:conductor-json-jq-task",
                "com.netflix.conductor:conductor-redis-concurrency-limit",
                "com.netflix.conductor:conductor-redis-lock",
                "com.netflix.conductor:conductor-redis-persistence",
                "com.netflix.conductor:conductor-rest",
                "com.netflix.conductor:conductor-server"
            ],
            "locked": "2.15.0"
        },
        "com.fasterxml.jackson.datatype:jackson-datatype-jdk8": {
            "firstLevelTransitive": [
                "com.netflix.conductor:conductor-annotations",
                "com.netflix.conductor:conductor-awss3-storage",
                "com.netflix.conductor:conductor-awssqs-event-queue",
                "com.netflix.conductor:conductor-cassandra-persistence",
                "com.netflix.conductor:conductor-client",
                "com.netflix.conductor:conductor-common",
                "com.netflix.conductor:conductor-core",
                "com.netflix.conductor:conductor-es6-persistence",
                "com.netflix.conductor:conductor-grpc",
                "com.netflix.conductor:conductor-grpc-client",
                "com.netflix.conductor:conductor-grpc-server",
                "com.netflix.conductor:conductor-http-task",
                "com.netflix.conductor:conductor-json-jq-task",
                "com.netflix.conductor:conductor-redis-concurrency-limit",
                "com.netflix.conductor:conductor-redis-lock",
                "com.netflix.conductor:conductor-redis-persistence",
                "com.netflix.conductor:conductor-rest",
                "com.netflix.conductor:conductor-server"
            ],
            "locked": "2.15.0"
        },
        "com.fasterxml.jackson.datatype:jackson-datatype-joda": {
            "firstLevelTransitive": [
                "com.netflix.conductor:conductor-annotations",
                "com.netflix.conductor:conductor-awss3-storage",
                "com.netflix.conductor:conductor-awssqs-event-queue",
                "com.netflix.conductor:conductor-cassandra-persistence",
                "com.netflix.conductor:conductor-client",
                "com.netflix.conductor:conductor-common",
                "com.netflix.conductor:conductor-core",
                "com.netflix.conductor:conductor-es6-persistence",
                "com.netflix.conductor:conductor-grpc",
                "com.netflix.conductor:conductor-grpc-client",
                "com.netflix.conductor:conductor-grpc-server",
                "com.netflix.conductor:conductor-http-task",
                "com.netflix.conductor:conductor-json-jq-task",
                "com.netflix.conductor:conductor-redis-concurrency-limit",
                "com.netflix.conductor:conductor-redis-lock",
                "com.netflix.conductor:conductor-redis-persistence",
                "com.netflix.conductor:conductor-rest",
                "com.netflix.conductor:conductor-server"
            ],
            "locked": "2.15.0"
=======
            "locked": "2.13.5"
>>>>>>> 9669d469
        },
        "com.fasterxml.jackson.datatype:jackson-datatype-jsr310": {
            "firstLevelTransitive": [
                "com.netflix.conductor:conductor-annotations",
                "com.netflix.conductor:conductor-awss3-storage",
                "com.netflix.conductor:conductor-awssqs-event-queue",
                "com.netflix.conductor:conductor-cassandra-persistence",
                "com.netflix.conductor:conductor-client",
                "com.netflix.conductor:conductor-common",
                "com.netflix.conductor:conductor-core",
                "com.netflix.conductor:conductor-es6-persistence",
                "com.netflix.conductor:conductor-grpc",
                "com.netflix.conductor:conductor-grpc-client",
                "com.netflix.conductor:conductor-grpc-server",
                "com.netflix.conductor:conductor-http-task",
                "com.netflix.conductor:conductor-json-jq-task",
                "com.netflix.conductor:conductor-redis-concurrency-limit",
                "com.netflix.conductor:conductor-redis-lock",
                "com.netflix.conductor:conductor-redis-persistence",
                "com.netflix.conductor:conductor-rest",
                "com.netflix.conductor:conductor-server"
            ],
<<<<<<< HEAD
            "locked": "2.15.0"
=======
            "locked": "2.13.5"
>>>>>>> 9669d469
        },
        "com.fasterxml.jackson.jaxrs:jackson-jaxrs-json-provider": {
            "firstLevelTransitive": [
                "com.netflix.conductor:conductor-annotations",
                "com.netflix.conductor:conductor-awss3-storage",
                "com.netflix.conductor:conductor-awssqs-event-queue",
                "com.netflix.conductor:conductor-cassandra-persistence",
                "com.netflix.conductor:conductor-client",
                "com.netflix.conductor:conductor-common",
                "com.netflix.conductor:conductor-core",
                "com.netflix.conductor:conductor-es6-persistence",
                "com.netflix.conductor:conductor-grpc",
                "com.netflix.conductor:conductor-grpc-client",
                "com.netflix.conductor:conductor-grpc-server",
                "com.netflix.conductor:conductor-http-task",
                "com.netflix.conductor:conductor-json-jq-task",
                "com.netflix.conductor:conductor-redis-concurrency-limit",
                "com.netflix.conductor:conductor-redis-lock",
                "com.netflix.conductor:conductor-redis-persistence",
                "com.netflix.conductor:conductor-rest",
                "com.netflix.conductor:conductor-server"
            ],
<<<<<<< HEAD
            "locked": "2.15.0"
=======
            "locked": "2.13.5"
>>>>>>> 9669d469
        },
        "com.fasterxml.jackson.module:jackson-module-afterburner": {
            "firstLevelTransitive": [
                "com.netflix.conductor:conductor-annotations",
                "com.netflix.conductor:conductor-awss3-storage",
                "com.netflix.conductor:conductor-awssqs-event-queue",
                "com.netflix.conductor:conductor-cassandra-persistence",
                "com.netflix.conductor:conductor-client",
                "com.netflix.conductor:conductor-common",
                "com.netflix.conductor:conductor-core",
                "com.netflix.conductor:conductor-es6-persistence",
                "com.netflix.conductor:conductor-grpc",
                "com.netflix.conductor:conductor-grpc-client",
                "com.netflix.conductor:conductor-grpc-server",
                "com.netflix.conductor:conductor-http-task",
                "com.netflix.conductor:conductor-json-jq-task",
                "com.netflix.conductor:conductor-redis-concurrency-limit",
                "com.netflix.conductor:conductor-redis-lock",
                "com.netflix.conductor:conductor-redis-persistence",
                "com.netflix.conductor:conductor-rest",
                "com.netflix.conductor:conductor-server"
            ],
<<<<<<< HEAD
            "locked": "2.15.0"
=======
            "locked": "2.13.5"
>>>>>>> 9669d469
        },
        "com.github.ben-manes.caffeine:caffeine": {
            "firstLevelTransitive": [
                "com.netflix.conductor:conductor-core",
                "com.netflix.conductor:conductor-json-jq-task"
            ],
            "locked": "2.9.3"
        },
        "com.google.guava:guava": {
            "firstLevelTransitive": [
                "com.netflix.conductor:conductor-annotations",
                "com.netflix.conductor:conductor-awss3-storage",
                "com.netflix.conductor:conductor-awssqs-event-queue",
                "com.netflix.conductor:conductor-cassandra-persistence",
                "com.netflix.conductor:conductor-client",
                "com.netflix.conductor:conductor-common",
                "com.netflix.conductor:conductor-core",
                "com.netflix.conductor:conductor-es6-persistence",
                "com.netflix.conductor:conductor-grpc",
                "com.netflix.conductor:conductor-grpc-client",
                "com.netflix.conductor:conductor-grpc-server",
                "com.netflix.conductor:conductor-http-task",
                "com.netflix.conductor:conductor-json-jq-task",
                "com.netflix.conductor:conductor-redis-concurrency-limit",
                "com.netflix.conductor:conductor-redis-lock",
                "com.netflix.conductor:conductor-redis-persistence",
                "com.netflix.conductor:conductor-rest",
                "com.netflix.conductor:conductor-server"
            ],
<<<<<<< HEAD
            "locked": "32.0.0-jre"
=======
            "locked": "32.1.2-jre"
>>>>>>> 9669d469
        },
        "com.google.protobuf:protobuf-java": {
            "firstLevelTransitive": [
                "com.netflix.conductor:conductor-common",
                "com.netflix.conductor:conductor-core",
                "com.netflix.conductor:conductor-grpc",
                "com.netflix.conductor:conductor-grpc-client"
            ],
<<<<<<< HEAD
            "locked": "3.24.3"
=======
            "locked": "3.21.12"
>>>>>>> 9669d469
        },
        "com.jayway.jsonpath:json-path": {
            "firstLevelTransitive": [
                "com.netflix.conductor:conductor-core"
            ],
            "locked": "2.7.0"
        },
        "com.netflix.conductor:conductor-annotations": {
            "firstLevelTransitive": [
                "com.netflix.conductor:conductor-common"
            ],
            "project": true
        },
        "com.netflix.conductor:conductor-awss3-storage": {
            "firstLevelTransitive": [
                "com.netflix.conductor:conductor-server"
            ],
            "project": true
        },
        "com.netflix.conductor:conductor-awssqs-event-queue": {
            "firstLevelTransitive": [
                "com.netflix.conductor:conductor-server"
            ],
            "project": true
        },
        "com.netflix.conductor:conductor-cassandra-persistence": {
            "firstLevelTransitive": [
                "com.netflix.conductor:conductor-server"
            ],
            "project": true
        },
        "com.netflix.conductor:conductor-client": {
            "project": true
        },
        "com.netflix.conductor:conductor-common": {
            "firstLevelTransitive": [
                "com.netflix.conductor:conductor-awss3-storage",
                "com.netflix.conductor:conductor-awssqs-event-queue",
                "com.netflix.conductor:conductor-cassandra-persistence",
                "com.netflix.conductor:conductor-client",
                "com.netflix.conductor:conductor-core",
                "com.netflix.conductor:conductor-es6-persistence",
                "com.netflix.conductor:conductor-grpc",
                "com.netflix.conductor:conductor-grpc-client",
                "com.netflix.conductor:conductor-grpc-server",
                "com.netflix.conductor:conductor-http-task",
                "com.netflix.conductor:conductor-json-jq-task",
                "com.netflix.conductor:conductor-redis-concurrency-limit",
                "com.netflix.conductor:conductor-redis-persistence",
                "com.netflix.conductor:conductor-rest"
            ],
            "project": true
        },
        "com.netflix.conductor:conductor-core": {
            "firstLevelTransitive": [
                "com.netflix.conductor:conductor-awss3-storage",
                "com.netflix.conductor:conductor-awssqs-event-queue",
                "com.netflix.conductor:conductor-cassandra-persistence",
                "com.netflix.conductor:conductor-es6-persistence",
                "com.netflix.conductor:conductor-grpc-server",
                "com.netflix.conductor:conductor-http-task",
                "com.netflix.conductor:conductor-json-jq-task",
                "com.netflix.conductor:conductor-redis-concurrency-limit",
                "com.netflix.conductor:conductor-redis-lock",
                "com.netflix.conductor:conductor-redis-persistence",
                "com.netflix.conductor:conductor-rest",
                "com.netflix.conductor:conductor-server"
            ],
            "project": true
        },
        "com.netflix.conductor:conductor-es6-persistence": {
            "firstLevelTransitive": [
                "com.netflix.conductor:conductor-server"
            ],
            "project": true
        },
        "com.netflix.conductor:conductor-grpc": {
            "firstLevelTransitive": [
                "com.netflix.conductor:conductor-grpc-client",
                "com.netflix.conductor:conductor-grpc-server"
            ],
            "project": true
        },
        "com.netflix.conductor:conductor-grpc-client": {
            "project": true
        },
        "com.netflix.conductor:conductor-grpc-server": {
            "firstLevelTransitive": [
                "com.netflix.conductor:conductor-server"
            ],
            "project": true
        },
        "com.netflix.conductor:conductor-http-task": {
            "firstLevelTransitive": [
                "com.netflix.conductor:conductor-server"
            ],
            "project": true
        },
        "com.netflix.conductor:conductor-json-jq-task": {
            "firstLevelTransitive": [
                "com.netflix.conductor:conductor-server"
            ],
            "project": true
        },
        "com.netflix.conductor:conductor-redis-concurrency-limit": {
            "firstLevelTransitive": [
                "com.netflix.conductor:conductor-server"
            ],
            "project": true
        },
        "com.netflix.conductor:conductor-redis-lock": {
            "firstLevelTransitive": [
                "com.netflix.conductor:conductor-server"
            ],
            "project": true
        },
        "com.netflix.conductor:conductor-redis-persistence": {
            "firstLevelTransitive": [
                "com.netflix.conductor:conductor-server"
            ],
            "project": true
        },
        "com.netflix.conductor:conductor-rest": {
            "firstLevelTransitive": [
                "com.netflix.conductor:conductor-server"
            ],
            "project": true
        },
        "com.netflix.conductor:conductor-server": {
            "project": true
        },
        "com.netflix.dyno-queues:dyno-queues-redis": {
            "firstLevelTransitive": [
                "com.netflix.conductor:conductor-redis-persistence"
            ],
            "locked": "2.0.20"
        },
        "com.netflix.eureka:eureka-client": {
            "firstLevelTransitive": [
                "com.netflix.conductor:conductor-client"
            ],
            "locked": "1.10.10"
        },
        "com.netflix.runtime:health-api": {
            "firstLevelTransitive": [
                "com.netflix.conductor:conductor-rest"
            ],
            "locked": "1.1.4"
        },
        "com.netflix.spectator:spectator-api": {
            "firstLevelTransitive": [
                "com.netflix.conductor:conductor-client",
                "com.netflix.conductor:conductor-core"
            ],
            "locked": "0.122.0"
        },
        "com.spotify:completable-futures": {
            "firstLevelTransitive": [
                "com.netflix.conductor:conductor-core"
            ],
            "locked": "0.3.3"
        },
        "com.sun.jersey:jersey-client": {
            "firstLevelTransitive": [
                "com.netflix.conductor:conductor-client"
            ],
            "locked": "1.19.4"
        },
        "com.thoughtworks.xstream:xstream": {
            "firstLevelTransitive": [
                "com.netflix.conductor:conductor-redis-persistence"
            ],
            "locked": "1.4.20"
        },
        "commons-io:commons-io": {
            "firstLevelTransitive": [
                "com.netflix.conductor:conductor-client",
                "com.netflix.conductor:conductor-core",
                "com.netflix.conductor:conductor-es6-persistence"
            ],
            "locked": "2.7"
        },
        "io.grpc:grpc-netty": {
            "firstLevelTransitive": [
                "com.netflix.conductor:conductor-grpc-client",
                "com.netflix.conductor:conductor-grpc-server"
            ],
<<<<<<< HEAD
            "locked": "1.58.0"
=======
            "locked": "1.57.2"
>>>>>>> 9669d469
        },
        "io.grpc:grpc-protobuf": {
            "firstLevelTransitive": [
                "com.netflix.conductor:conductor-grpc",
                "com.netflix.conductor:conductor-grpc-client",
                "com.netflix.conductor:conductor-grpc-server"
            ],
<<<<<<< HEAD
            "locked": "1.58.0"
=======
            "locked": "1.57.2"
>>>>>>> 9669d469
        },
        "io.grpc:grpc-services": {
            "firstLevelTransitive": [
                "com.netflix.conductor:conductor-grpc-server"
            ],
<<<<<<< HEAD
            "locked": "1.58.0"
=======
            "locked": "1.57.2"
>>>>>>> 9669d469
        },
        "io.grpc:grpc-stub": {
            "firstLevelTransitive": [
                "com.netflix.conductor:conductor-grpc",
                "com.netflix.conductor:conductor-grpc-client"
            ],
<<<<<<< HEAD
            "locked": "1.58.0"
=======
            "locked": "1.57.2"
>>>>>>> 9669d469
        },
        "io.orkes.queues:orkes-conductor-queues": {
            "firstLevelTransitive": [
                "com.netflix.conductor:conductor-server"
            ],
            "locked": "1.0.3"
        },
        "io.reactivex:rxjava": {
            "firstLevelTransitive": [
                "com.netflix.conductor:conductor-awssqs-event-queue",
                "com.netflix.conductor:conductor-core"
            ],
            "locked": "1.3.8"
        },
        "jakarta.activation:jakarta.activation-api": {
            "firstLevelTransitive": [
                "com.netflix.conductor:conductor-core"
            ],
            "locked": "1.2.2"
        },
        "jakarta.xml.bind:jakarta.xml.bind-api": {
            "firstLevelTransitive": [
                "com.netflix.conductor:conductor-core"
            ],
            "locked": "2.3.3"
        },
        "javax.annotation:javax.annotation-api": {
            "firstLevelTransitive": [
                "com.netflix.conductor:conductor-grpc"
            ],
            "locked": "1.3.2"
        },
        "javax.ws.rs:javax.ws.rs-api": {
            "firstLevelTransitive": [
                "com.netflix.conductor:conductor-client"
            ],
            "locked": "2.1.1"
        },
        "javax.ws.rs:jsr311-api": {
            "firstLevelTransitive": [
                "com.netflix.conductor:conductor-http-task"
            ],
            "locked": "1.1.1"
        },
        "junit:junit": {
            "locked": "4.13.2"
        },
        "net.java.dev.jna:jna": {
            "locked": "5.13.0"
        },
        "net.thisptr:jackson-jq": {
            "firstLevelTransitive": [
                "com.netflix.conductor:conductor-json-jq-task"
            ],
            "locked": "0.0.13"
        },
        "org.apache.bval:bval-jsr": {
            "firstLevelTransitive": [
                "com.netflix.conductor:conductor-common",
                "com.netflix.conductor:conductor-core"
            ],
            "locked": "2.0.6"
        },
        "org.apache.commons:commons-lang3": {
            "firstLevelTransitive": [
                "com.netflix.conductor:conductor-awss3-storage",
                "com.netflix.conductor:conductor-awssqs-event-queue",
                "com.netflix.conductor:conductor-cassandra-persistence",
                "com.netflix.conductor:conductor-client",
                "com.netflix.conductor:conductor-common",
                "com.netflix.conductor:conductor-core",
                "com.netflix.conductor:conductor-es6-persistence",
                "com.netflix.conductor:conductor-grpc-client",
                "com.netflix.conductor:conductor-grpc-server",
                "com.netflix.conductor:conductor-redis-concurrency-limit",
                "com.netflix.conductor:conductor-redis-lock"
            ],
            "locked": "3.12.0"
        },
        "org.apache.logging.log4j:log4j-api": {
            "firstLevelTransitive": [
                "com.netflix.conductor:conductor-annotations",
                "com.netflix.conductor:conductor-awss3-storage",
                "com.netflix.conductor:conductor-awssqs-event-queue",
                "com.netflix.conductor:conductor-cassandra-persistence",
                "com.netflix.conductor:conductor-client",
                "com.netflix.conductor:conductor-common",
                "com.netflix.conductor:conductor-core",
                "com.netflix.conductor:conductor-es6-persistence",
                "com.netflix.conductor:conductor-grpc",
                "com.netflix.conductor:conductor-grpc-client",
                "com.netflix.conductor:conductor-grpc-server",
                "com.netflix.conductor:conductor-http-task",
                "com.netflix.conductor:conductor-json-jq-task",
                "com.netflix.conductor:conductor-redis-concurrency-limit",
                "com.netflix.conductor:conductor-redis-lock",
                "com.netflix.conductor:conductor-redis-persistence",
                "com.netflix.conductor:conductor-rest",
                "com.netflix.conductor:conductor-server"
            ],
            "locked": "2.17.2"
        },
        "org.apache.logging.log4j:log4j-core": {
            "firstLevelTransitive": [
                "com.netflix.conductor:conductor-annotations",
                "com.netflix.conductor:conductor-awss3-storage",
                "com.netflix.conductor:conductor-awssqs-event-queue",
                "com.netflix.conductor:conductor-cassandra-persistence",
                "com.netflix.conductor:conductor-client",
                "com.netflix.conductor:conductor-common",
                "com.netflix.conductor:conductor-core",
                "com.netflix.conductor:conductor-es6-persistence",
                "com.netflix.conductor:conductor-grpc",
                "com.netflix.conductor:conductor-grpc-client",
                "com.netflix.conductor:conductor-grpc-server",
                "com.netflix.conductor:conductor-http-task",
                "com.netflix.conductor:conductor-json-jq-task",
                "com.netflix.conductor:conductor-redis-concurrency-limit",
                "com.netflix.conductor:conductor-redis-lock",
                "com.netflix.conductor:conductor-redis-persistence",
                "com.netflix.conductor:conductor-rest",
                "com.netflix.conductor:conductor-server"
            ],
            "locked": "2.17.2"
        },
        "org.apache.logging.log4j:log4j-jul": {
            "firstLevelTransitive": [
                "com.netflix.conductor:conductor-annotations",
                "com.netflix.conductor:conductor-awss3-storage",
                "com.netflix.conductor:conductor-awssqs-event-queue",
                "com.netflix.conductor:conductor-cassandra-persistence",
                "com.netflix.conductor:conductor-client",
                "com.netflix.conductor:conductor-common",
                "com.netflix.conductor:conductor-core",
                "com.netflix.conductor:conductor-es6-persistence",
                "com.netflix.conductor:conductor-grpc",
                "com.netflix.conductor:conductor-grpc-client",
                "com.netflix.conductor:conductor-grpc-server",
                "com.netflix.conductor:conductor-http-task",
                "com.netflix.conductor:conductor-json-jq-task",
                "com.netflix.conductor:conductor-redis-concurrency-limit",
                "com.netflix.conductor:conductor-redis-lock",
                "com.netflix.conductor:conductor-redis-persistence",
                "com.netflix.conductor:conductor-rest",
                "com.netflix.conductor:conductor-server"
            ],
            "locked": "2.17.2"
        },
        "org.apache.logging.log4j:log4j-slf4j-impl": {
            "firstLevelTransitive": [
                "com.netflix.conductor:conductor-annotations",
                "com.netflix.conductor:conductor-awss3-storage",
                "com.netflix.conductor:conductor-awssqs-event-queue",
                "com.netflix.conductor:conductor-cassandra-persistence",
                "com.netflix.conductor:conductor-client",
                "com.netflix.conductor:conductor-common",
                "com.netflix.conductor:conductor-core",
                "com.netflix.conductor:conductor-es6-persistence",
                "com.netflix.conductor:conductor-grpc",
                "com.netflix.conductor:conductor-grpc-client",
                "com.netflix.conductor:conductor-grpc-server",
                "com.netflix.conductor:conductor-http-task",
                "com.netflix.conductor:conductor-json-jq-task",
                "com.netflix.conductor:conductor-redis-concurrency-limit",
                "com.netflix.conductor:conductor-redis-lock",
                "com.netflix.conductor:conductor-redis-persistence",
                "com.netflix.conductor:conductor-rest",
                "com.netflix.conductor:conductor-server"
            ],
            "locked": "2.17.2"
        },
        "org.apache.logging.log4j:log4j-web": {
            "firstLevelTransitive": [
                "com.netflix.conductor:conductor-annotations",
                "com.netflix.conductor:conductor-awss3-storage",
                "com.netflix.conductor:conductor-awssqs-event-queue",
                "com.netflix.conductor:conductor-cassandra-persistence",
                "com.netflix.conductor:conductor-client",
                "com.netflix.conductor:conductor-common",
                "com.netflix.conductor:conductor-core",
                "com.netflix.conductor:conductor-es6-persistence",
                "com.netflix.conductor:conductor-grpc",
                "com.netflix.conductor:conductor-grpc-client",
                "com.netflix.conductor:conductor-grpc-server",
                "com.netflix.conductor:conductor-http-task",
                "com.netflix.conductor:conductor-json-jq-task",
                "com.netflix.conductor:conductor-redis-concurrency-limit",
                "com.netflix.conductor:conductor-redis-lock",
                "com.netflix.conductor:conductor-redis-persistence",
                "com.netflix.conductor:conductor-rest",
                "com.netflix.conductor:conductor-server"
            ],
            "locked": "2.17.2"
        },
        "org.codehaus.groovy:groovy-all": {
            "locked": "3.0.19"
        },
        "org.elasticsearch.client:elasticsearch-rest-client": {
            "firstLevelTransitive": [
                "com.netflix.conductor:conductor-es6-persistence"
            ],
            "locked": "6.8.17"
        },
        "org.elasticsearch.client:elasticsearch-rest-high-level-client": {
            "firstLevelTransitive": [
                "com.netflix.conductor:conductor-es6-persistence"
            ],
            "locked": "6.8.17"
        },
        "org.elasticsearch.client:transport": {
            "firstLevelTransitive": [
                "com.netflix.conductor:conductor-es6-persistence"
            ],
            "locked": "6.8.17"
        },
        "org.glassfish.jaxb:jaxb-runtime": {
            "firstLevelTransitive": [
                "com.netflix.conductor:conductor-server"
            ],
            "locked": "2.3.8"
        },
        "org.glassfish.jersey.core:jersey-common": {
            "firstLevelTransitive": [
                "com.netflix.conductor:conductor-client"
            ],
            "locked": "2.22.2"
        },
        "org.junit.vintage:junit-vintage-engine": {
            "locked": "5.8.2"
        },
        "org.openjdk.nashorn:nashorn-core": {
            "firstLevelTransitive": [
                "com.netflix.conductor:conductor-core"
            ],
            "locked": "15.4"
        },
        "org.rarefiedredis.redis:redis-java": {
            "firstLevelTransitive": [
                "com.netflix.conductor:conductor-redis-persistence"
            ],
            "locked": "0.0.17"
        },
        "org.redisson:redisson": {
            "firstLevelTransitive": [
                "com.netflix.conductor:conductor-redis-lock"
            ],
            "locked": "3.13.3"
        },
        "org.slf4j:slf4j-api": {
            "firstLevelTransitive": [
                "com.netflix.conductor:conductor-client",
                "com.netflix.conductor:conductor-grpc-client"
            ],
            "locked": "1.7.36"
        },
        "org.spockframework:spock-core": {
            "locked": "2.3-groovy-3.0"
        },
        "org.spockframework:spock-spring": {
            "locked": "2.3-groovy-3.0"
        },
        "org.springdoc:springdoc-openapi-ui": {
            "firstLevelTransitive": [
                "com.netflix.conductor:conductor-rest",
                "com.netflix.conductor:conductor-server"
            ],
            "locked": "1.6.15"
        },
        "org.springframework.boot:spring-boot-starter": {
            "firstLevelTransitive": [
                "com.netflix.conductor:conductor-server"
            ],
            "locked": "2.7.16"
        },
        "org.springframework.boot:spring-boot-starter-actuator": {
            "firstLevelTransitive": [
                "com.netflix.conductor:conductor-server"
            ],
            "locked": "2.7.16"
        },
        "org.springframework.boot:spring-boot-starter-log4j2": {
            "firstLevelTransitive": [
                "com.netflix.conductor:conductor-server"
            ],
            "locked": "2.7.16"
        },
        "org.springframework.boot:spring-boot-starter-test": {
            "locked": "2.7.16"
        },
        "org.springframework.boot:spring-boot-starter-validation": {
            "firstLevelTransitive": [
                "com.netflix.conductor:conductor-server"
            ],
            "locked": "2.7.16"
        },
        "org.springframework.boot:spring-boot-starter-web": {
            "firstLevelTransitive": [
                "com.netflix.conductor:conductor-rest",
                "com.netflix.conductor:conductor-server"
            ],
            "locked": "2.7.16"
        },
        "org.springframework.retry:spring-retry": {
            "firstLevelTransitive": [
                "com.netflix.conductor:conductor-server"
            ],
            "locked": "1.3.4"
        },
        "org.springframework:spring-web": {
            "locked": "5.3.30"
        },
        "org.testcontainers:elasticsearch": {
<<<<<<< HEAD
            "locked": "1.19.1"
        },
        "org.yaml:snakeyaml": {
            "firstLevelTransitive": [
                "com.netflix.conductor:conductor-annotations",
                "com.netflix.conductor:conductor-awss3-storage",
                "com.netflix.conductor:conductor-awssqs-event-queue",
                "com.netflix.conductor:conductor-cassandra-persistence",
                "com.netflix.conductor:conductor-client",
                "com.netflix.conductor:conductor-common",
                "com.netflix.conductor:conductor-core",
                "com.netflix.conductor:conductor-es6-persistence",
                "com.netflix.conductor:conductor-grpc",
                "com.netflix.conductor:conductor-grpc-client",
                "com.netflix.conductor:conductor-grpc-server",
                "com.netflix.conductor:conductor-http-task",
                "com.netflix.conductor:conductor-json-jq-task",
                "com.netflix.conductor:conductor-redis-concurrency-limit",
                "com.netflix.conductor:conductor-redis-lock",
                "com.netflix.conductor:conductor-redis-persistence",
                "com.netflix.conductor:conductor-rest",
                "com.netflix.conductor:conductor-server"
            ],
            "locked": "2.0"
=======
            "locked": "1.18.3"
>>>>>>> 9669d469
        },
        "redis.clients:jedis": {
            "firstLevelTransitive": [
                "com.netflix.conductor:conductor-redis-concurrency-limit",
                "com.netflix.conductor:conductor-redis-persistence"
            ],
            "locked": "3.3.0"
        }
    }
}<|MERGE_RESOLUTION|>--- conflicted
+++ resolved
@@ -38,9 +38,6 @@
         "com.fasterxml.jackson.module:jackson-module-afterburner": {
             "locked": "2.15.0"
         },
-        "com.google.guava:guava": {
-            "locked": "32.0.0-jre"
-        },
         "org.apache.logging.log4j:log4j-api": {
             "locked": "2.17.2"
         },
@@ -94,9 +91,6 @@
         "com.fasterxml.jackson.module:jackson-module-afterburner": {
             "locked": "2.15.0"
         },
-        "com.google.guava:guava": {
-            "locked": "32.0.0-jre"
-        },
         "org.apache.logging.log4j:log4j-api": {
             "locked": "2.17.2"
         },
@@ -121,7 +115,6 @@
             "locked": "2.15.0"
         },
         "com.fasterxml.jackson.core:jackson-core": {
-<<<<<<< HEAD
             "locked": "2.15.0"
         },
         "com.fasterxml.jackson.core:jackson-databind": {
@@ -152,22 +145,10 @@
             "locked": "2.15.0"
         },
         "com.google.guava:guava": {
-            "locked": "32.0.0-jre"
+            "locked": "32.1.2-jre"
         },
         "com.google.protobuf:protobuf-java": {
             "locked": "3.24.3"
-=======
-            "locked": "2.13.5"
-        },
-        "com.fasterxml.jackson.core:jackson-databind": {
-            "locked": "2.13.5"
-        },
-        "com.google.guava:guava": {
-            "locked": "32.1.2-jre"
-        },
-        "com.google.protobuf:protobuf-java": {
-            "locked": "3.21.12"
->>>>>>> 9669d469
         },
         "com.netflix.conductor:conductor-cassandra-persistence": {
             "project": true
@@ -269,14 +250,10 @@
             "locked": "5.3.30"
         },
         "org.testcontainers:elasticsearch": {
-<<<<<<< HEAD
             "locked": "1.19.1"
         },
         "org.yaml:snakeyaml": {
             "locked": "2.0"
-=======
-            "locked": "1.18.3"
->>>>>>> 9669d469
         },
         "redis.clients:jedis": {
             "locked": "3.3.0"
@@ -328,11 +305,7 @@
                 "com.netflix.conductor:conductor-rest",
                 "com.netflix.conductor:conductor-server"
             ],
-<<<<<<< HEAD
-            "locked": "2.15.0"
-=======
-            "locked": "2.13.5"
->>>>>>> 9669d469
+            "locked": "2.15.0"
         },
         "com.fasterxml.jackson.core:jackson-core": {
             "firstLevelTransitive": [
@@ -355,11 +328,7 @@
                 "com.netflix.conductor:conductor-rest",
                 "com.netflix.conductor:conductor-server"
             ],
-<<<<<<< HEAD
-            "locked": "2.15.0"
-=======
-            "locked": "2.13.5"
->>>>>>> 9669d469
+            "locked": "2.15.0"
         },
         "com.fasterxml.jackson.core:jackson-databind": {
             "firstLevelTransitive": [
@@ -405,7 +374,6 @@
                 "com.netflix.conductor:conductor-rest",
                 "com.netflix.conductor:conductor-server"
             ],
-<<<<<<< HEAD
             "locked": "2.15.0"
         },
         "com.fasterxml.jackson.dataformat:jackson-dataformat-smile": {
@@ -499,9 +467,6 @@
                 "com.netflix.conductor:conductor-server"
             ],
             "locked": "2.15.0"
-=======
-            "locked": "2.13.5"
->>>>>>> 9669d469
         },
         "com.fasterxml.jackson.datatype:jackson-datatype-jsr310": {
             "firstLevelTransitive": [
@@ -524,11 +489,7 @@
                 "com.netflix.conductor:conductor-rest",
                 "com.netflix.conductor:conductor-server"
             ],
-<<<<<<< HEAD
-            "locked": "2.15.0"
-=======
-            "locked": "2.13.5"
->>>>>>> 9669d469
+            "locked": "2.15.0"
         },
         "com.fasterxml.jackson.jaxrs:jackson-jaxrs-json-provider": {
             "firstLevelTransitive": [
@@ -551,11 +512,7 @@
                 "com.netflix.conductor:conductor-rest",
                 "com.netflix.conductor:conductor-server"
             ],
-<<<<<<< HEAD
-            "locked": "2.15.0"
-=======
-            "locked": "2.13.5"
->>>>>>> 9669d469
+            "locked": "2.15.0"
         },
         "com.fasterxml.jackson.module:jackson-module-afterburner": {
             "firstLevelTransitive": [
@@ -578,11 +535,7 @@
                 "com.netflix.conductor:conductor-rest",
                 "com.netflix.conductor:conductor-server"
             ],
-<<<<<<< HEAD
-            "locked": "2.15.0"
-=======
-            "locked": "2.13.5"
->>>>>>> 9669d469
+            "locked": "2.15.0"
         },
         "com.github.ben-manes.caffeine:caffeine": {
             "firstLevelTransitive": [
@@ -593,30 +546,11 @@
         },
         "com.google.guava:guava": {
             "firstLevelTransitive": [
-                "com.netflix.conductor:conductor-annotations",
-                "com.netflix.conductor:conductor-awss3-storage",
-                "com.netflix.conductor:conductor-awssqs-event-queue",
-                "com.netflix.conductor:conductor-cassandra-persistence",
-                "com.netflix.conductor:conductor-client",
-                "com.netflix.conductor:conductor-common",
-                "com.netflix.conductor:conductor-core",
-                "com.netflix.conductor:conductor-es6-persistence",
-                "com.netflix.conductor:conductor-grpc",
-                "com.netflix.conductor:conductor-grpc-client",
-                "com.netflix.conductor:conductor-grpc-server",
-                "com.netflix.conductor:conductor-http-task",
-                "com.netflix.conductor:conductor-json-jq-task",
-                "com.netflix.conductor:conductor-redis-concurrency-limit",
-                "com.netflix.conductor:conductor-redis-lock",
-                "com.netflix.conductor:conductor-redis-persistence",
-                "com.netflix.conductor:conductor-rest",
-                "com.netflix.conductor:conductor-server"
-            ],
-<<<<<<< HEAD
-            "locked": "32.0.0-jre"
-=======
+                "com.netflix.conductor:conductor-awssqs-event-queue",
+                "com.netflix.conductor:conductor-es6-persistence",
+                "com.netflix.conductor:conductor-grpc-client"
+            ],
             "locked": "32.1.2-jre"
->>>>>>> 9669d469
         },
         "com.google.protobuf:protobuf-java": {
             "firstLevelTransitive": [
@@ -625,11 +559,7 @@
                 "com.netflix.conductor:conductor-grpc",
                 "com.netflix.conductor:conductor-grpc-client"
             ],
-<<<<<<< HEAD
             "locked": "3.24.3"
-=======
-            "locked": "3.21.12"
->>>>>>> 9669d469
         },
         "com.jayway.jsonpath:json-path": {
             "firstLevelTransitive": [
@@ -817,11 +747,7 @@
                 "com.netflix.conductor:conductor-grpc-client",
                 "com.netflix.conductor:conductor-grpc-server"
             ],
-<<<<<<< HEAD
-            "locked": "1.58.0"
-=======
             "locked": "1.57.2"
->>>>>>> 9669d469
         },
         "io.grpc:grpc-protobuf": {
             "firstLevelTransitive": [
@@ -829,32 +755,20 @@
                 "com.netflix.conductor:conductor-grpc-client",
                 "com.netflix.conductor:conductor-grpc-server"
             ],
-<<<<<<< HEAD
-            "locked": "1.58.0"
-=======
             "locked": "1.57.2"
->>>>>>> 9669d469
         },
         "io.grpc:grpc-services": {
             "firstLevelTransitive": [
                 "com.netflix.conductor:conductor-grpc-server"
             ],
-<<<<<<< HEAD
-            "locked": "1.58.0"
-=======
             "locked": "1.57.2"
->>>>>>> 9669d469
         },
         "io.grpc:grpc-stub": {
             "firstLevelTransitive": [
                 "com.netflix.conductor:conductor-grpc",
                 "com.netflix.conductor:conductor-grpc-client"
             ],
-<<<<<<< HEAD
-            "locked": "1.58.0"
-=======
             "locked": "1.57.2"
->>>>>>> 9669d469
         },
         "io.orkes.queues:orkes-conductor-queues": {
             "firstLevelTransitive": [
@@ -1167,7 +1081,6 @@
             "locked": "5.3.30"
         },
         "org.testcontainers:elasticsearch": {
-<<<<<<< HEAD
             "locked": "1.19.1"
         },
         "org.yaml:snakeyaml": {
@@ -1192,9 +1105,6 @@
                 "com.netflix.conductor:conductor-server"
             ],
             "locked": "2.0"
-=======
-            "locked": "1.18.3"
->>>>>>> 9669d469
         },
         "redis.clients:jedis": {
             "firstLevelTransitive": [
