{
    "annotationProcessor": {
        "org.springframework.boot:spring-boot-configuration-processor": {
<<<<<<< HEAD
            "locked": "3.1.4"
=======
            "locked": "2.7.16"
>>>>>>> 03cf0c1f
        }
    },
    "compileClasspath": {
        "com.netflix.conductor:conductor-client": {
            "project": true
        },
        "com.netflix.conductor:conductor-common": {
            "project": true
        },
        "com.netflix.conductor:conductor-java-sdk": {
            "project": true
        },
        "com.netflix.eureka:eureka-client": {
            "locked": "1.10.10"
        },
        "org.apache.logging.log4j:log4j-api": {
            "locked": "2.20.0"
        },
        "org.apache.logging.log4j:log4j-core": {
            "locked": "2.20.0"
        },
        "org.apache.logging.log4j:log4j-jul": {
            "locked": "2.20.0"
        },
        "org.apache.logging.log4j:log4j-slf4j-impl": {
            "locked": "2.20.0"
        },
        "org.apache.logging.log4j:log4j-web": {
            "locked": "2.20.0"
        },
        "org.springframework.boot:spring-boot-starter": {
<<<<<<< HEAD
            "locked": "3.1.4"
=======
            "locked": "2.7.16"
>>>>>>> 03cf0c1f
        }
    },
    "runtimeClasspath": {
        "cglib:cglib": {
            "firstLevelTransitive": [
                "com.netflix.conductor:conductor-java-sdk"
            ],
            "locked": "3.3.0"
        },
        "com.amazonaws:aws-java-sdk-core": {
            "firstLevelTransitive": [
                "com.netflix.conductor:conductor-client"
            ],
            "locked": "1.11.86"
        },
        "com.fasterxml.jackson.core:jackson-core": {
            "firstLevelTransitive": [
                "com.netflix.conductor:conductor-common"
            ],
<<<<<<< HEAD
            "locked": "2.15.2"
=======
            "locked": "2.13.5"
>>>>>>> 03cf0c1f
        },
        "com.fasterxml.jackson.core:jackson-databind": {
            "firstLevelTransitive": [
                "com.netflix.conductor:conductor-common",
                "com.netflix.conductor:conductor-java-sdk"
            ],
<<<<<<< HEAD
            "locked": "2.15.2"
=======
            "locked": "2.13.5"
>>>>>>> 03cf0c1f
        },
        "com.fasterxml.jackson.datatype:jackson-datatype-jsr310": {
            "firstLevelTransitive": [
                "com.netflix.conductor:conductor-client"
            ],
<<<<<<< HEAD
            "locked": "2.15.2"
=======
            "locked": "2.13.5"
>>>>>>> 03cf0c1f
        },
        "com.fasterxml.jackson.jaxrs:jackson-jaxrs-json-provider": {
            "firstLevelTransitive": [
                "com.netflix.conductor:conductor-client"
            ],
<<<<<<< HEAD
            "locked": "2.15.2"
=======
            "locked": "2.13.5"
>>>>>>> 03cf0c1f
        },
        "com.fasterxml.jackson.module:jackson-module-afterburner": {
            "firstLevelTransitive": [
                "com.netflix.conductor:conductor-common"
            ],
<<<<<<< HEAD
            "locked": "2.15.2"
=======
            "locked": "2.13.5"
>>>>>>> 03cf0c1f
        },
        "com.google.guava:guava": {
            "firstLevelTransitive": [
                "com.netflix.conductor:conductor-java-sdk"
            ],
            "locked": "32.1.2-jre"
        },
        "com.google.protobuf:protobuf-java": {
            "firstLevelTransitive": [
                "com.netflix.conductor:conductor-common"
            ],
            "locked": "3.21.12"
        },
        "com.netflix.conductor:conductor-annotations": {
            "firstLevelTransitive": [
                "com.netflix.conductor:conductor-common"
            ],
            "project": true
        },
        "com.netflix.conductor:conductor-client": {
            "firstLevelTransitive": [
                "com.netflix.conductor:conductor-java-sdk"
            ],
            "project": true
        },
        "com.netflix.conductor:conductor-common": {
            "firstLevelTransitive": [
                "com.netflix.conductor:conductor-client",
                "com.netflix.conductor:conductor-java-sdk"
            ],
            "project": true
        },
        "com.netflix.conductor:conductor-java-sdk": {
            "project": true
        },
        "com.netflix.eureka:eureka-client": {
            "firstLevelTransitive": [
                "com.netflix.conductor:conductor-client"
            ],
            "locked": "1.10.10"
        },
        "com.netflix.spectator:spectator-api": {
            "firstLevelTransitive": [
                "com.netflix.conductor:conductor-client"
            ],
            "locked": "0.122.0"
        },
        "com.sun.jersey:jersey-client": {
            "firstLevelTransitive": [
                "com.netflix.conductor:conductor-client",
                "com.netflix.conductor:conductor-java-sdk"
            ],
            "locked": "1.19.4"
        },
        "commons-io:commons-io": {
            "firstLevelTransitive": [
                "com.netflix.conductor:conductor-client"
            ],
            "locked": "2.7"
        },
        "javax.ws.rs:javax.ws.rs-api": {
            "firstLevelTransitive": [
                "com.netflix.conductor:conductor-client",
                "com.netflix.conductor:conductor-java-sdk"
            ],
            "locked": "2.1.1"
        },
        "org.apache.bval:bval-jsr": {
            "firstLevelTransitive": [
                "com.netflix.conductor:conductor-common"
            ],
            "locked": "2.0.6"
        },
        "org.apache.commons:commons-lang3": {
            "firstLevelTransitive": [
                "com.netflix.conductor:conductor-client",
                "com.netflix.conductor:conductor-common"
            ],
            "locked": "3.12.0"
        },
        "org.apache.logging.log4j:log4j-api": {
            "firstLevelTransitive": [
                "com.netflix.conductor:conductor-annotations",
                "com.netflix.conductor:conductor-client",
                "com.netflix.conductor:conductor-common",
                "com.netflix.conductor:conductor-java-sdk"
            ],
            "locked": "2.20.0"
        },
        "org.apache.logging.log4j:log4j-core": {
            "firstLevelTransitive": [
                "com.netflix.conductor:conductor-annotations",
                "com.netflix.conductor:conductor-client",
                "com.netflix.conductor:conductor-common",
                "com.netflix.conductor:conductor-java-sdk"
            ],
            "locked": "2.20.0"
        },
        "org.apache.logging.log4j:log4j-jul": {
            "firstLevelTransitive": [
                "com.netflix.conductor:conductor-annotations",
                "com.netflix.conductor:conductor-client",
                "com.netflix.conductor:conductor-common",
                "com.netflix.conductor:conductor-java-sdk"
            ],
            "locked": "2.20.0"
        },
        "org.apache.logging.log4j:log4j-slf4j-impl": {
            "firstLevelTransitive": [
                "com.netflix.conductor:conductor-annotations",
                "com.netflix.conductor:conductor-client",
                "com.netflix.conductor:conductor-common",
                "com.netflix.conductor:conductor-java-sdk"
            ],
            "locked": "2.20.0"
        },
        "org.apache.logging.log4j:log4j-web": {
            "firstLevelTransitive": [
                "com.netflix.conductor:conductor-annotations",
                "com.netflix.conductor:conductor-client",
                "com.netflix.conductor:conductor-common",
                "com.netflix.conductor:conductor-java-sdk"
            ],
            "locked": "2.20.0"
        },
        "org.glassfish.jersey.core:jersey-common": {
            "firstLevelTransitive": [
                "com.netflix.conductor:conductor-client",
                "com.netflix.conductor:conductor-java-sdk"
            ],
            "locked": "3.1.3"
        },
        "org.openjdk.nashorn:nashorn-core": {
            "firstLevelTransitive": [
                "com.netflix.conductor:conductor-java-sdk"
            ],
            "locked": "15.4"
        },
        "org.slf4j:slf4j-api": {
            "firstLevelTransitive": [
                "com.netflix.conductor:conductor-client"
            ],
            "locked": "2.0.9"
        },
        "org.springframework.boot:spring-boot-starter": {
<<<<<<< HEAD
            "locked": "3.1.4"
=======
            "locked": "2.7.16"
>>>>>>> 03cf0c1f
        }
    },
    "testCompileClasspath": {
        "com.netflix.conductor:conductor-client": {
            "project": true
        },
        "com.netflix.conductor:conductor-common": {
            "project": true
        },
        "com.netflix.conductor:conductor-java-sdk": {
            "project": true
        },
        "com.netflix.eureka:eureka-client": {
            "locked": "1.10.10"
        },
        "junit:junit": {
            "locked": "4.13.2"
        },
        "org.apache.logging.log4j:log4j-api": {
            "locked": "2.20.0"
        },
        "org.apache.logging.log4j:log4j-core": {
            "locked": "2.20.0"
        },
        "org.apache.logging.log4j:log4j-jul": {
            "locked": "2.20.0"
        },
        "org.apache.logging.log4j:log4j-slf4j-impl": {
            "locked": "2.20.0"
        },
        "org.apache.logging.log4j:log4j-web": {
            "locked": "2.20.0"
        },
        "org.junit.vintage:junit-vintage-engine": {
            "locked": "5.9.3"
        },
        "org.springframework.boot:spring-boot-starter": {
<<<<<<< HEAD
            "locked": "3.1.4"
        },
        "org.springframework.boot:spring-boot-starter-log4j2": {
            "locked": "3.1.4"
        },
        "org.springframework.boot:spring-boot-starter-test": {
            "locked": "3.1.4"
=======
            "locked": "2.7.16"
        },
        "org.springframework.boot:spring-boot-starter-log4j2": {
            "locked": "2.7.16"
        },
        "org.springframework.boot:spring-boot-starter-test": {
            "locked": "2.7.16"
>>>>>>> 03cf0c1f
        }
    },
    "testRuntimeClasspath": {
        "cglib:cglib": {
            "firstLevelTransitive": [
                "com.netflix.conductor:conductor-java-sdk"
            ],
            "locked": "3.3.0"
        },
        "com.amazonaws:aws-java-sdk-core": {
            "firstLevelTransitive": [
                "com.netflix.conductor:conductor-client"
            ],
            "locked": "1.11.86"
        },
        "com.fasterxml.jackson.core:jackson-core": {
            "firstLevelTransitive": [
                "com.netflix.conductor:conductor-common"
            ],
<<<<<<< HEAD
            "locked": "2.15.2"
=======
            "locked": "2.13.5"
>>>>>>> 03cf0c1f
        },
        "com.fasterxml.jackson.core:jackson-databind": {
            "firstLevelTransitive": [
                "com.netflix.conductor:conductor-common",
                "com.netflix.conductor:conductor-java-sdk"
            ],
<<<<<<< HEAD
            "locked": "2.15.2"
=======
            "locked": "2.13.5"
>>>>>>> 03cf0c1f
        },
        "com.fasterxml.jackson.datatype:jackson-datatype-jsr310": {
            "firstLevelTransitive": [
                "com.netflix.conductor:conductor-client"
            ],
<<<<<<< HEAD
            "locked": "2.15.2"
=======
            "locked": "2.13.5"
>>>>>>> 03cf0c1f
        },
        "com.fasterxml.jackson.jaxrs:jackson-jaxrs-json-provider": {
            "firstLevelTransitive": [
                "com.netflix.conductor:conductor-client"
            ],
<<<<<<< HEAD
            "locked": "2.15.2"
=======
            "locked": "2.13.5"
>>>>>>> 03cf0c1f
        },
        "com.fasterxml.jackson.module:jackson-module-afterburner": {
            "firstLevelTransitive": [
                "com.netflix.conductor:conductor-common"
            ],
<<<<<<< HEAD
            "locked": "2.15.2"
=======
            "locked": "2.13.5"
>>>>>>> 03cf0c1f
        },
        "com.google.guava:guava": {
            "firstLevelTransitive": [
                "com.netflix.conductor:conductor-java-sdk"
            ],
            "locked": "32.1.2-jre"
        },
        "com.google.protobuf:protobuf-java": {
            "firstLevelTransitive": [
                "com.netflix.conductor:conductor-common"
            ],
            "locked": "3.21.12"
        },
        "com.netflix.conductor:conductor-annotations": {
            "firstLevelTransitive": [
                "com.netflix.conductor:conductor-common"
            ],
            "project": true
        },
        "com.netflix.conductor:conductor-client": {
            "firstLevelTransitive": [
                "com.netflix.conductor:conductor-java-sdk"
            ],
            "project": true
        },
        "com.netflix.conductor:conductor-common": {
            "firstLevelTransitive": [
                "com.netflix.conductor:conductor-client",
                "com.netflix.conductor:conductor-java-sdk"
            ],
            "project": true
        },
        "com.netflix.conductor:conductor-java-sdk": {
            "project": true
        },
        "com.netflix.eureka:eureka-client": {
            "firstLevelTransitive": [
                "com.netflix.conductor:conductor-client"
            ],
            "locked": "1.10.10"
        },
        "com.netflix.spectator:spectator-api": {
            "firstLevelTransitive": [
                "com.netflix.conductor:conductor-client"
            ],
            "locked": "0.122.0"
        },
        "com.sun.jersey:jersey-client": {
            "firstLevelTransitive": [
                "com.netflix.conductor:conductor-client",
                "com.netflix.conductor:conductor-java-sdk"
            ],
            "locked": "1.19.4"
        },
        "commons-io:commons-io": {
            "firstLevelTransitive": [
                "com.netflix.conductor:conductor-client"
            ],
            "locked": "2.7"
        },
        "javax.ws.rs:javax.ws.rs-api": {
            "firstLevelTransitive": [
                "com.netflix.conductor:conductor-client",
                "com.netflix.conductor:conductor-java-sdk"
            ],
            "locked": "2.1.1"
        },
        "junit:junit": {
            "locked": "4.13.2"
        },
        "org.apache.bval:bval-jsr": {
            "firstLevelTransitive": [
                "com.netflix.conductor:conductor-common"
            ],
            "locked": "2.0.6"
        },
        "org.apache.commons:commons-lang3": {
            "firstLevelTransitive": [
                "com.netflix.conductor:conductor-client",
                "com.netflix.conductor:conductor-common"
            ],
            "locked": "3.12.0"
        },
        "org.apache.logging.log4j:log4j-api": {
            "firstLevelTransitive": [
                "com.netflix.conductor:conductor-annotations",
                "com.netflix.conductor:conductor-client",
                "com.netflix.conductor:conductor-common",
                "com.netflix.conductor:conductor-java-sdk"
            ],
            "locked": "2.20.0"
        },
        "org.apache.logging.log4j:log4j-core": {
            "firstLevelTransitive": [
                "com.netflix.conductor:conductor-annotations",
                "com.netflix.conductor:conductor-client",
                "com.netflix.conductor:conductor-common",
                "com.netflix.conductor:conductor-java-sdk"
            ],
            "locked": "2.20.0"
        },
        "org.apache.logging.log4j:log4j-jul": {
            "firstLevelTransitive": [
                "com.netflix.conductor:conductor-annotations",
                "com.netflix.conductor:conductor-client",
                "com.netflix.conductor:conductor-common",
                "com.netflix.conductor:conductor-java-sdk"
            ],
            "locked": "2.20.0"
        },
        "org.apache.logging.log4j:log4j-slf4j-impl": {
            "firstLevelTransitive": [
                "com.netflix.conductor:conductor-annotations",
                "com.netflix.conductor:conductor-client",
                "com.netflix.conductor:conductor-common",
                "com.netflix.conductor:conductor-java-sdk"
            ],
            "locked": "2.20.0"
        },
        "org.apache.logging.log4j:log4j-web": {
            "firstLevelTransitive": [
                "com.netflix.conductor:conductor-annotations",
                "com.netflix.conductor:conductor-client",
                "com.netflix.conductor:conductor-common",
                "com.netflix.conductor:conductor-java-sdk"
            ],
            "locked": "2.20.0"
        },
        "org.glassfish.jersey.core:jersey-common": {
            "firstLevelTransitive": [
                "com.netflix.conductor:conductor-client",
                "com.netflix.conductor:conductor-java-sdk"
            ],
            "locked": "3.1.3"
        },
        "org.junit.vintage:junit-vintage-engine": {
            "locked": "5.9.3"
        },
        "org.openjdk.nashorn:nashorn-core": {
            "firstLevelTransitive": [
                "com.netflix.conductor:conductor-java-sdk"
            ],
            "locked": "15.4"
        },
        "org.slf4j:slf4j-api": {
            "firstLevelTransitive": [
                "com.netflix.conductor:conductor-client"
            ],
            "locked": "2.0.9"
        },
        "org.springframework.boot:spring-boot-starter": {
<<<<<<< HEAD
            "locked": "3.1.4"
        },
        "org.springframework.boot:spring-boot-starter-log4j2": {
            "locked": "3.1.4"
        },
        "org.springframework.boot:spring-boot-starter-test": {
            "locked": "3.1.4"
=======
            "locked": "2.7.16"
        },
        "org.springframework.boot:spring-boot-starter-log4j2": {
            "locked": "2.7.16"
        },
        "org.springframework.boot:spring-boot-starter-test": {
            "locked": "2.7.16"
>>>>>>> 03cf0c1f
        }
    }
}<|MERGE_RESOLUTION|>--- conflicted
+++ resolved
@@ -1,11 +1,7 @@
 {
     "annotationProcessor": {
         "org.springframework.boot:spring-boot-configuration-processor": {
-<<<<<<< HEAD
-            "locked": "3.1.4"
-=======
-            "locked": "2.7.16"
->>>>>>> 03cf0c1f
+            "locked": "3.1.4"
         }
     },
     "compileClasspath": {
@@ -37,11 +33,7 @@
             "locked": "2.20.0"
         },
         "org.springframework.boot:spring-boot-starter": {
-<<<<<<< HEAD
-            "locked": "3.1.4"
-=======
-            "locked": "2.7.16"
->>>>>>> 03cf0c1f
+            "locked": "3.1.4"
         }
     },
     "runtimeClasspath": {
@@ -61,52 +53,32 @@
             "firstLevelTransitive": [
                 "com.netflix.conductor:conductor-common"
             ],
-<<<<<<< HEAD
-            "locked": "2.15.2"
-=======
-            "locked": "2.13.5"
->>>>>>> 03cf0c1f
+            "locked": "2.15.2"
         },
         "com.fasterxml.jackson.core:jackson-databind": {
             "firstLevelTransitive": [
                 "com.netflix.conductor:conductor-common",
                 "com.netflix.conductor:conductor-java-sdk"
             ],
-<<<<<<< HEAD
-            "locked": "2.15.2"
-=======
-            "locked": "2.13.5"
->>>>>>> 03cf0c1f
+            "locked": "2.15.2"
         },
         "com.fasterxml.jackson.datatype:jackson-datatype-jsr310": {
             "firstLevelTransitive": [
                 "com.netflix.conductor:conductor-client"
             ],
-<<<<<<< HEAD
-            "locked": "2.15.2"
-=======
-            "locked": "2.13.5"
->>>>>>> 03cf0c1f
+            "locked": "2.15.2"
         },
         "com.fasterxml.jackson.jaxrs:jackson-jaxrs-json-provider": {
             "firstLevelTransitive": [
                 "com.netflix.conductor:conductor-client"
             ],
-<<<<<<< HEAD
-            "locked": "2.15.2"
-=======
-            "locked": "2.13.5"
->>>>>>> 03cf0c1f
+            "locked": "2.15.2"
         },
         "com.fasterxml.jackson.module:jackson-module-afterburner": {
             "firstLevelTransitive": [
                 "com.netflix.conductor:conductor-common"
             ],
-<<<<<<< HEAD
-            "locked": "2.15.2"
-=======
-            "locked": "2.13.5"
->>>>>>> 03cf0c1f
+            "locked": "2.15.2"
         },
         "com.google.guava:guava": {
             "firstLevelTransitive": [
@@ -252,11 +224,7 @@
             "locked": "2.0.9"
         },
         "org.springframework.boot:spring-boot-starter": {
-<<<<<<< HEAD
-            "locked": "3.1.4"
-=======
-            "locked": "2.7.16"
->>>>>>> 03cf0c1f
+            "locked": "3.1.4"
         }
     },
     "testCompileClasspath": {
@@ -294,7 +262,6 @@
             "locked": "5.9.3"
         },
         "org.springframework.boot:spring-boot-starter": {
-<<<<<<< HEAD
             "locked": "3.1.4"
         },
         "org.springframework.boot:spring-boot-starter-log4j2": {
@@ -302,15 +269,6 @@
         },
         "org.springframework.boot:spring-boot-starter-test": {
             "locked": "3.1.4"
-=======
-            "locked": "2.7.16"
-        },
-        "org.springframework.boot:spring-boot-starter-log4j2": {
-            "locked": "2.7.16"
-        },
-        "org.springframework.boot:spring-boot-starter-test": {
-            "locked": "2.7.16"
->>>>>>> 03cf0c1f
         }
     },
     "testRuntimeClasspath": {
@@ -330,52 +288,32 @@
             "firstLevelTransitive": [
                 "com.netflix.conductor:conductor-common"
             ],
-<<<<<<< HEAD
-            "locked": "2.15.2"
-=======
-            "locked": "2.13.5"
->>>>>>> 03cf0c1f
+            "locked": "2.15.2"
         },
         "com.fasterxml.jackson.core:jackson-databind": {
             "firstLevelTransitive": [
                 "com.netflix.conductor:conductor-common",
                 "com.netflix.conductor:conductor-java-sdk"
             ],
-<<<<<<< HEAD
-            "locked": "2.15.2"
-=======
-            "locked": "2.13.5"
->>>>>>> 03cf0c1f
+            "locked": "2.15.2"
         },
         "com.fasterxml.jackson.datatype:jackson-datatype-jsr310": {
             "firstLevelTransitive": [
                 "com.netflix.conductor:conductor-client"
             ],
-<<<<<<< HEAD
-            "locked": "2.15.2"
-=======
-            "locked": "2.13.5"
->>>>>>> 03cf0c1f
+            "locked": "2.15.2"
         },
         "com.fasterxml.jackson.jaxrs:jackson-jaxrs-json-provider": {
             "firstLevelTransitive": [
                 "com.netflix.conductor:conductor-client"
             ],
-<<<<<<< HEAD
-            "locked": "2.15.2"
-=======
-            "locked": "2.13.5"
->>>>>>> 03cf0c1f
+            "locked": "2.15.2"
         },
         "com.fasterxml.jackson.module:jackson-module-afterburner": {
             "firstLevelTransitive": [
                 "com.netflix.conductor:conductor-common"
             ],
-<<<<<<< HEAD
-            "locked": "2.15.2"
-=======
-            "locked": "2.13.5"
->>>>>>> 03cf0c1f
+            "locked": "2.15.2"
         },
         "com.google.guava:guava": {
             "firstLevelTransitive": [
@@ -527,7 +465,6 @@
             "locked": "2.0.9"
         },
         "org.springframework.boot:spring-boot-starter": {
-<<<<<<< HEAD
             "locked": "3.1.4"
         },
         "org.springframework.boot:spring-boot-starter-log4j2": {
@@ -535,15 +472,6 @@
         },
         "org.springframework.boot:spring-boot-starter-test": {
             "locked": "3.1.4"
-=======
-            "locked": "2.7.16"
-        },
-        "org.springframework.boot:spring-boot-starter-log4j2": {
-            "locked": "2.7.16"
-        },
-        "org.springframework.boot:spring-boot-starter-test": {
-            "locked": "2.7.16"
->>>>>>> 03cf0c1f
         }
     }
 }