--- conflicted
+++ resolved
@@ -7,17 +7,6 @@
 
 dependencies {
 
-<<<<<<< HEAD
-	compile project (':conductor-common')
-	compile 'com.sun.jersey:jersey-client:1.19.+'
-	compile 'org.slf4j:slf4j-api:1.7.+'
-	compile 'com.netflix.spectator:spectator-api:0.40.0'
-	compile 'com.netflix.eureka:eureka-client:1.8.8'
-	compile 'com.fasterxml.jackson.jaxrs:jackson-jaxrs-json-provider:2.7.5'
-	compile 'com.netflix.archaius:archaius-core:0.7.5' 
-	
-	testCompile 'org.slf4j:slf4j-log4j12:1.8.0-alpha1'
-=======
     compile project(':conductor-common')
     compile "com.sun.jersey:jersey-client:${revJerseyClient}"
     compile "com.netflix.spectator:spectator-api:${revSpectator}"
@@ -34,5 +23,4 @@
         xml.enabled false
         html.enabled true
     }
->>>>>>> efad1358
 }