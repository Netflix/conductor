--- conflicted
+++ resolved
@@ -314,14 +314,7 @@
 	private TaskResult execute(Worker worker, Task task) {
 		
 		String taskType = task.getTaskDefName();
-<<<<<<< HEAD
-		if (!taskType.equals(task.getTaskType())) {
-			logger.error("Queue name '{}' did not match type of task retrieved '{}' for task id '{}'.", taskType, task.getTaskType(),task.getTaskId());
-			return null;
-		}
-=======
->>>>>>> f74601d9
-		
+
 		try {
 			
 			if(!worker.preAck(task)) {
@@ -353,23 +346,9 @@
 			
 		} catch (Exception e) {
 			logger.error("Unable to execute task {}", task, e);
-<<<<<<< HEAD
 
 			handleException(e, result, worker, false, task);
 
-=======
-			
-			WorkflowTaskMetrics.executionException(worker.getTaskDefName(), e);
-			result = new TaskResult(task);
-			result.setStatus(TaskResult.Status.FAILED);
-			result.setReasonForIncompletion("Error while executing the task: " + e.getMessage());
-			TaskExecLog execLog = result.getLog();
-			execLog.setError(e.getMessage());
-			for (StackTraceElement ste : e.getStackTrace()) {
-				execLog.getErrorTrace().add(ste.toString());
-			}
-			
->>>>>>> f74601d9
 		} finally {
 			sw.stop();
 		}
