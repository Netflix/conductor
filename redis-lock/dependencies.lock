{
    "annotationProcessor": {
        "org.springframework.boot:spring-boot-configuration-processor": {
            "locked": "2.7.16"
        }
    },
    "compileClasspath": {
        "com.fasterxml.jackson.core:jackson-annotations": {
            "locked": "2.15.0"
        },
        "com.fasterxml.jackson.core:jackson-core": {
            "locked": "2.15.0"
        },
        "com.fasterxml.jackson.core:jackson-databind": {
            "locked": "2.15.0"
        },
        "com.fasterxml.jackson.dataformat:jackson-dataformat-cbor": {
            "locked": "2.15.0"
        },
        "com.fasterxml.jackson.dataformat:jackson-dataformat-smile": {
            "locked": "2.15.0"
        },
        "com.fasterxml.jackson.dataformat:jackson-dataformat-yaml": {
            "locked": "2.15.0"
        },
        "com.fasterxml.jackson.datatype:jackson-datatype-jdk8": {
            "locked": "2.15.0"
        },
        "com.fasterxml.jackson.datatype:jackson-datatype-joda": {
            "locked": "2.15.0"
        },
        "com.fasterxml.jackson.datatype:jackson-datatype-jsr310": {
            "locked": "2.15.0"
        },
        "com.fasterxml.jackson.jaxrs:jackson-jaxrs-json-provider": {
            "locked": "2.15.0"
        },
        "com.fasterxml.jackson.module:jackson-module-afterburner": {
            "locked": "2.15.0"
        },
        "com.google.guava:guava": {
            "locked": "32.0.0-jre"
        },
        "com.netflix.conductor:conductor-core": {
            "project": true
        },
        "org.apache.commons:commons-lang3": {
            "locked": "3.12.0"
        },
        "org.apache.logging.log4j:log4j-api": {
            "locked": "2.17.2"
        },
        "org.apache.logging.log4j:log4j-core": {
            "locked": "2.17.2"
        },
        "org.apache.logging.log4j:log4j-jul": {
            "locked": "2.17.2"
        },
        "org.apache.logging.log4j:log4j-slf4j-impl": {
            "locked": "2.17.2"
        },
        "org.apache.logging.log4j:log4j-web": {
            "locked": "2.17.2"
        },
        "org.redisson:redisson": {
            "locked": "3.13.3"
        },
        "org.springframework.boot:spring-boot-starter": {
            "locked": "2.7.16"
<<<<<<< HEAD
        },
        "org.yaml:snakeyaml": {
            "locked": "2.0"
=======
>>>>>>> 9669d469
        }
    },
    "runtimeClasspath": {
        "com.fasterxml.jackson.core:jackson-annotations": {
            "firstLevelTransitive": [
                "com.netflix.conductor:conductor-annotations",
                "com.netflix.conductor:conductor-common",
                "com.netflix.conductor:conductor-core"
            ],
<<<<<<< HEAD
            "locked": "2.15.0"
=======
            "locked": "2.13.5"
>>>>>>> 9669d469
        },
        "com.fasterxml.jackson.core:jackson-core": {
            "firstLevelTransitive": [
                "com.netflix.conductor:conductor-annotations",
                "com.netflix.conductor:conductor-common",
                "com.netflix.conductor:conductor-core"
            ],
<<<<<<< HEAD
            "locked": "2.15.0"
=======
            "locked": "2.13.5"
>>>>>>> 9669d469
        },
        "com.fasterxml.jackson.core:jackson-databind": {
            "firstLevelTransitive": [
                "com.netflix.conductor:conductor-annotations",
                "com.netflix.conductor:conductor-common",
                "com.netflix.conductor:conductor-core"
            ],
            "locked": "2.15.0"
        },
        "com.fasterxml.jackson.dataformat:jackson-dataformat-cbor": {
            "firstLevelTransitive": [
                "com.netflix.conductor:conductor-annotations",
                "com.netflix.conductor:conductor-common",
                "com.netflix.conductor:conductor-core"
            ],
            "locked": "2.15.0"
        },
        "com.fasterxml.jackson.dataformat:jackson-dataformat-smile": {
            "firstLevelTransitive": [
                "com.netflix.conductor:conductor-annotations",
                "com.netflix.conductor:conductor-common",
                "com.netflix.conductor:conductor-core"
            ],
            "locked": "2.15.0"
        },
        "com.fasterxml.jackson.dataformat:jackson-dataformat-yaml": {
            "firstLevelTransitive": [
                "com.netflix.conductor:conductor-annotations",
                "com.netflix.conductor:conductor-common",
                "com.netflix.conductor:conductor-core"
            ],
            "locked": "2.15.0"
        },
        "com.fasterxml.jackson.datatype:jackson-datatype-jdk8": {
            "firstLevelTransitive": [
                "com.netflix.conductor:conductor-annotations",
                "com.netflix.conductor:conductor-common",
                "com.netflix.conductor:conductor-core"
            ],
            "locked": "2.15.0"
        },
        "com.fasterxml.jackson.datatype:jackson-datatype-joda": {
            "firstLevelTransitive": [
                "com.netflix.conductor:conductor-annotations",
                "com.netflix.conductor:conductor-common",
                "com.netflix.conductor:conductor-core"
            ],
            "locked": "2.15.0"
        },
        "com.fasterxml.jackson.datatype:jackson-datatype-jsr310": {
            "firstLevelTransitive": [
                "com.netflix.conductor:conductor-annotations",
                "com.netflix.conductor:conductor-common",
                "com.netflix.conductor:conductor-core"
            ],
            "locked": "2.15.0"
        },
        "com.fasterxml.jackson.jaxrs:jackson-jaxrs-json-provider": {
            "firstLevelTransitive": [
                "com.netflix.conductor:conductor-annotations",
                "com.netflix.conductor:conductor-common",
                "com.netflix.conductor:conductor-core"
            ],
<<<<<<< HEAD
            "locked": "2.15.0"
=======
            "locked": "2.13.5"
>>>>>>> 9669d469
        },
        "com.fasterxml.jackson.module:jackson-module-afterburner": {
            "firstLevelTransitive": [
                "com.netflix.conductor:conductor-annotations",
                "com.netflix.conductor:conductor-common",
                "com.netflix.conductor:conductor-core"
            ],
<<<<<<< HEAD
            "locked": "2.15.0"
=======
            "locked": "2.13.5"
>>>>>>> 9669d469
        },
        "com.github.ben-manes.caffeine:caffeine": {
            "firstLevelTransitive": [
                "com.netflix.conductor:conductor-core"
            ],
            "locked": "2.9.3"
        },
        "com.google.guava:guava": {
            "firstLevelTransitive": [
                "com.netflix.conductor:conductor-annotations",
                "com.netflix.conductor:conductor-common",
                "com.netflix.conductor:conductor-core"
            ],
            "locked": "32.0.0-jre"
        },
        "com.google.protobuf:protobuf-java": {
            "firstLevelTransitive": [
                "com.netflix.conductor:conductor-common",
                "com.netflix.conductor:conductor-core"
            ],
<<<<<<< HEAD
            "locked": "3.24.3"
=======
            "locked": "3.21.12"
>>>>>>> 9669d469
        },
        "com.jayway.jsonpath:json-path": {
            "firstLevelTransitive": [
                "com.netflix.conductor:conductor-core"
            ],
            "locked": "2.7.0"
        },
        "com.netflix.conductor:conductor-annotations": {
            "firstLevelTransitive": [
                "com.netflix.conductor:conductor-common"
            ],
            "project": true
        },
        "com.netflix.conductor:conductor-common": {
            "firstLevelTransitive": [
                "com.netflix.conductor:conductor-core"
            ],
            "project": true
        },
        "com.netflix.conductor:conductor-core": {
            "project": true
        },
        "com.netflix.spectator:spectator-api": {
            "firstLevelTransitive": [
                "com.netflix.conductor:conductor-core"
            ],
            "locked": "0.122.0"
        },
        "com.spotify:completable-futures": {
            "firstLevelTransitive": [
                "com.netflix.conductor:conductor-core"
            ],
            "locked": "0.3.3"
        },
        "commons-io:commons-io": {
            "firstLevelTransitive": [
                "com.netflix.conductor:conductor-core"
            ],
            "locked": "2.7"
        },
        "io.reactivex:rxjava": {
            "firstLevelTransitive": [
                "com.netflix.conductor:conductor-core"
            ],
            "locked": "1.3.8"
        },
        "jakarta.activation:jakarta.activation-api": {
            "firstLevelTransitive": [
                "com.netflix.conductor:conductor-core"
            ],
            "locked": "1.2.2"
        },
        "jakarta.xml.bind:jakarta.xml.bind-api": {
            "firstLevelTransitive": [
                "com.netflix.conductor:conductor-core"
            ],
            "locked": "2.3.3"
        },
        "org.apache.bval:bval-jsr": {
            "firstLevelTransitive": [
                "com.netflix.conductor:conductor-common",
                "com.netflix.conductor:conductor-core"
            ],
            "locked": "2.0.6"
        },
        "org.apache.commons:commons-lang3": {
            "firstLevelTransitive": [
                "com.netflix.conductor:conductor-common",
                "com.netflix.conductor:conductor-core"
            ],
            "locked": "3.12.0"
        },
        "org.apache.logging.log4j:log4j-api": {
            "firstLevelTransitive": [
                "com.netflix.conductor:conductor-annotations",
                "com.netflix.conductor:conductor-common",
                "com.netflix.conductor:conductor-core"
            ],
            "locked": "2.17.2"
        },
        "org.apache.logging.log4j:log4j-core": {
            "firstLevelTransitive": [
                "com.netflix.conductor:conductor-annotations",
                "com.netflix.conductor:conductor-common",
                "com.netflix.conductor:conductor-core"
            ],
            "locked": "2.17.2"
        },
        "org.apache.logging.log4j:log4j-jul": {
            "firstLevelTransitive": [
                "com.netflix.conductor:conductor-annotations",
                "com.netflix.conductor:conductor-common",
                "com.netflix.conductor:conductor-core"
            ],
            "locked": "2.17.2"
        },
        "org.apache.logging.log4j:log4j-slf4j-impl": {
            "firstLevelTransitive": [
                "com.netflix.conductor:conductor-annotations",
                "com.netflix.conductor:conductor-common",
                "com.netflix.conductor:conductor-core"
            ],
            "locked": "2.17.2"
        },
        "org.apache.logging.log4j:log4j-web": {
            "firstLevelTransitive": [
                "com.netflix.conductor:conductor-annotations",
                "com.netflix.conductor:conductor-common",
                "com.netflix.conductor:conductor-core"
            ],
            "locked": "2.17.2"
        },
        "org.openjdk.nashorn:nashorn-core": {
            "firstLevelTransitive": [
                "com.netflix.conductor:conductor-core"
            ],
            "locked": "15.4"
        },
        "org.redisson:redisson": {
            "locked": "3.13.3"
        },
        "org.yaml:snakeyaml": {
            "firstLevelTransitive": [
                "com.netflix.conductor:conductor-annotations",
                "com.netflix.conductor:conductor-common",
                "com.netflix.conductor:conductor-core"
            ],
            "locked": "2.0"
        }
    },
    "testCompileClasspath": {
        "com.fasterxml.jackson.core:jackson-annotations": {
            "locked": "2.15.0"
        },
        "com.fasterxml.jackson.core:jackson-core": {
            "locked": "2.15.0"
        },
        "com.fasterxml.jackson.core:jackson-databind": {
            "locked": "2.15.0"
        },
        "com.fasterxml.jackson.dataformat:jackson-dataformat-cbor": {
            "locked": "2.15.0"
        },
        "com.fasterxml.jackson.dataformat:jackson-dataformat-smile": {
            "locked": "2.15.0"
        },
        "com.fasterxml.jackson.dataformat:jackson-dataformat-yaml": {
            "locked": "2.15.0"
        },
        "com.fasterxml.jackson.datatype:jackson-datatype-jdk8": {
            "locked": "2.15.0"
        },
        "com.fasterxml.jackson.datatype:jackson-datatype-joda": {
            "locked": "2.15.0"
        },
        "com.fasterxml.jackson.datatype:jackson-datatype-jsr310": {
            "locked": "2.15.0"
        },
        "com.fasterxml.jackson.jaxrs:jackson-jaxrs-json-provider": {
            "locked": "2.15.0"
        },
        "com.fasterxml.jackson.module:jackson-module-afterburner": {
            "locked": "2.15.0"
        },
        "com.github.kstyrc:embedded-redis": {
            "locked": "0.6"
        },
        "com.google.guava:guava": {
            "locked": "32.0.0-jre"
        },
        "com.netflix.conductor:conductor-core": {
            "project": true
        },
        "junit:junit": {
            "locked": "4.13.2"
        },
        "net.java.dev.jna:jna": {
            "locked": "5.13.0"
        },
        "org.apache.commons:commons-lang3": {
            "locked": "3.12.0"
        },
        "org.apache.logging.log4j:log4j-api": {
            "locked": "2.17.2"
        },
        "org.apache.logging.log4j:log4j-core": {
            "locked": "2.17.2"
        },
        "org.apache.logging.log4j:log4j-jul": {
            "locked": "2.17.2"
        },
        "org.apache.logging.log4j:log4j-slf4j-impl": {
            "locked": "2.17.2"
        },
        "org.apache.logging.log4j:log4j-web": {
            "locked": "2.17.2"
        },
        "org.junit.vintage:junit-vintage-engine": {
            "locked": "5.8.2"
        },
        "org.redisson:redisson": {
            "locked": "3.13.3"
        },
        "org.springframework.boot:spring-boot-starter-log4j2": {
            "locked": "2.7.16"
        },
        "org.springframework.boot:spring-boot-starter-test": {
            "locked": "2.7.16"
<<<<<<< HEAD
        },
        "org.yaml:snakeyaml": {
            "locked": "2.0"
=======
>>>>>>> 9669d469
        }
    },
    "testRuntimeClasspath": {
        "com.fasterxml.jackson.core:jackson-annotations": {
            "firstLevelTransitive": [
                "com.netflix.conductor:conductor-annotations",
                "com.netflix.conductor:conductor-common",
                "com.netflix.conductor:conductor-core"
            ],
<<<<<<< HEAD
            "locked": "2.15.0"
=======
            "locked": "2.13.5"
>>>>>>> 9669d469
        },
        "com.fasterxml.jackson.core:jackson-core": {
            "firstLevelTransitive": [
                "com.netflix.conductor:conductor-annotations",
                "com.netflix.conductor:conductor-common",
                "com.netflix.conductor:conductor-core"
            ],
<<<<<<< HEAD
            "locked": "2.15.0"
=======
            "locked": "2.13.5"
>>>>>>> 9669d469
        },
        "com.fasterxml.jackson.core:jackson-databind": {
            "firstLevelTransitive": [
                "com.netflix.conductor:conductor-annotations",
                "com.netflix.conductor:conductor-common",
                "com.netflix.conductor:conductor-core"
            ],
            "locked": "2.15.0"
        },
        "com.fasterxml.jackson.dataformat:jackson-dataformat-cbor": {
            "firstLevelTransitive": [
                "com.netflix.conductor:conductor-annotations",
                "com.netflix.conductor:conductor-common",
                "com.netflix.conductor:conductor-core"
            ],
            "locked": "2.15.0"
        },
        "com.fasterxml.jackson.dataformat:jackson-dataformat-smile": {
            "firstLevelTransitive": [
                "com.netflix.conductor:conductor-annotations",
                "com.netflix.conductor:conductor-common",
                "com.netflix.conductor:conductor-core"
            ],
            "locked": "2.15.0"
        },
        "com.fasterxml.jackson.dataformat:jackson-dataformat-yaml": {
            "firstLevelTransitive": [
                "com.netflix.conductor:conductor-annotations",
                "com.netflix.conductor:conductor-common",
                "com.netflix.conductor:conductor-core"
            ],
            "locked": "2.15.0"
        },
        "com.fasterxml.jackson.datatype:jackson-datatype-jdk8": {
            "firstLevelTransitive": [
                "com.netflix.conductor:conductor-annotations",
                "com.netflix.conductor:conductor-common",
                "com.netflix.conductor:conductor-core"
            ],
            "locked": "2.15.0"
        },
        "com.fasterxml.jackson.datatype:jackson-datatype-joda": {
            "firstLevelTransitive": [
                "com.netflix.conductor:conductor-annotations",
                "com.netflix.conductor:conductor-common",
                "com.netflix.conductor:conductor-core"
            ],
            "locked": "2.15.0"
        },
        "com.fasterxml.jackson.datatype:jackson-datatype-jsr310": {
            "firstLevelTransitive": [
                "com.netflix.conductor:conductor-annotations",
                "com.netflix.conductor:conductor-common",
                "com.netflix.conductor:conductor-core"
            ],
            "locked": "2.15.0"
        },
        "com.fasterxml.jackson.jaxrs:jackson-jaxrs-json-provider": {
            "firstLevelTransitive": [
                "com.netflix.conductor:conductor-annotations",
                "com.netflix.conductor:conductor-common",
                "com.netflix.conductor:conductor-core"
            ],
<<<<<<< HEAD
            "locked": "2.15.0"
=======
            "locked": "2.13.5"
>>>>>>> 9669d469
        },
        "com.fasterxml.jackson.module:jackson-module-afterburner": {
            "firstLevelTransitive": [
                "com.netflix.conductor:conductor-annotations",
                "com.netflix.conductor:conductor-common",
                "com.netflix.conductor:conductor-core"
            ],
<<<<<<< HEAD
            "locked": "2.15.0"
=======
            "locked": "2.13.5"
>>>>>>> 9669d469
        },
        "com.github.ben-manes.caffeine:caffeine": {
            "firstLevelTransitive": [
                "com.netflix.conductor:conductor-core"
            ],
            "locked": "2.9.3"
        },
        "com.github.kstyrc:embedded-redis": {
            "locked": "0.6"
        },
        "com.google.guava:guava": {
            "firstLevelTransitive": [
                "com.netflix.conductor:conductor-annotations",
                "com.netflix.conductor:conductor-common",
                "com.netflix.conductor:conductor-core"
            ],
            "locked": "32.0.0-jre"
        },
        "com.google.protobuf:protobuf-java": {
            "firstLevelTransitive": [
                "com.netflix.conductor:conductor-common",
                "com.netflix.conductor:conductor-core"
            ],
<<<<<<< HEAD
            "locked": "3.24.3"
=======
            "locked": "3.21.12"
>>>>>>> 9669d469
        },
        "com.jayway.jsonpath:json-path": {
            "firstLevelTransitive": [
                "com.netflix.conductor:conductor-core"
            ],
            "locked": "2.7.0"
        },
        "com.netflix.conductor:conductor-annotations": {
            "firstLevelTransitive": [
                "com.netflix.conductor:conductor-common"
            ],
            "project": true
        },
        "com.netflix.conductor:conductor-common": {
            "firstLevelTransitive": [
                "com.netflix.conductor:conductor-core"
            ],
            "project": true
        },
        "com.netflix.conductor:conductor-core": {
            "project": true
        },
        "com.netflix.spectator:spectator-api": {
            "firstLevelTransitive": [
                "com.netflix.conductor:conductor-core"
            ],
            "locked": "0.122.0"
        },
        "com.spotify:completable-futures": {
            "firstLevelTransitive": [
                "com.netflix.conductor:conductor-core"
            ],
            "locked": "0.3.3"
        },
        "commons-io:commons-io": {
            "firstLevelTransitive": [
                "com.netflix.conductor:conductor-core"
            ],
            "locked": "2.7"
        },
        "io.reactivex:rxjava": {
            "firstLevelTransitive": [
                "com.netflix.conductor:conductor-core"
            ],
            "locked": "1.3.8"
        },
        "jakarta.activation:jakarta.activation-api": {
            "firstLevelTransitive": [
                "com.netflix.conductor:conductor-core"
            ],
            "locked": "1.2.2"
        },
        "jakarta.xml.bind:jakarta.xml.bind-api": {
            "firstLevelTransitive": [
                "com.netflix.conductor:conductor-core"
            ],
            "locked": "2.3.3"
        },
        "junit:junit": {
            "locked": "4.13.2"
        },
        "net.java.dev.jna:jna": {
            "locked": "5.13.0"
        },
        "org.apache.bval:bval-jsr": {
            "firstLevelTransitive": [
                "com.netflix.conductor:conductor-common",
                "com.netflix.conductor:conductor-core"
            ],
            "locked": "2.0.6"
        },
        "org.apache.commons:commons-lang3": {
            "firstLevelTransitive": [
                "com.netflix.conductor:conductor-common",
                "com.netflix.conductor:conductor-core"
            ],
            "locked": "3.12.0"
        },
        "org.apache.logging.log4j:log4j-api": {
            "firstLevelTransitive": [
                "com.netflix.conductor:conductor-annotations",
                "com.netflix.conductor:conductor-common",
                "com.netflix.conductor:conductor-core"
            ],
            "locked": "2.17.2"
        },
        "org.apache.logging.log4j:log4j-core": {
            "firstLevelTransitive": [
                "com.netflix.conductor:conductor-annotations",
                "com.netflix.conductor:conductor-common",
                "com.netflix.conductor:conductor-core"
            ],
            "locked": "2.17.2"
        },
        "org.apache.logging.log4j:log4j-jul": {
            "firstLevelTransitive": [
                "com.netflix.conductor:conductor-annotations",
                "com.netflix.conductor:conductor-common",
                "com.netflix.conductor:conductor-core"
            ],
            "locked": "2.17.2"
        },
        "org.apache.logging.log4j:log4j-slf4j-impl": {
            "firstLevelTransitive": [
                "com.netflix.conductor:conductor-annotations",
                "com.netflix.conductor:conductor-common",
                "com.netflix.conductor:conductor-core"
            ],
            "locked": "2.17.2"
        },
        "org.apache.logging.log4j:log4j-web": {
            "firstLevelTransitive": [
                "com.netflix.conductor:conductor-annotations",
                "com.netflix.conductor:conductor-common",
                "com.netflix.conductor:conductor-core"
            ],
            "locked": "2.17.2"
        },
        "org.junit.vintage:junit-vintage-engine": {
            "locked": "5.8.2"
        },
        "org.openjdk.nashorn:nashorn-core": {
            "firstLevelTransitive": [
                "com.netflix.conductor:conductor-core"
            ],
            "locked": "15.4"
        },
        "org.redisson:redisson": {
            "locked": "3.13.3"
        },
        "org.springframework.boot:spring-boot-starter-log4j2": {
            "locked": "2.7.16"
        },
        "org.springframework.boot:spring-boot-starter-test": {
            "locked": "2.7.16"
<<<<<<< HEAD
        },
        "org.yaml:snakeyaml": {
            "firstLevelTransitive": [
                "com.netflix.conductor:conductor-annotations",
                "com.netflix.conductor:conductor-common",
                "com.netflix.conductor:conductor-core"
            ],
            "locked": "2.0"
=======
>>>>>>> 9669d469
        }
    }
}<|MERGE_RESOLUTION|>--- conflicted
+++ resolved
@@ -38,9 +38,6 @@
         "com.fasterxml.jackson.module:jackson-module-afterburner": {
             "locked": "2.15.0"
         },
-        "com.google.guava:guava": {
-            "locked": "32.0.0-jre"
-        },
         "com.netflix.conductor:conductor-core": {
             "project": true
         },
@@ -67,12 +64,9 @@
         },
         "org.springframework.boot:spring-boot-starter": {
             "locked": "2.7.16"
-<<<<<<< HEAD
         },
         "org.yaml:snakeyaml": {
             "locked": "2.0"
-=======
->>>>>>> 9669d469
         }
     },
     "runtimeClasspath": {
@@ -82,11 +76,7 @@
                 "com.netflix.conductor:conductor-common",
                 "com.netflix.conductor:conductor-core"
             ],
-<<<<<<< HEAD
-            "locked": "2.15.0"
-=======
-            "locked": "2.13.5"
->>>>>>> 9669d469
+            "locked": "2.15.0"
         },
         "com.fasterxml.jackson.core:jackson-core": {
             "firstLevelTransitive": [
@@ -94,11 +84,7 @@
                 "com.netflix.conductor:conductor-common",
                 "com.netflix.conductor:conductor-core"
             ],
-<<<<<<< HEAD
-            "locked": "2.15.0"
-=======
-            "locked": "2.13.5"
->>>>>>> 9669d469
+            "locked": "2.15.0"
         },
         "com.fasterxml.jackson.core:jackson-databind": {
             "firstLevelTransitive": [
@@ -162,11 +148,7 @@
                 "com.netflix.conductor:conductor-common",
                 "com.netflix.conductor:conductor-core"
             ],
-<<<<<<< HEAD
-            "locked": "2.15.0"
-=======
-            "locked": "2.13.5"
->>>>>>> 9669d469
+            "locked": "2.15.0"
         },
         "com.fasterxml.jackson.module:jackson-module-afterburner": {
             "firstLevelTransitive": [
@@ -174,11 +156,7 @@
                 "com.netflix.conductor:conductor-common",
                 "com.netflix.conductor:conductor-core"
             ],
-<<<<<<< HEAD
-            "locked": "2.15.0"
-=======
-            "locked": "2.13.5"
->>>>>>> 9669d469
+            "locked": "2.15.0"
         },
         "com.github.ben-manes.caffeine:caffeine": {
             "firstLevelTransitive": [
@@ -186,24 +164,12 @@
             ],
             "locked": "2.9.3"
         },
-        "com.google.guava:guava": {
-            "firstLevelTransitive": [
-                "com.netflix.conductor:conductor-annotations",
-                "com.netflix.conductor:conductor-common",
-                "com.netflix.conductor:conductor-core"
-            ],
-            "locked": "32.0.0-jre"
-        },
         "com.google.protobuf:protobuf-java": {
             "firstLevelTransitive": [
                 "com.netflix.conductor:conductor-common",
                 "com.netflix.conductor:conductor-core"
             ],
-<<<<<<< HEAD
             "locked": "3.24.3"
-=======
-            "locked": "3.21.12"
->>>>>>> 9669d469
         },
         "com.jayway.jsonpath:json-path": {
             "firstLevelTransitive": [
@@ -371,9 +337,6 @@
         "com.github.kstyrc:embedded-redis": {
             "locked": "0.6"
         },
-        "com.google.guava:guava": {
-            "locked": "32.0.0-jre"
-        },
         "com.netflix.conductor:conductor-core": {
             "project": true
         },
@@ -412,12 +375,9 @@
         },
         "org.springframework.boot:spring-boot-starter-test": {
             "locked": "2.7.16"
-<<<<<<< HEAD
         },
         "org.yaml:snakeyaml": {
             "locked": "2.0"
-=======
->>>>>>> 9669d469
         }
     },
     "testRuntimeClasspath": {
@@ -427,11 +387,7 @@
                 "com.netflix.conductor:conductor-common",
                 "com.netflix.conductor:conductor-core"
             ],
-<<<<<<< HEAD
-            "locked": "2.15.0"
-=======
-            "locked": "2.13.5"
->>>>>>> 9669d469
+            "locked": "2.15.0"
         },
         "com.fasterxml.jackson.core:jackson-core": {
             "firstLevelTransitive": [
@@ -439,11 +395,7 @@
                 "com.netflix.conductor:conductor-common",
                 "com.netflix.conductor:conductor-core"
             ],
-<<<<<<< HEAD
-            "locked": "2.15.0"
-=======
-            "locked": "2.13.5"
->>>>>>> 9669d469
+            "locked": "2.15.0"
         },
         "com.fasterxml.jackson.core:jackson-databind": {
             "firstLevelTransitive": [
@@ -507,11 +459,7 @@
                 "com.netflix.conductor:conductor-common",
                 "com.netflix.conductor:conductor-core"
             ],
-<<<<<<< HEAD
-            "locked": "2.15.0"
-=======
-            "locked": "2.13.5"
->>>>>>> 9669d469
+            "locked": "2.15.0"
         },
         "com.fasterxml.jackson.module:jackson-module-afterburner": {
             "firstLevelTransitive": [
@@ -519,11 +467,7 @@
                 "com.netflix.conductor:conductor-common",
                 "com.netflix.conductor:conductor-core"
             ],
-<<<<<<< HEAD
-            "locked": "2.15.0"
-=======
-            "locked": "2.13.5"
->>>>>>> 9669d469
+            "locked": "2.15.0"
         },
         "com.github.ben-manes.caffeine:caffeine": {
             "firstLevelTransitive": [
@@ -534,24 +478,12 @@
         "com.github.kstyrc:embedded-redis": {
             "locked": "0.6"
         },
-        "com.google.guava:guava": {
-            "firstLevelTransitive": [
-                "com.netflix.conductor:conductor-annotations",
-                "com.netflix.conductor:conductor-common",
-                "com.netflix.conductor:conductor-core"
-            ],
-            "locked": "32.0.0-jre"
-        },
         "com.google.protobuf:protobuf-java": {
             "firstLevelTransitive": [
                 "com.netflix.conductor:conductor-common",
                 "com.netflix.conductor:conductor-core"
             ],
-<<<<<<< HEAD
             "locked": "3.24.3"
-=======
-            "locked": "3.21.12"
->>>>>>> 9669d469
         },
         "com.jayway.jsonpath:json-path": {
             "firstLevelTransitive": [
@@ -687,7 +619,6 @@
         },
         "org.springframework.boot:spring-boot-starter-test": {
             "locked": "2.7.16"
-<<<<<<< HEAD
         },
         "org.yaml:snakeyaml": {
             "firstLevelTransitive": [
@@ -696,8 +627,6 @@
                 "com.netflix.conductor:conductor-core"
             ],
             "locked": "2.0"
-=======
->>>>>>> 9669d469
         }
     }
 }