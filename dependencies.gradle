--- conflicted
+++ resolved
@@ -27,15 +27,9 @@
     revElasticSearch6 = '6.8.12'
     revEmbeddedRedis = '0.6'
     revEurekaClient = '1.10.10'
-<<<<<<< HEAD
     revGroovy = '4.0.9'
     revGrpc = '1.57.2'
-    revGuava = '30.0-jre'
-=======
-    revGroovy = '3.0.19'
-    revGrpc = '1.57.+'
     revGuava = '32.1.2-jre'
->>>>>>> 03cf0c1f
     revHamcrestAllMatchers = '1.8'
     revHealth = '1.1.+'
     revProtoBuf = '3.21.12'
@@ -59,11 +53,7 @@
     revRedisson = '3.13.3'
     revRxJava = '1.2.2'
     revSpectator = '0.122.0'
-<<<<<<< HEAD
     revSpock = '2.4-M1-groovy-4.0'
-=======
-    revSpock = '2.3-groovy-3.0'
->>>>>>> 03cf0c1f
     revSpotifyCompletableFutures = '0.3.3'
     revTestContainer = '1.18.3'
 }